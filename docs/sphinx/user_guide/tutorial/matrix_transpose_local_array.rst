--- conflicted
+++ resolved
@@ -203,10 +203,8 @@
 statement. Lastly, there is only one entry in the parameter
 tuple in this case, the local tile array. The placeholders are not needed.
 
-<<<<<<< HEAD
-The file ``RAJA/examples/tut_matrix-transpose-local-array.cpp`` contains the 
-complete working example code for the examples described in this section along 
-with OpenMP, CUDA, and HIP variants.
+An interactive exercise for matrix-transpose with local-array can be found at
+``RAJA/exercises/kernel-matrix-transpose-tiled-local-array.cpp``.
 
 ^^^^^^^^^^^^^^^^^^^^^^^^^^^^^^^^^^^^^^^^^^^^^^^^^^^^^^^^^^^^^^^^^^^^^^
 RAJA::expt::Launch Version of Tiled Loops with RAJA_TEAM_SHARED memory
@@ -240,13 +238,7 @@
 ForICount statements. The ``RAJA::expt::loop_icount`` will generate the global and
 local index with respect to the tile. The local tile index is necessary as we use it
 to load entries from the global memory to ``RAJA_TEAM_SHARED`` memory.
-=======
+
 An interactive exercise for matrix-transpose with local-array can be found at
-``RAJA/exercises/kernel-matrix-transpose-tiled-local-array.cpp``. 
-
-^^^^^^^^^^^^^^^^^^^^^^^^^^^
-RAJA::launch Implementation
-^^^^^^^^^^^^^^^^^^^^^^^^^^^
-
-Write about RAJA Launch variant here.
->>>>>>> c593975e
+``RAJA/exercises/launch-matrix-transpose-tiled-local-array.cpp``.
+
