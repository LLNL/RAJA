.. ##
.. ## Copyright (c) 2016-19, Lawrence Livermore National Security, LLC.
.. ##
.. ## Produced at the Lawrence Livermore National Laboratory
.. ##
.. ## LLNL-CODE-689114
.. ##
.. ## All rights reserved.
.. ##
.. ## This file is part of RAJA.
.. ##
.. ## For details about use and distribution, please read RAJA/LICENSE.
.. ##

.. _matrixtransposelocalarray-label:

---------------------------------
Matrix Transpose with Local Array
---------------------------------

<<<<<<< HEAD
The example this section extends the one in :ref:`tiledmatrixtranspose-label`, 
in which only loop tiling is considered. Here, we combine loop tiling with 
=======
This section extends discussion in :ref:`tiledmatrixtranspose-label`, 
where only loop tiling is considered. Here, we combine loop tiling with 
>>>>>>> 0c7b9a1b
``RAJA::LocalArray`` objects which enable CPU stack-allocated arrays, and
GPU thread local and shared memory to be used within kernels. For more 
information about ``RAJA::LocalArray``, please see :ref:`local_array-label`.

Key RAJA features shown in this example:

  * ``RAJA::kernel_param`` method with multiple lambda expressions
  * ``RAJA::statement::Tile`` type
  * ``RAJA::statement::ForICount`` type
  * ``RAJA::LocalArray``

As in :ref:`tiledmatrixtranspose-label`, this example computes the transpose 
of an input matrix :math:`A` of size :math:`N_r \times N_c` and stores the 
result in a second matrix :math:`At` of size :math:`N_c \times N_r`. The 
operation uses a local memory tiling algorithm. The algorithm tiles the outer 
loops and iterates over tiles in inner loops. The algorithm first loads 
input matrix entries into a local stack-allocated two-dimensional array for 
a tile, and then reads from the tile swapping the row and column 
indices to generate the output matrix. 

We start with a non-RAJA C++ implementation to show the algorithm pattern.
We choose tile dimensions smaller than the dimensions of the matrix and note 
that it is not necessary for the tile dimensions to divide evenly the number
of rows and columns in the matrix A.

.. literalinclude:: ../../../../examples/tut_matrix-transpose-local-array.cpp
                   :lines: 84-86,105

Next, we calculate the number of tiles needed to perform the transpose.

.. literalinclude:: ../../../../examples/tut_matrix-transpose-local-array.cpp
                   :lines: 108-109

The complete C++ implementation of the tiled transpose operation using 
local memory is:

.. literalinclude:: ../../../../examples/tut_matrix-transpose-local-array.cpp
                   :lines: 126-174

.. note:: * To prevent indexing out of bounds, when the tile dimensions do not
            divide evenly the matrix dimensions, we use a bounds check in the
            inner loops.
          * For efficiency, we order the inner loops so that reading from
            the input matrix and writing to the output matrix both use
            stride-1 data access.

^^^^^^^^^^^^^^^^^^^^^
RAJA::kernel Version
^^^^^^^^^^^^^^^^^^^^^

RAJA provides mechanisms to tile loops and use stack-allocated local arrays
in kernels so that algorithm patterns like we just described can be 
implemented with RAJA. A ``RAJA::LocalArray`` type specifies an object whose
memory is created inside a kernel using a ``RAJA::statement`` type in a RAJA 
kernel execution policy. The local array data is only usable within the kernel.
See :ref:`local_array-label` for more information. 

``RAJA::kernel`` methods also support loop tiling statements which determine 
the number of tiles needed to perform an operation based on tile size and
extent of the corresponding iteration space. Moreover, lambda expressions for
the kernel will not be invoked for iterations outside the bounds of an 
iteration space when tile dimensions do not divide evenly the size of the
iteration space; thus, no conditional checks on loop bounds are needed
inside inner loops.

For the RAJA version of the matrix transpose kernel above, we define the
type of the ``RAJA::LocalArray`` used for matrix entries in a tile: 

.. literalinclude:: ../../../../examples/tut_matrix-transpose-local-array.cpp
                   :lines: 192-193

The template parameters that define the type are: array data type, data stride
<<<<<<< HEAD
permutation for the array indices (here the identity permutation is give, so
=======
permutation for the array indices (here the identity permutation is given, so
>>>>>>> 0c7b9a1b
the default RAJA conventions apply; i.e., the rightmost array index will be 
stride-1), and the array dimensions.

Here is the complete RAJA implementation for sequential CPU execution
with kernel execution policy and kernel:

.. literalinclude:: ../../../../examples/tut_matrix-transpose-local-array.cpp
                   :lines: 205-241

The ``RAJA::statement::Tile`` types at the start of the execution policy define
tiling of the outer 'row' (iteration space tuple index '1') and 'col' 
(iteration space tuple index '0') loops, including tile sizes 
(``RAJA::statement::tile_fixed`` types) and loop execution policies. Next, 
the ``RAJA::statement::InitLocalMem`` type initializes the local stack array
based on the memory policy type (``RAJA::cpu_tile_mem``). The 
``RAJA::ParamList<2>`` parameter indicates that the local array object is
associated with position '2' in the parameter tuple argument passed to the 
``RAJA::kernel_param`` method. Finally, we have two sets of nested inner loops
for reading the input matrix entries into the local array and writing them
out to the output matrix transpose. The inner bodies of each of these loop nests
are identified by lambda expression arguments '0' and '1', respectively.

A couple of notes about the nested inner loops are worth emphasizing. First, the
loops use ``RAJA::statement::ForICount`` types rather than 
``RAJA::statement::For`` types that we have seen in earlier ``RAJA::kernel``
nested loop examples. The ``RAJA::statement::ForICount`` type generates 
<<<<<<< HEAD
local tile indice passed to lambda loop body expressions within them. As
the attentive reader will observe, there is no local tile index computation 
=======
local tile indices that are passed to lambda loop body expressions. As 
the observant reader will observe, there is no local tile index computation 
>>>>>>> 0c7b9a1b
needed in the lambdas for the RAJA version of the kernel as a result. The 
first integer template parameter for each ``RAJA::statement::ForICount`` type 
indicates the item in the iteration space tuple passed to the 
``RAJA::kernel_param`` method to which it applies; this is similar to 
``RAJA::statement::For`` usage. The second template parameter for each 
``RAJA::statement::ForICount`` type indicates the position in the parameter 
tuple passed to the ``RAJA::kernel_param`` method that will hold the 
associated local tile index. The loop execution policy template
argument that follows works the same as in ``RAJA::statement::For`` usage.
For more detailed discussion of RAJA loop tiling statement types, please see
:ref:`tiling-label`.

Now that we described the execution policy in some detail, let's pull 
everything together by briefly walking though the call to the 
``RAJA::kernel_param`` method. The first argument is a tuple of iteration
spaces that define the iteration pattern for each level in the loop nest.
Again, the first integer parameters given to the ``RAJA::statement::Tile`` and
``RAJA::statement::ForICount`` types identify the tuple entry they apply to.
The second argument is a tuple of data parameters that will hold the local
tile indices and ``RAJA::LocalArray`` tile memory. The tuple entries are 
associated with various statements in the execution policy as we described
earlier. Next, two lambda expression arguments are passed to the 
``RAJA::kernel_param`` method for reading and writing the input and output 
matrix entries, respectively.

Note that each lambda expression takes five arguments. The first two are
the matrix column and row indices associated with the iteration space tuple.
The next three arguments correspond to the parameter tuple entries. The first
two of these are the local tile indices used to access entries in the 
``RAJA::LocalArray`` object memory. The last argument is a reference to the 
``RAJA::LocalArray`` object itself.

The file ``RAJA/examples/tut_matrix-transpose-local-array.cpp`` contains the 
complete working example code for the examples described in this section along 
with OpenMP and CUDA variants.<|MERGE_RESOLUTION|>--- conflicted
+++ resolved
@@ -18,13 +18,8 @@
 Matrix Transpose with Local Array
 ---------------------------------
 
-<<<<<<< HEAD
-The example this section extends the one in :ref:`tiledmatrixtranspose-label`, 
-in which only loop tiling is considered. Here, we combine loop tiling with 
-=======
 This section extends discussion in :ref:`tiledmatrixtranspose-label`, 
 where only loop tiling is considered. Here, we combine loop tiling with 
->>>>>>> 0c7b9a1b
 ``RAJA::LocalArray`` objects which enable CPU stack-allocated arrays, and
 GPU thread local and shared memory to be used within kernels. For more 
 information about ``RAJA::LocalArray``, please see :ref:`local_array-label`.
@@ -97,11 +92,7 @@
                    :lines: 192-193
 
 The template parameters that define the type are: array data type, data stride
-<<<<<<< HEAD
-permutation for the array indices (here the identity permutation is give, so
-=======
 permutation for the array indices (here the identity permutation is given, so
->>>>>>> 0c7b9a1b
 the default RAJA conventions apply; i.e., the rightmost array index will be 
 stride-1), and the array dimensions.
 
@@ -128,13 +119,8 @@
 loops use ``RAJA::statement::ForICount`` types rather than 
 ``RAJA::statement::For`` types that we have seen in earlier ``RAJA::kernel``
 nested loop examples. The ``RAJA::statement::ForICount`` type generates 
-<<<<<<< HEAD
-local tile indice passed to lambda loop body expressions within them. As
-the attentive reader will observe, there is no local tile index computation 
-=======
 local tile indices that are passed to lambda loop body expressions. As 
 the observant reader will observe, there is no local tile index computation 
->>>>>>> 0c7b9a1b
 needed in the lambdas for the RAJA version of the kernel as a result. The 
 first integer template parameter for each ``RAJA::statement::ForICount`` type 
 indicates the item in the iteration space tuple passed to the 
