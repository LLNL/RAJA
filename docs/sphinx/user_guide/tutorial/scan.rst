--- conflicted
+++ resolved
@@ -26,11 +26,7 @@
   * ``RAJA::exclusive_scan_inplace`` operation
   * RAJA operators for different types of scans; e.g., plus, minimum, maximum, etc.
 
-<<<<<<< HEAD
-In the following examples, we present examples of RAJA sequential, OpenMP,
-=======
 Below, we present examples of RAJA sequential, OpenMP,
->>>>>>> 0c7b9a1b
 and CUDA scan operations and show how different scan operations can be 
 performed by passing different RAJA operators to the RAJA scan template 
 methods. Each operator is a template type, where the template argument is 
@@ -74,11 +70,7 @@
 The result in the 'out' array is the same.
 
 An inclusive parallel scan operation using OpenMP multi-threading is
-<<<<<<< HEAD
-accomplished similarly by replacing the execution poolicy type:
-=======
 accomplished similarly by replacing the execution policy type:
->>>>>>> 0c7b9a1b
 
 .. literalinclude:: ../../../../examples/tut_scan.cpp
                     :lines: 156-157
