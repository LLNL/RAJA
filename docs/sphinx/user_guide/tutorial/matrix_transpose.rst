.. ##
.. ## Copyright (c) 2016-22, Lawrence Livermore National Security, LLC
.. ## and RAJA project contributors. See the RAJA/LICENSE file
.. ## for details.
.. ##
.. ## SPDX-License-Identifier: (BSD-3-Clause)
.. ##

.. _matrixtranspose-label:

----------------------
Matrix Transpose
----------------------

Key RAJA features shown in this example are:

  * ``RAJA::kernel`` usage with multiple lambdas

The files ``RAJA/exercises/kernel-matrix-transpose_solution.cpp`` and
``RAJA/exercises/launch-matrix-transpose_solution.cpp`` contain the complete
solutions for the examples described in this section, including OpenMP, CUDA,
and HIP variants.

In this basic example, we compute the transpose of an input matrix
:math:`A` of size :math:`N_r \times N_c` and store the result in a second
matrix :math:`At` of size :math:`N_c \times N_r`.

We start with a non-RAJA C++ implementation. First we define our matrix dimensions.

.. literalinclude:: ../../../../exercises/kernel-matrix-transpose_solution.cpp
   :start-after: // _mattranspose_dims_start
   :end-before: // _mattranspose_dims_end
   :language: C++

Then, we wrap the matrix data pointers in ``RAJA::View`` objects to
simplify the multi-dimensional indexing:

.. literalinclude:: ../../../../exercises/kernel-matrix-transpose_solution.cpp
   :start-after: // _mattranspose_views_start
   :end-before: // _mattranspose_views_end
   :language: C++

Then, the non-RAJA C++ implementation looks like this:

.. literalinclude:: ../../../../exercises/kernel-matrix-transpose_solution.cpp
   :start-after: // _cstyle_mattranspose_start
   :end-before: // _cstyle_mattranspose_end
   :language: C++

^^^^^^^^^^^^^^^^^^^^^^^^^^^
RAJA::kernel Implementation
^^^^^^^^^^^^^^^^^^^^^^^^^^^

For ``RAJA::kernel`` variants, we use ``RAJA::statement::For`` types
for the loops. The complete sequential RAJA variant is:

.. literalinclude:: ../../../../exercises/kernel-matrix-transpose_solution.cpp
   :start-after: // _raja_mattranspose_start
   :end-before: // _raja_mattranspose_end
   :language: C++

To execute the ``RAJA::kernel`` variant on the GPU we must redefine our execution
policy. The complete CUDA implementation is:

.. literalinclude:: ../../../../exercises/kernel-matrix-transpose_solution.cpp
   :start-after: // _raja_mattranspose_cuda_start
   :end-before: // _raja_mattranspose_cuda_end
   :language: C++

<<<<<<< HEAD
A working exercise for matrix-transpose can be found at ``RAJA/exercises/kernel-matrix-transpose.cpp``.
=======
An interactive exercise for matrix-transpose can be found at
``RAJA/exercises/kernel-matrix-transpose.cpp``. 
>>>>>>> c593975e


^^^^^^^^^^^^^^^^^^^^^^^^^^^
RAJA::expt::launch Implementation
^^^^^^^^^^^^^^^^^^^^^^^^^^^

For ``RAJA::expt::launch`` variants, we use ``RAJA::expt::loop`` methods to express
the hierachy of loops within the kernel execution space. For a sequential dispatch
we template the launch method using the ``RAJA::expt::seq_launch_t`` type and the loop methods
with ``RAJA::loop_exec``. The complete sequential RAJA variant is:

.. literalinclude:: ../../../../exercises/launch-matrix-transpose_solution.cpp
   :start-after: // _raja_mattranspose_start
   :end-before: // _raja_mattranspose_end
   :language: C++

To execute the ``RAJA::expt::launch`` variant on the GPU we must redefine our execution
policy. The complete CUDA implementation is:

.. literalinclude:: ../../../../exercises/launch-matrix-transpose_solution.cpp
   :start-after: // _raja_mattranspose_cuda_start
   :end-before: // _raja_mattranspose_cuda_end
   :language: C++

A notable difference between running on the GPU in contrast to the CPU using ``RAJA::expt::launch``
is the construction of the compute grid; the implicit construction of the compute grid is unique
to ``RAJA::kernel`` as it determines number of CUDA threads and blocks based on the provided
``RAJA::RangeSegment``.

A working exercise for matrix-transpose can be found at ``RAJA/exercises/launch-matrix-transpose.cpp``.<|MERGE_RESOLUTION|>--- conflicted
+++ resolved
@@ -67,13 +67,8 @@
    :end-before: // _raja_mattranspose_cuda_end
    :language: C++
 
-<<<<<<< HEAD
-A working exercise for matrix-transpose can be found at ``RAJA/exercises/kernel-matrix-transpose.cpp``.
-=======
 An interactive exercise for matrix-transpose can be found at
 ``RAJA/exercises/kernel-matrix-transpose.cpp``. 
->>>>>>> c593975e
-
 
 ^^^^^^^^^^^^^^^^^^^^^^^^^^^
 RAJA::expt::launch Implementation
