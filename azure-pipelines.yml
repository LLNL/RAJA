jobs:
- job: Windows 
  strategy:
    matrix:
      shared:
        SHARED_ARGS: '-DBUILD_SHARED_LIBS=On'
###########################
## Windows static build is run on GitHub Actions
##    static:
##      SHARED_ARGS: '-DBUILD_SHARED_LIBS=Off'
  pool:
    vmImage: 'windows-2019'
  variables:
    CMAKE_EXTRA_FLAGS: '-DRAJA_ENABLE_WARNINGS_AS_ERRORS=Off -DBLT_CXX_STD="" -DCMAKE_CXX_STANDARD=17'
  steps:
  - checkout: self
    clean: boolean
    submodules: recursive
  - task: CMake@1
    inputs:
      workingDir: 'build'
      cmakeArgs: '$(CMAKE_EXTRA_FLAGS) $(SHARED_ARGS) ../'
  - task: CMake@1
    inputs:
      workingDir: 'build'
      cmakeArgs: '--build . --config Release --verbose -j 4'
  - task: CmdLine@2
    inputs:
      script: 'ctest.exe -T test -C Release'
      workingDirectory: 'build'
  - task: PublishTestResults@2
    inputs:
      testResultsFormat: 'cTest'
      testResultsFiles: '**/Test.xml'
- job: Docker
  timeoutInMinutes: 360
  strategy:
    matrix: 
      gcc11:
        docker_target: gcc11
      gcc12:
        docker_target: gcc12
      gcc12_desul:
        docker_target: gcc12_desul
<<<<<<< HEAD
##    clang14_debug:
##      docker_target: clang14_debug
=======
>>>>>>> 2e68fbb7
      clang15_desul:
        docker_target: clang15_desul
  pool:
    vmImage: 'ubuntu-latest'
  variables:
    DOCKER_BUILDKIT: '1'
    CMAKE_EXTRA_FLAGS: '-DENABLE_DEVELOPER_BENCHMARKS=On -DENABLE_DEVELOPER_DEFAULTS=On -DCMAKE_CXX_STANDARD=14'
  steps:
  - checkout: self
    clean: boolean
    submodules: recursive
  - task: Docker@1
    inputs:
      command: build
      dockerFile: 'Dockerfile'
      arguments: '--target $(docker_target)'
  - task: PublishTestResults@2
    inputs:
      testResultsFormat: 'cTest'
      testResultsFiles: '**/Test.xml'
- job: Mac 
  pool:
    vmImage: 'macOS-latest'
  variables:
    CMAKE_EXTRA_FLAGS: '-DENABLE_OPENMP=Off'
  steps:
  - checkout: self
    clean: boolean
    submodules: recursive
  - task: CMake@1
    inputs:
      workingDir: 'build'
      cmakeArgs: '$(CMAKE_EXTRA_FLAGS) ../'
  - script: |
      cd build
      make -j 4
    displayName: 'OSX Build'
    condition: eq( variables['Agent.OS'], 'Darwin')
  - script: |
      cd build
      ctest -T test --output-on-failure
    displayName: 'OSX Test'
  - task: PublishTestResults@2
    inputs:
      testResultsFormat: 'cTest'
      testResultsFiles: '**/Test.xml'<|MERGE_RESOLUTION|>--- conflicted
+++ resolved
@@ -42,11 +42,6 @@
         docker_target: gcc12
       gcc12_desul:
         docker_target: gcc12_desul
-<<<<<<< HEAD
-##    clang14_debug:
-##      docker_target: clang14_debug
-=======
->>>>>>> 2e68fbb7
       clang15_desul:
         docker_target: clang15_desul
   pool:
