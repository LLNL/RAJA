--- conflicted
+++ resolved
@@ -40,25 +40,17 @@
 using device_loop = RAJA::hip_global_thread_x;
 #endif
 
-<<<<<<< HEAD
-using launch_policy = RAJA::expt::LaunchPolicy<host_launch
-=======
 using launch_policy = RAJA::LaunchPolicy<host_launch
->>>>>>> c80477c7
 #if defined(RAJA_ENABLE_CUDA) || defined(RAJA_ENABLE_HIP)
-                                               ,device_launch
-#endif
-                                               >;
-
-<<<<<<< HEAD
-using loop_pol = RAJA::expt::LoopPolicy<host_loop
-=======
-using loop_pol = RAJA::LoopPolicy<host_loop
->>>>>>> c80477c7
-#if defined(RAJA_ENABLE_CUDA) || defined(RAJA_ENABLE_HIP)
-                                        ,device_loop
+                                         , device_launch
 #endif
                                         >;
+
+using loop_pol = RAJA::LoopPolicy<host_loop
+#if defined(RAJA_ENABLE_CUDA) || defined(RAJA_ENABLE_HIP)
+                                  , device_loop
+#endif
+                                 >;
 
 #if defined(RAJA_ENABLE_CUDA)
 using reduce_policy = RAJA::cuda_reduce;
@@ -162,11 +154,7 @@
 
   //Get typed erased resource - it will internally store if we are running on the host or device
 #if defined(RAJA_ENABLE_CUDA) || defined(RAJA_ENABLE_HIP)
-<<<<<<< HEAD
-  RAJA::resources::Resource res = RAJA::expt::Get_Runtime_Resource(host_res, device_res, select_cpu_or_gpu);
-=======
   RAJA::resources::Resource res = RAJA::Get_Runtime_Resource(host_res, device_res, select_cpu_or_gpu);
->>>>>>> c80477c7
 #else
   RAJA::resources::Resource res = RAJA::Get_Host_Resource(host_res, select_cpu_or_gpu);
 #endif
