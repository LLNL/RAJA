//~~~~~~~~~~~~~~~~~~~~~~~~~~~~~~~~~~~~~~~~~~~~~~~~~~~~~~~~~~~~~~~~~~~~~~~~~~~//
// Copyright (c) 2016-22, Lawrence Livermore National Security, LLC
// and RAJA project contributors. See the RAJA/LICENSE file for details.
//
// SPDX-License-Identifier: (BSD-3-Clause)
//~~~~~~~~~~~~~~~~~~~~~~~~~~~~~~~~~~~~~~~~~~~~~~~~~~~~~~~~~~~~~~~~~~~~~~~~~~~//

#include <cstdlib>
#include <cstring>
#include <iostream>

#include "memoryManager.hpp"

#include "RAJA/RAJA.hpp"

/*
 *  Vector Addition Example with resource + dynamic policy selection
 *
 *  Computes c = a + b, where a, b, c are vectors of ints using
 *  a policy selected at run-time
 *
 * If CUDA is enabled, CUDA unified memory is used.
 */

//
// Functions for checking and printing results
//
void checkResult(int* res, int len);
void printResult(int* res, int len);

using policy_list = camp::list<RAJA::loop_exec
                               ,RAJA::simd_exec
#if defined(RAJA_ENABLE_CUDA)
                               ,RAJA::cuda_exec<256>
                               ,RAJA::cuda_exec<512>
#endif

#if defined(RAJA_ENABLE_HIP)
                               ,RAJA::hip_exec<256>
                               ,RAJA::hip_exec<512>
#endif
                               >;


int main(int argc, char *argv[])
{

  if(argc != 2) {
    RAJA_ABORT_OR_THROW("Usage ./cuda-dynamic-forall N, where N is the index of  the policy to run");
  }

  //
  // Run time policy section is demonstrated in this example by specifying
  // kernel exection space as a command line argument
  // Example usage ./dynamic_forall policy N
  //

  const int pol = std::stoi(argv[1]);

  RAJA::ExecPlace select_cpu_or_gpu;
  if(pol < 2) {
    select_cpu_or_gpu = RAJA::ExecPlace::HOST;
  }else {
    select_cpu_or_gpu = RAJA::ExecPlace::DEVICE;
  }

  std::cout << "\n\nRAJA vector addition example...\n";
  std::cout << "Using policy # "<<pol<<std::endl;

//
// Define vector length
//
  const int N = 1000000;

//
// Allocate and initialize vector data
//
  int *a = memoryManager::allocate<int>(N);
  int *b = memoryManager::allocate<int>(N);
  int *c = memoryManager::allocate<int>(N);

  for (int i = 0; i < N; ++i) {
    a[i] = -i;
    b[i] = i;
  }


//----------------------------------------------------------------------------//

  std::cout << "\n Running C-style vector addition...\n";

  // _cstyle_vector_add_start
  for (int i = 0; i < N; ++i) {
    c[i] = a[i] + b[i];
  }
  // _cstyle_vector_add_end

  checkResult(c, N);
//printResult(c, N);


//----------------------------------------------------------------------------//
// Example of dynamic policy selection for forall
//----------------------------------------------------------------------------//

  RAJA::resources::Host host_res;
#if defined(RAJA_ENABLE_CUDA)
  RAJA::resources::Cuda device_res;
#endif
#if defined(RAJA_ENABLE_HIP)
  RAJA::resources::Hip device_res;
#endif

  //Get typed erased resource - it will internally store if we are running on the host or device
#if defined(RAJA_ENABLE_CUDA) || defined(RAJA_ENABLE_HIP)
<<<<<<< HEAD
  RAJA::resources::Resource res = RAJA::expt::Get_Runtime_Resource(host_res, device_res, select_cpu_or_gpu);
=======
  RAJA::resources::Resource res = RAJA::Get_Runtime_Resource(host_res, device_res, select_cpu_or_gpu);
>>>>>>> c80477c7
#else
  RAJA::resources::Resource res = RAJA::Get_Host_Resource(host_res, select_cpu_or_gpu);
#endif

  RAJA::expt::dynamic_forall<policy_list>
  (res, pol, RAJA::RangeSegment(0, N), [=] RAJA_HOST_DEVICE (int i)   {

    c[i] = a[i] + b[i];

  });

  checkResult(c, N);
  //printResult(c, N);


//----------------------------------------------------------------------------//
//
// Clean up.
//
  memoryManager::deallocate(a);
  memoryManager::deallocate(b);
  memoryManager::deallocate(c);

  std::cout << "\n DONE!...\n";

  return 0;
}

//
// Function to check result and report P/F.
//
void checkResult(int* res, int len)
{
  bool correct = true;
  for (int i = 0; i < len; i++) {
    if ( res[i] != 0 ) { correct = false; }
  }
  if ( correct ) {
    std::cout << "\n\t result -- PASS\n";
  } else {
    std::cout << "\n\t result -- FAIL\n";
  }
}

//
// Function to print result.
//
void printResult(int* res, int len)
{
  std::cout << std::endl;
  for (int i = 0; i < len; i++) {
    std::cout << "result[" << i << "] = " << res[i] << std::endl;
  }
  std::cout << std::endl;
}<|MERGE_RESOLUTION|>--- conflicted
+++ resolved
@@ -113,11 +113,7 @@
 
   //Get typed erased resource - it will internally store if we are running on the host or device
 #if defined(RAJA_ENABLE_CUDA) || defined(RAJA_ENABLE_HIP)
-<<<<<<< HEAD
-  RAJA::resources::Resource res = RAJA::expt::Get_Runtime_Resource(host_res, device_res, select_cpu_or_gpu);
-=======
   RAJA::resources::Resource res = RAJA::Get_Runtime_Resource(host_res, device_res, select_cpu_or_gpu);
->>>>>>> c80477c7
 #else
   RAJA::resources::Resource res = RAJA::Get_Host_Resource(host_res, select_cpu_or_gpu);
 #endif
