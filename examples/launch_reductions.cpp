--- conflicted
+++ resolved
@@ -43,25 +43,17 @@
 using device_loop = RAJA::hip_global_thread_x;
 #endif
 
-<<<<<<< HEAD
-using launch_policy = RAJA::expt::LaunchPolicy<host_launch
-=======
 using launch_policy = RAJA::LaunchPolicy<host_launch
->>>>>>> c80477c7
 #if defined(RAJA_ENABLE_CUDA) || defined(RAJA_ENABLE_HIP)
-                                               ,device_launch
-#endif
-                                               >;
-
-<<<<<<< HEAD
-using loop_pol = RAJA::expt::LoopPolicy<host_loop
-=======
-using loop_pol = RAJA::LoopPolicy<host_loop
->>>>>>> c80477c7
-#if defined(RAJA_ENABLE_CUDA) || defined(RAJA_ENABLE_HIP)
-                                        ,device_loop
+                                         , device_launch
 #endif
                                         >;
+
+using loop_pol = RAJA::LoopPolicy<host_loop
+#if defined(RAJA_ENABLE_CUDA) || defined(RAJA_ENABLE_HIP)
+                                  , device_loop
+#endif
+                                 >;
 
 #if defined(RAJA_ENABLE_CUDA)
 using reduce_policy = RAJA::cuda_reduce;
