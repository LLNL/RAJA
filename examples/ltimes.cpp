//~~~~~~~~~~~~~~~~~~~~~~~~~~~~~~~~~~~~~~~~~~~~~~~~~~~~~~~~~~~~~~~~~~~~~~~~~~~//
// Copyright (c) 2016-20, Lawrence Livermore National Security, LLC
// and RAJA project contributors. See the RAJA/COPYRIGHT file for details.
//
// SPDX-License-Identifier: (BSD-3-Clause)
//~~~~~~~~~~~~~~~~~~~~~~~~~~~~~~~~~~~~~~~~~~~~~~~~~~~~~~~~~~~~~~~~~~~~~~~~~~~//

#include <cstdlib>
#include <cstring>
#include <iostream>
#include <cmath>
#include <vector>

#include "RAJA/RAJA.hpp"
#include "RAJA/util/Timer.hpp"

#if defined(RAJA_ENABLE_CUDA)
#include "RAJA/policy/cuda/raja_cudaerrchk.hpp"
#include <cuda.h>
#include <cuda_runtime.h>
#endif

#if defined(RAJA_ENABLE_HIP)
#include "RAJA/policy/hip/raja_hiperrchk.hpp"
#include <hip/hip_runtime.h>
#endif

/*
 *  LTimes Example
 *
 *  This example illustrates various ways to implement the LTimes kernel
 *  using RAJA. The reference implementation of the kernel is the first
 *  version of the kernel below.
 *
 *  Note that RAJA Views and Layouts are used for multi-dimensional
 *  array data access in all other variants.
 *
 *  RAJA features shown include:
 *    - Strongly-typed indices and ranges
 *    - View and Layout abstractions
 *    - Use of 'RAJA::kernel' abstractions for nested loops, including
 *      loop-level ordering changes, use of GPU shared memory, other
 *      RAJA 'statement' concepts
 *
 *  Note that calls to the checkResult() method after each variant is run
 *  are turned off so the example code runs much faster. If you want 
 *  to verify the results are correct, define the 'DEBUG_LTIMES' macro
 *  below or turn on checking for individual variants.
 */


//#define DEBUG_LTIMES


using namespace RAJA;

//
// Index value types for strongly-typed indices must be defined outside 
// function scope for RAJA CUDA variants to work.
//
// These types provide strongly-typed index values so if something is wrong
// in loop ordering and/or indexing, the code will likely not compile.
//
RAJA_INDEX_VALUE_T(IM, int, "IM");
RAJA_INDEX_VALUE_T(ID, int, "ID");
RAJA_INDEX_VALUE_T(IG, int, "IG");
RAJA_INDEX_VALUE_T(IZ, int, "IZ");


//
// Function to check results
//
template <typename PHIVIEW_T, typename LVIEW_T, typename PSIVIEW_T>
void checkResult(PHIVIEW_T& phi, LVIEW_T& L, PSIVIEW_T& psi,
                 const Index_type num_m, 
                 const Index_type num_d,
                 const Index_type num_g,
                 const Index_type num_z);


int main(int RAJA_UNUSED_ARG(argc), char **RAJA_UNUSED_ARG(argv[]))
{
  std::cout << "\n\nRAJA LTIMES example...\n\n";

//----------------------------------------------------------------------------//
// Define array dimensions, allocate arrays, define Layouts and Views, etc.

  const Index_type num_m = 25;
  const Index_type num_g = 48;
  const Index_type num_d = 80;
  const Index_type num_z = 64*1024;

  std::cout << "num_m = " << num_m << ", num_g = " << num_g << 
               ", num_d = " << num_d << ", num_z = " << num_z << "\n\n";

  const Index_type L_size   = num_m * num_d;
  const Index_type psi_size = num_d * num_g * num_z;
  const Index_type phi_size = num_m * num_g * num_z;

  std::vector<double> L_vec(num_m * num_d);
  std::vector<double> psi_vec(num_d * num_g * num_z);
  std::vector<double> phi_vec(num_m * num_g * num_z);

  double* L_data   = &L_vec[0];
  double* psi_data = &psi_vec[0];
  double* phi_data = &phi_vec[0];

  for (Index_type i = 0; i < L_size; ++i) {
    L_data[i] = i+1;
  }

  for (Index_type i = 0; i < psi_size; ++i) {
    psi_data[i] = 2*i+1;
  }

  // Note phi_data will be set to zero before each variant is run.


//----------------------------------------------------------------------------//

{
  std::cout << "\n Running baseline C-version of LTimes...\n";

  std::memset(phi_data, 0, phi_size * sizeof(double));

  // Using restrict doesn't make much of a difference for most compilers.
#if 1
  double * RAJA_RESTRICT L = L_data;
  double * RAJA_RESTRICT psi = psi_data;
  double * RAJA_RESTRICT phi = phi_data;
#else
  double * L = L_data;
  double * psi = psi_data;
  double * phi = phi_data;
#endif

  RAJA::Timer timer;
  timer.start();

  for (int m = 0; m < num_m; ++m) {
    for (int d = 0; d < num_d; ++d) {
      for (int g = 0; g < num_g; ++g) {
        for (int z = 0; z < num_z; ++z) {
          phi[m*num_g*num_z + g*num_z + z] +=
            L[m*num_d + d] * psi[d*num_g*num_z + g*num_z + z];
        }
      }
    }
  }

  timer.stop();
  std::cout << "  C-version of LTimes run time (sec.): "
            << timer.elapsed() << std::endl;
}

//----------------------------------------------------------------------------//

{
  std::cout << "\n Running C-version of LTimes (with Views)...\n";

  std::memset(phi_data, 0, phi_size * sizeof(double));

  //
  // View types and Views/Layouts for indexing into arrays
  // 
  // L(m, d) : 1 -> d is stride-1 dimension 
  using LView = TypedView<double, Layout<2, Index_type, 1>, IM, ID>;

  // psi(d, g, z) : 2 -> z is stride-1 dimension 
  using PsiView = TypedView<double, Layout<3, Index_type, 2>, ID, IG, IZ>;

  // phi(m, g, z) : 2 -> z is stride-1 dimension 
  using PhiView = TypedView<double, Layout<3, Index_type, 2>, IM, IG, IZ>;

  std::array<RAJA::idx_t, 2> L_perm {{0, 1}};
  LView L(L_data,
          RAJA::make_permuted_layout({{num_m, num_d}}, L_perm));

  std::array<RAJA::idx_t, 3> psi_perm {{0, 1, 2}};
  PsiView psi(psi_data,
              RAJA::make_permuted_layout({{num_d, num_g, num_z}}, psi_perm));

  std::array<RAJA::idx_t, 3> phi_perm {{0, 1, 2}};
  PhiView phi(phi_data,
              RAJA::make_permuted_layout({{num_m, num_g, num_z}}, phi_perm));


  RAJA::Timer timer;
  timer.start(); 

  for (IM m(0); m < num_m; ++m) {
    for (ID d(0); d < num_d; ++d) {
      for (IG g(0); g < num_g; ++g) {
        for (IZ z(0); z < num_z; ++z) {
          phi(m, g, z) += L(m, d) * psi(d, g, z);
        }
      }
    }
  }

  timer.stop(); 
  std::cout << "  C-version of LTimes run time (sec.): " 
            << timer.elapsed() << std::endl;

#if defined(DEBUG_LTIMES)
  checkResult(phi, L, psi, num_m, num_d, num_g, num_z);
#endif
}

//----------------------------------------------------------------------------//

{
  std::cout << "\n Running RAJA sequential version of LTimes...\n";

  std::memset(phi_data, 0, phi_size * sizeof(double));

  //
  // View types and Views/Layouts for indexing into arrays
  // 
  // L(m, d) : 1 -> d is stride-1 dimension 
  using LView = TypedView<double, Layout<2, Index_type, 1>, IM, ID>;

  // psi(d, g, z) : 2 -> z is stride-1 dimension 
  using PsiView = TypedView<double, Layout<3, Index_type, 2>, ID, IG, IZ>;

  // phi(m, g, z) : 2 -> z is stride-1 dimension 
  using PhiView = TypedView<double, Layout<3, Index_type, 2>, IM, IG, IZ>;

  std::array<RAJA::idx_t, 2> L_perm {{0, 1}};
  LView L(L_data,
          RAJA::make_permuted_layout({{num_m, num_d}}, L_perm));

  std::array<RAJA::idx_t, 3> psi_perm {{0, 1, 2}};
  PsiView psi(psi_data,
              RAJA::make_permuted_layout({{num_d, num_g, num_z}}, psi_perm));

  std::array<RAJA::idx_t, 3> phi_perm {{0, 1, 2}};
  PhiView phi(phi_data,
              RAJA::make_permuted_layout({{num_m, num_g, num_z}}, phi_perm));

  using EXECPOL = 
    RAJA::KernelPolicy<
       statement::For<0, loop_exec,  // m       
         statement::For<1, loop_exec,  // d
           statement::For<2, loop_exec,  // g 
             statement::For<3, simd_exec,  // z
               statement::Lambda<0>
             >
           >
         >
       >
     >;

  auto segments = RAJA::make_tuple(RAJA::TypedRangeSegment<IM>(0, num_m),
                                   RAJA::TypedRangeSegment<ID>(0, num_d),
                                   RAJA::TypedRangeSegment<IG>(0, num_g),
                                   RAJA::TypedRangeSegment<IZ>(0, num_z));

  RAJA::Timer timer;
  timer.start();

  RAJA::kernel<EXECPOL>( segments,
    [=] (IM m, ID d, IG g, IZ z) {
       phi(m, g, z) += L(m, d) * psi(d, g, z);
    }
  );

  timer.stop();
  std::cout << "  RAJA sequential version of LTimes run time (sec.): "
            << timer.elapsed() << std::endl;

#if defined(DEBUG_LTIMES)
  checkResult(phi, L, psi, num_m, num_d, num_g, num_z);
#endif
}

//----------------------------------------------------------------------------//

{
<<<<<<< HEAD
  std::cout << "\n Running RAJA vectorized version of LTimes...\n";
=======
  std::cout << "\n Running RAJA sequential ARGS version of LTimes...\n";
>>>>>>> 1858654c

  std::memset(phi_data, 0, phi_size * sizeof(double));

  //
  // View types and Views/Layouts for indexing into arrays
  //
  // L(m, d) : 1 -> d is stride-1 dimension
  using LView = TypedView<double, Layout<2, Index_type, 1>, IM, ID>;

  // psi(d, g, z) : 2 -> z is stride-1 dimension
  using PsiView = TypedView<double, Layout<3, Index_type, 2>, ID, IG, IZ>;

  // phi(m, g, z) : 2 -> z is stride-1 dimension
  using PhiView = TypedView<double, Layout<3, Index_type, 2>, IM, IG, IZ>;

  std::array<RAJA::idx_t, 2> L_perm {{0, 1}};
  LView L(L_data,
          RAJA::make_permuted_layout({{num_m, num_d}}, L_perm));

  std::array<RAJA::idx_t, 3> psi_perm {{0, 1, 2}};
  PsiView psi(psi_data,
              RAJA::make_permuted_layout({{num_d, num_g, num_z}}, psi_perm));

  std::array<RAJA::idx_t, 3> phi_perm {{0, 1, 2}};
  PhiView phi(phi_data,
              RAJA::make_permuted_layout({{num_m, num_g, num_z}}, phi_perm));

  using EXECPOL =
    RAJA::KernelPolicy<
       statement::For<0, loop_exec,  // m
         statement::For<1, loop_exec,  // d
           statement::For<2, loop_exec,  // g
<<<<<<< HEAD
             statement::For<3, vector_exec,  // z
               statement::Lambda<0>
             >
           >
         >
       >
     >;



  using vector_t = RAJA::StreamVector<double,2>;
  using VecIZ = RAJA::VectorIndex<IZ, vector_t>;

  auto segments = RAJA::make_tuple(RAJA::TypedRangeSegment<IM>(0, num_m),
                                   RAJA::TypedRangeSegment<ID>(0, num_d),
                                   RAJA::TypedRangeSegment<IG>(0, num_g),
                                   RAJA::TypedRangeSegment<VecIZ>(0, num_z));
=======
             statement::For<3, simd_exec,  // z
               statement::Lambda<0, statement::Segs<0, 1, 2, 3>>
             >
           >
         >
       >
     >;

  auto segments = RAJA::make_tuple(RAJA::TypedRangeSegment<IM>(0, num_m),
                                   RAJA::TypedRangeSegment<ID>(0, num_d),
                                   RAJA::TypedRangeSegment<IG>(0, num_g),
                                   RAJA::TypedRangeSegment<IZ>(0, num_z));
>>>>>>> 1858654c

  RAJA::Timer timer;
  timer.start();

  RAJA::kernel<EXECPOL>( segments,
<<<<<<< HEAD
    [=] (IM m, ID d, IG g, VecIZ z) {
=======
    [=] (IM m, ID d, IG g, IZ z) {
>>>>>>> 1858654c
       phi(m, g, z) += L(m, d) * psi(d, g, z);
    }
  );

  timer.stop();
<<<<<<< HEAD
  std::cout << "  RAJA vectorized version of LTimes run time (sec.): "
=======
  std::cout << "  RAJA sequential ARGS version of LTimes run time (sec.): "
>>>>>>> 1858654c
            << timer.elapsed() << std::endl;

#if defined(DEBUG_LTIMES)
  checkResult(phi, L, psi, num_m, num_d, num_g, num_z);
#endif
}

<<<<<<< HEAD

=======
>>>>>>> 1858654c
//----------------------------------------------------------------------------//

{
  std::cout << "\n Running RAJA sequential shmem version of LTimes...\n";


  std::memset(phi_data, 0, phi_size * sizeof(double));

  //
  // View types and Views/Layouts for indexing into arrays
  //
  // L(m, d) : 1 -> d is stride-1 dimension
  using LView = TypedView<double, Layout<2, Index_type, 1>, IM, ID>;

  // psi(d, g, z) : 2 -> z is stride-1 dimension
  using PsiView = TypedView<double, Layout<3, Index_type, 2>, ID, IG, IZ>;

  // phi(m, g, z) : 2 -> z is stride-1 dimension
  using PhiView = TypedView<double, Layout<3, Index_type, 2>, IM, IG, IZ>;

  std::array<RAJA::idx_t, 2> L_perm {{0, 1}};
  LView L(L_data,
          RAJA::make_permuted_layout({{num_m, num_d}}, L_perm));

  std::array<RAJA::idx_t, 3> psi_perm {{0, 1, 2}};
  PsiView psi(psi_data,
              RAJA::make_permuted_layout({{num_d, num_g, num_z}}, psi_perm));

  std::array<RAJA::idx_t, 3> phi_perm {{0, 1, 2}};
  PhiView phi(phi_data,
              RAJA::make_permuted_layout({{num_m, num_g, num_z}}, phi_perm));

  constexpr size_t tile_m = 25;
  constexpr size_t tile_d = 80;
  constexpr size_t tile_z = 256;
  constexpr size_t tile_g = 0;

  using RAJA::statement::Param;

  using EXECPOL =
    RAJA::KernelPolicy<

      // Create memory tiles
      statement::InitLocalMem<RAJA::cpu_tile_mem, RAJA::ParamList<0,1,2>,

      // Tile outer m,d loops
      statement::Tile<0, statement::tile_fixed<tile_m>, loop_exec,  // m
        statement::Tile<1, statement::tile_fixed<tile_d>, loop_exec,  // d


            // Load L(m,d) for m,d tile into shmem
            statement::For<0, loop_exec,  // m
              statement::For<1, loop_exec,  // d
                statement::Lambda<0, statement::Segs<0, 1>,
                                     statement::Params<0>,
                                     statement::Offsets<0, 1>>
              >
            >,

            // Run inner g, z loops with z loop tiled
            statement::For<2, loop_exec,  // g
              statement::Tile<3, statement::tile_fixed<tile_z>, loop_exec,  // z


                  // Load psi into shmem
<<<<<<< HEAD
                  statement::ForICount<1, Param<4>, loop_exec,  // d
                    statement::ForICount<3, Param<6>, loop_exec,  // z
                      statement::Lambda<2>
=======
                  statement::For<1, loop_exec,  // d
                    statement::For<3, loop_exec,  // z
                      statement::Lambda<1, statement::Segs<1, 2, 3>,
                                           statement::Params<1>,
                                           statement::Offsets<1, 2, 3>>
>>>>>>> 1858654c
                    >
                  >,

                  // Compute phi
                  statement::For<0, loop_exec,  // m

                    // Load phi into shmem
                    statement::For<3, loop_exec,  // z
                      statement::Lambda<2, statement::Segs<0, 2, 3>,
                                           statement::Params<2>,
                                           statement::Offsets<0, 2, 3>>
                    >,

                    // Compute phi in shmem
<<<<<<< HEAD
                    statement::ForICount<1, Param<4>, loop_exec,  // d
                      statement::ForICount<3, Param<6>, loop_exec,  // z
                        statement::Lambda<4>
=======
                    statement::For<1, loop_exec,  // d
                      statement::For<3, loop_exec,  // z
                        statement::Lambda<3, statement::Params<0, 1, 2>,
                                             statement::Offsets<0, 1, 2, 3>>
>>>>>>> 1858654c
                      >
                    >,

                    // Store phi
                    statement:: For<3, loop_exec,  // z
                      statement::Lambda<4, statement::Segs<0, 2, 3>,
                                           statement::Params<2>,
                                           statement::Offsets<0, 2, 3>>
                    >
                  >  // m


              >  // Tile z
            >  // g


        >  // Tile d
      >  // Tile m
      > // LocalMemory
    >; // KernelPolicy



  //
  // Define statically dimensioned local arrays used in kernel
  //

  using shmem_L_t = RAJA::TypedLocalArray<double,
<<<<<<< HEAD
                        RAJA::PERM_IJ,
=======
                        RAJA::PERM_JI,
>>>>>>> 1858654c
                        RAJA::SizeList<tile_m, tile_d>,
                        IM, ID>;
  shmem_L_t shmem_L;


  using shmem_psi_t = RAJA::TypedLocalArray<double,
                        RAJA::PERM_IJK,
                        RAJA::SizeList<tile_d, tile_g, tile_z>,
                        ID, IG, IZ>;
  shmem_psi_t shmem_psi;


  using shmem_phi_t = RAJA::TypedLocalArray<double,
                        RAJA::PERM_IJK,
                        RAJA::SizeList<tile_m, tile_g, tile_z>,
                        IM, IG, IZ>;
  shmem_phi_t shmem_phi;
<<<<<<< HEAD
=======

>>>>>>> 1858654c

  RAJA::Timer timer;
  timer.start();

  RAJA::kernel_param<EXECPOL>(

    RAJA::make_tuple(RAJA::TypedRangeSegment<IM>(0, num_m),
                     RAJA::TypedRangeSegment<ID>(0, num_d),
                     RAJA::TypedRangeSegment<IG>(0, num_g),
                     RAJA::TypedRangeSegment<IZ>(0, num_z)),
    // For kernel_param, second arg is a tuple of data objects used in lambdas.
    // They are the last args in all lambdas (after indices).
    RAJA::make_tuple( shmem_L,
                      shmem_psi,
                      shmem_phi),

<<<<<<< HEAD
    // Lambda<0> : Single lambda version
    [=] (IM m, ID d, IG g, IZ z,
         shmem_L_t&, shmem_psi_t&, shmem_phi_t&,
         IM , ID , IG , IZ )
    {
      phi(m, g, z) += L(m, d) * psi(d, g, z);
    },

    // Lambda<1> : Load L into shmem
    [=] (IM m, ID d, IG /*g*/, IZ /*z*/,
         shmem_L_t& sh_L, shmem_psi_t&, shmem_phi_t&,
         IM tm, ID td, IG , IZ )
=======

    // Lambda<0> : Load L into shmem
    [=] (IM m, ID d,
         shmem_L_t& sh_L,
         IM tm, ID td)
>>>>>>> 1858654c
    {
      sh_L(tm, td) = L(m, d);
    },

<<<<<<< HEAD
    // Lambda<2> : Load psi into shmem
    [=] (IM /*m*/, ID d, IG g, IZ z,
         shmem_L_t&, shmem_psi_t& sh_psi, shmem_phi_t&,
         IM , ID td, IG tg, IZ tz)
=======
    // Lambda<1> : Load psi into shmem
    [=] (ID d, IG g, IZ z,
         shmem_psi_t& sh_psi,
         ID td, IG tg, IZ tz)
>>>>>>> 1858654c
    {
      sh_psi(td, tg, tz) = psi(d, g, z);
    },

<<<<<<< HEAD
    // Lambda<3> : Load phi into shmem
    [=] (IM m, ID /*d*/, IG g, IZ z,
         shmem_L_t&, shmem_psi_t&, shmem_phi_t& sh_phi,
         IM tm, ID , IG tg, IZ tz)
=======
    // Lambda<2> : Load phi into shmem
    [=] (IM m, IG g, IZ z,
         shmem_phi_t& sh_phi,
         IM tm, IG tg, IZ tz)
>>>>>>> 1858654c
    {
      sh_phi(tm, tg, tz) = phi(m, g, z);
    },

<<<<<<< HEAD
    // Lambda<4> : Compute phi in shmem
    [=] (IM , ID , IG , IZ ,
         shmem_L_t& sh_L, shmem_psi_t& sh_psi, shmem_phi_t& sh_phi,
         IM tm, ID td, IG tg, IZ tz)
=======
    // Lambda<3> : Compute phi in shmem
    [=] (shmem_L_t& sh_L, shmem_psi_t& sh_psi, shmem_phi_t& sh_phi,
        IM tm, ID td, IG tg, IZ tz)
>>>>>>> 1858654c
    {
      sh_phi(tm, tg, tz) += sh_L(tm, td) * sh_psi(td, tg, tz);
    },

<<<<<<< HEAD
    // Lambda<5> : Store phi
    [=] (IM m, ID /*d*/, IG g, IZ z,
         shmem_L_t&, shmem_psi_t&, shmem_phi_t& sh_phi,
         IM tm, ID , IG tg, IZ tz)
=======
    // Lambda<4> : Store phi
    [=] (IM m, IG g, IZ z,
         shmem_phi_t& sh_phi,
         IM tm, IG tg, IZ tz)
>>>>>>> 1858654c
    {
      phi(m, g, z) = sh_phi(tm, tg, tz);
    }

  );


  timer.stop();
  std::cout << "  RAJA sequential shmem version of LTimes run time (sec.): "
            << timer.elapsed() << std::endl;

#if defined(DEBUG_LTIMES)
  checkResult(phi, L, psi, num_m, num_d, num_g, num_z);
#endif
}

//----------------------------------------------------------------------------//


{
  std::cout << "\n Running RAJA vector+shmem version of LTimes...\n";

  std::memset(phi_data, 0, phi_size * sizeof(double));

  //
  // View types and Views/Layouts for indexing into arrays
  // 
  // L(m, d) : 1 -> d is stride-1 dimension 
  using LView = TypedView<double, Layout<2, Index_type, 1>, IM, ID>;

  // psi(d, g, z) : 2 -> z is stride-1 dimension 
  using PsiView = TypedView<double, Layout<3, Index_type, 2>, ID, IG, IZ>;

  // phi(m, g, z) : 2 -> z is stride-1 dimension 
  using PhiView = TypedView<double, Layout<3, Index_type, 2>, IM, IG, IZ>;

  std::array<RAJA::idx_t, 2> L_perm {{0, 1}};
  LView L(L_data,
          RAJA::make_permuted_layout({{num_m, num_d}}, L_perm));

  std::array<RAJA::idx_t, 3> psi_perm {{0, 1, 2}};
  PsiView psi(psi_data,
              RAJA::make_permuted_layout({{num_d, num_g, num_z}}, psi_perm));

  std::array<RAJA::idx_t, 3> phi_perm {{0, 1, 2}};
  PhiView phi(phi_data,
              RAJA::make_permuted_layout({{num_m, num_g, num_z}}, phi_perm));

  constexpr size_t tile_m = 25;
  constexpr size_t tile_d = 80;
  constexpr size_t tile_z = 256;
  constexpr size_t tile_g = 0;

  using RAJA::statement::Param;
  using RAJA::statement::Segs;
  using RAJA::statement::Offsets;
  using RAJA::statement::Params;

  using EXECPOL = 
    RAJA::KernelPolicy<

      // Create memory tiles
      statement::InitLocalMem<RAJA::cpu_tile_mem, RAJA::ParamList<0,1,2>,

      // Tile outer m,d loops
      statement::Tile<0, statement::tile_fixed<tile_m>, loop_exec,  // m
        statement::Tile<1, statement::tile_fixed<tile_d>, loop_exec,  // d


            // Load L(m,d) for m,d tile into shmem
            statement::For<0, loop_exec,  // m
              statement::For<1, loop_exec,  // d
                statement::Lambda<0, Segs<0, 1>, Offsets<0, 1>, Params<0>>
              >
            >,

            // Run inner g, z loops with z loop tiled
            statement::For<2, loop_exec,  // g
              statement::Tile<3, statement::tile_fixed<tile_z>, loop_exec,  // z


                  // Load psi into shmem
                  statement::For<1, loop_exec,  // d
                    statement::For<3, vector_exec,  // z
                    statement::Lambda<1, Segs<1, 2, 3>, Offsets<1, 2, 3>, Params<1>>
                    >
                  >,

                  // Compute phi
                  statement::For<0, loop_exec,  // m

                    // Load phi into shmem
                    statement::For<3, vector_exec,  // z
                    statement::Lambda<2, Segs<0, 2, 3>, Offsets<0, 2, 3>, Params<2>>
                    >,

                    // Compute phi in shmem 
                    statement::For<1, loop_exec,  // d
                      statement::For<3, vector_exec,  // z
                        statement::Lambda<3, Offsets<0, 1, 2, 3>, Params<0, 1, 2>>
                      >
                    >,

                    // Store phi
                    statement:: For<3, vector_exec,  // z
                      statement::Lambda<4, Segs<0, 2, 3>, Offsets<0, 2, 3>, Params<2>>
                    >
                  >  // m


              >  // Tile z
            >  // g


        >  // Tile d
      >  // Tile m
      > // LocalMemory
    >; // KernelPolicy 


  using vector_t = RAJA::StreamVector<double,2>;
  using VecIZ = RAJA::VectorIndex<IZ, vector_t>;

  using index_t = RAJA::Index_type;

  //
  // Define statically dimensioned local arrays used in kernel
  //

  using shmem_L_t = RAJA::TypedLocalArray<double, 
                        RAJA::PERM_IJ,
                        RAJA::SizeList<tile_m, tile_d>,
                        IM, ID>;
  shmem_L_t shmem_L;


  using shmem_psi_t = RAJA::TypedLocalArray<double, 
                        RAJA::PERM_IJK,
                        RAJA::SizeList<tile_d, tile_g, tile_z>,
                        ID, IG, IZ>;
  shmem_psi_t shmem_psi;
  
  
  using shmem_phi_t = RAJA::TypedLocalArray<double, 
                        RAJA::PERM_IJK,
                        RAJA::SizeList<tile_m, tile_g, tile_z>,
                        IM, IG, IZ>;
  shmem_phi_t shmem_phi;

  RAJA::Timer timer;
  timer.start();

  RAJA::kernel_param<EXECPOL>( 

    RAJA::make_tuple(RAJA::TypedRangeSegment<IM>(0, num_m),
                     RAJA::TypedRangeSegment<ID>(0, num_d),
                     RAJA::TypedRangeSegment<IG>(0, num_g),
                     RAJA::TypedRangeSegment<VecIZ>(0, num_z)),
    // For kernel_param, second arg is a tuple of data objects used in lambdas.
    // They are the last args in all lambdas (after indices).
    RAJA::make_tuple( shmem_L,
                      shmem_psi,
                      shmem_phi
                      ),

    // Lambda<0> : Load L into shmem
    [=] (IM m, ID d,
        index_t tm0, index_t td0,
        shmem_L_t& sh_L)
    {
      IM tm(tm0);
      ID td(td0);

      sh_L(tm, td) = L(m, d);
    },

    // Lambda<1> : Load psi into shmem
    [=] (ID d, IG g, VecIZ z,
        index_t td0, index_t tg0, index_t tz0,
         shmem_psi_t& sh_psi)
    {
      ID td(td0);
      IG tg(tg0);
      VecIZ tz(tz0);
      sh_psi(td, tg, tz) = psi(d, g, z);
    },

    // Lambda<2> : Load phi into shmem
    [=] (IM m, IG g, VecIZ z,
        index_t tm0, index_t tg0, index_t tz0,
         shmem_phi_t& sh_phi)
    {
      IM tm(tm0);
      IG tg(tg0);
      VecIZ tz(tz0);
      sh_phi(tm, tg,  tz) = phi(m, g, z);
    },

    // Lambda<3> : Compute phi in shmem
    [=] (index_t tm0, index_t td0, index_t tg0, index_t tz0,
         shmem_L_t& sh_L, shmem_psi_t& sh_psi, shmem_phi_t& sh_phi)
    {
      IM tm(tm0);
      ID td(td0);
      IG tg(tg0);
      VecIZ tz(tz0);
      sh_phi(tm, tg,  tz) += sh_L(tm, td) * sh_psi(td, tg,  VecIZ(tz));
    },

    // Lambda<4> : Store phi

    [=] (IM m, IG g, VecIZ z,
         index_t tm0, index_t tg0, index_t tz0,
         shmem_phi_t& sh_phi)
    {
      IM tm(tm0);
      IG tg(tg0);
      VecIZ tz(tz0);
      phi(m, g, z) = sh_phi(tm, tg,  tz);
    }

  );



  timer.stop();
  std::cout << "  RAJA sequential vector+shmem version of LTimes run time (sec.): "
            << timer.elapsed() << std::endl;

#if defined(DEBUG_LTIMES)
  checkResult(phi, L, psi, num_m, num_d, num_g, num_z);
#endif
}
//----------------------------------------------------------------------------//

#if defined(RAJA_ENABLE_OPENMP)
{
  std::cout << "\n Running RAJA OpenMP version of LTimes...\n";

  std::memset(phi_data, 0, phi_size * sizeof(double));

  //
  // View types and Views/Layouts for indexing into arrays
  // 
  // L(m, d) : 1 -> d is stride-1 dimension 
  using LView = TypedView<double, Layout<2, Index_type, 1>, IM, ID>;

  // psi(d, g, z) : 2 -> z is stride-1 dimension 
  using PsiView = TypedView<double, Layout<3, Index_type, 2>, ID, IG, IZ>;

  // phi(m, g, z) : 2 -> z is stride-1 dimension 
  using PhiView = TypedView<double, Layout<3, Index_type, 2>, IM, IG, IZ>;

  std::array<RAJA::idx_t, 2> L_perm {{0, 1}};
  LView L(L_data,
          RAJA::make_permuted_layout({{num_m, num_d}}, L_perm));

  std::array<RAJA::idx_t, 3> psi_perm {{0, 1, 2}};
  PsiView psi(psi_data,
              RAJA::make_permuted_layout({{num_d, num_g, num_z}}, psi_perm));

  std::array<RAJA::idx_t, 3> phi_perm {{0, 1, 2}};
  PhiView phi(phi_data,
              RAJA::make_permuted_layout({{num_m, num_g, num_z}}, phi_perm));


#if 1
  using EXECPOL =
    RAJA::KernelPolicy<
      statement::For<0, omp_parallel_for_exec,  // m
        statement::For<1, loop_exec,  // d 
          statement::For<2, loop_exec,  // g 
            statement::For<3, simd_exec,  // z 
              statement::Lambda<0>
            >
          >
        >
      >
    >;
#else
  //
  // Benefits of using OpenMP collapse depends on compiler, platform,
  // relative segment sizes.
  //
  using EXECPOL =
    RAJA::KernelPolicy<
      statement::Collapse<omp_parallel_collapse_exec,
                          RAJA::ArgList<0, 2, 3>,   // m, g, z
        statement::For<1, loop_exec,  // d 
          statement::Lambda<0>
        >
      >
    >;
#endif

  auto segments = RAJA::make_tuple(RAJA::TypedRangeSegment<IM>(0, num_m),
                                   RAJA::TypedRangeSegment<ID>(0, num_d),
                                   RAJA::TypedRangeSegment<IG>(0, num_g),
                                   RAJA::TypedRangeSegment<IZ>(0, num_z));

  RAJA::Timer timer;
  timer.start();

  RAJA::kernel<EXECPOL>( segments,
    [=] (IM m, ID d, IG g, IZ z) {
       phi(m, g, z) += L(m, d) * psi(d, g, z);
    }
  );

  timer.stop();
  std::cout << "  RAJA OpenMP version of LTimes run time (sec.): "
            << timer.elapsed() << std::endl;

#if defined(DEBUG_LTIMES)
  checkResult(phi, L, psi, num_m, num_d, num_g, num_z);
#endif
}
#endif

//----------------------------------------------------------------------------//

#if defined(RAJA_ENABLE_CUDA)
{
  std::cout << "\n Running RAJA CUDA version of LTimes...\n";

  std::memset(phi_data, 0, phi_size * sizeof(double));

  double* dL_data   = nullptr;
  double* dpsi_data = nullptr;
  double* dphi_data = nullptr;

  cudaErrchk( cudaMalloc( (void**)&dL_data, L_size * sizeof(double) ) );
  cudaErrchk( cudaMemcpy( dL_data, L_data, L_size * sizeof(double),
                          cudaMemcpyHostToDevice ) );
  cudaErrchk( cudaMalloc( (void**)&dpsi_data, psi_size * sizeof(double) ) );
  cudaErrchk( cudaMemcpy( dpsi_data, psi_data, psi_size * sizeof(double),
                          cudaMemcpyHostToDevice ) );
  cudaErrchk( cudaMalloc( (void**)&dphi_data, phi_size * sizeof(double) ) );
  cudaErrchk( cudaMemcpy( dphi_data, phi_data, phi_size * sizeof(double),
                          cudaMemcpyHostToDevice ) );

  //
  // View types and Views/Layouts for indexing into arrays
  // 
  // L(m, d) : 1 -> d is stride-1 dimension 
  using LView = TypedView<double, Layout<2, Index_type, 1>, IM, ID>;

  // psi(d, g, z) : 2 -> z is stride-1 dimension 
  using PsiView = TypedView<double, Layout<3, Index_type, 2>, ID, IG, IZ>;

  // phi(m, g, z) : 2 -> z is stride-1 dimension 
  using PhiView = TypedView<double, Layout<3, Index_type, 2>, IM, IG, IZ>;

  std::array<RAJA::idx_t, 2> L_perm {{0, 1}};
  LView L(dL_data,
          RAJA::make_permuted_layout({{num_m, num_d}}, L_perm));

  std::array<RAJA::idx_t, 3> psi_perm {{0, 1, 2}};
  PsiView psi(dpsi_data,
              RAJA::make_permuted_layout({{num_d, num_g, num_z}}, psi_perm));

  std::array<RAJA::idx_t, 3> phi_perm {{0, 1, 2}};
  PhiView phi(dphi_data,
              RAJA::make_permuted_layout({{num_m, num_g, num_z}}, phi_perm));

  using EXECPOL =
    RAJA::KernelPolicy<
      statement::CudaKernelAsync<    
        statement::For<0, cuda_block_x_loop,  // m
          statement::For<2, cuda_block_y_loop,  // g
            statement::For<3, cuda_thread_x_loop,  // z
              statement::For<1, seq_exec,  // d
                statement::Lambda<0>
              >
            >
          >
        >
      >         
    >;          
                 
  auto segments = RAJA::make_tuple(RAJA::TypedRangeSegment<IM>(0, num_m),
                                   RAJA::TypedRangeSegment<ID>(0, num_d),
                                   RAJA::TypedRangeSegment<IG>(0, num_g),
                                   RAJA::TypedRangeSegment<IZ>(0, num_z));

  RAJA::Timer timer;
  cudaErrchk( cudaDeviceSynchronize() );
  timer.start();

  RAJA::kernel<EXECPOL>( segments,
    [=] RAJA_DEVICE (IM m, ID d, IG g, IZ z) {
       phi(m, g, z) += L(m, d) * psi(d, g, z);
    }
  );

  cudaErrchk( cudaDeviceSynchronize() );
  timer.stop();
  std::cout << "  RAJA CUDA version of LTimes run time (sec.): "
            << timer.elapsed() << std::endl;

  cudaErrchk( cudaMemcpy( phi_data, dphi_data, phi_size * sizeof(double),
                          cudaMemcpyDeviceToHost ) );

  cudaErrchk( cudaFree( dL_data ) );
  cudaErrchk( cudaFree( dpsi_data ) );
  cudaErrchk( cudaFree( dphi_data ) );

  // Reset data in Views to CPU data
  L.set_data(L_data); 
  psi.set_data(psi_data); 
  phi.set_data(phi_data); 

#if defined(DEBUG_LTIMES)
  checkResult(phi, L, psi, num_m, num_d, num_g, num_z);
#endif
}
#endif

//----------------------------------------------------------------------------//

#if defined(RAJA_ENABLE_CUDA)
{
  std::cout << "\n Running RAJA CUDA + shmem version of LTimes...\n";

  std::memset(phi_data, 0, phi_size * sizeof(double));

  double* dL_data   = nullptr;
  double* dpsi_data = nullptr;
  double* dphi_data = nullptr;

  cudaErrchk( cudaMalloc( (void**)&dL_data, L_size * sizeof(double) ) );
  cudaErrchk( cudaMemcpy( dL_data, L_data, L_size * sizeof(double),
                          cudaMemcpyHostToDevice ) );
  cudaErrchk( cudaMalloc( (void**)&dpsi_data, psi_size * sizeof(double) ) );
  cudaErrchk( cudaMemcpy( dpsi_data, psi_data, psi_size * sizeof(double),
                          cudaMemcpyHostToDevice ) );
  cudaErrchk( cudaMalloc( (void**)&dphi_data, phi_size * sizeof(double) ) );
  cudaErrchk( cudaMemcpy( dphi_data, phi_data, phi_size * sizeof(double),
                          cudaMemcpyHostToDevice ) );


  //
  // View types and Views/Layouts for indexing into arrays
  // 
  // L(m, d) : 1 -> d is stride-1 dimension 
  using LView = TypedView<double, Layout<2, Index_type, 1>, IM, ID>;

  // psi(d, g, z) : 2 -> z is stride-1 dimension
  using PsiView = TypedView<double, Layout<3, Index_type, 2>, ID, IG, IZ>;

  // phi(m, g, z) : 2 -> z is stride-1 dimension
  using PhiView = TypedView<double, Layout<3, Index_type, 2>, IM, IG, IZ>;

  std::array<RAJA::idx_t, 2> L_perm {{0, 1}};
  LView L(dL_data,
          RAJA::make_permuted_layout({{num_m, num_d}}, L_perm));

  std::array<RAJA::idx_t, 3> psi_perm {{0, 1, 2}};
  PsiView psi(dpsi_data,
              RAJA::make_permuted_layout({{num_d, num_g, num_z}}, psi_perm));

  std::array<RAJA::idx_t, 3> phi_perm {{0, 1, 2}};
  PhiView phi(dphi_data,
              RAJA::make_permuted_layout({{num_m, num_g, num_z}}, phi_perm));


  static const int tile_m = 25;
  static const int tile_d = 90;
  static const int tile_g = 0;
  static const int tile_z = 40;




  //
  // Define statically dimensioned local arrays used in kernel
  //

  using shmem_L_t = RAJA::TypedLocalArray<double,
                        RAJA::PERM_IJ,
                        RAJA::SizeList<tile_m, tile_d>,
                        IM, ID>;
  shmem_L_t shmem_L;


  using shmem_psi_t = RAJA::TypedLocalArray<double,
                        RAJA::PERM_IJK,
                        RAJA::SizeList<tile_d, tile_g, tile_z>,
                        ID, IG, IZ>;
  shmem_psi_t shmem_psi;



  //
  // Define our execution policy
  //

  using RAJA::statement::Segs;
  using RAJA::statement::Params;
  using RAJA::statement::Offsets;

  using EXECPOL =
    RAJA::KernelPolicy<
      statement::CudaKernelAsync<
        statement::InitLocalMem<cuda_shared_mem, ParamList<0,1>,
          // Tile outer m,d loops 
          statement::Tile<0, statement::tile_fixed<tile_m>, seq_exec,  // m
            statement::Tile<1, statement::tile_fixed<tile_d>, seq_exec,  // d

              // Load L for m,d tile into shmem 
              statement::For<1, cuda_thread_x_loop,  // d
                statement::For<0, cuda_thread_y_direct,   // m
                  statement::Lambda<0, Segs<0,1>, Params<0>, Offsets<0,1>>
                >
              >,
              statement::CudaSyncThreads,

              // Distribute g, z across blocks and tile z
              statement::For<2, cuda_block_y_loop, // g
                statement::Tile<3, statement::tile_fixed<tile_z>, cuda_block_x_loop,  // z

                  // Load phi into thread local storage
                  statement::For<3, cuda_thread_x_direct,  // z
                    statement::For<0, cuda_thread_y_direct, // m
                      statement::Lambda<2, Segs<0,2,3>, Params<2>>
                    >
                  >,

                  // Load slice of psi into shmem
                  statement::For<3,cuda_thread_x_direct,  // z
                    statement::For<1, cuda_thread_y_loop, // d (reusing y)
                      statement::Lambda<1, Segs<1,2,3>, Params<1>, Offsets<1,2,3>>
                    >
                  >,
                  statement::CudaSyncThreads,

                  // Compute phi
                  statement::For<3, cuda_thread_x_direct,  // z
                    statement::For<0, cuda_thread_y_direct, // m

                      // Compute thread-local Phi value and store
                      statement::For<1,  seq_exec,  // d
                        statement::Lambda<3, Segs<0,1,2,3>, Params<0,1,2>, Offsets<0,1,2,3>>
                      > // d
                    >  // m
                  >,  // z
                  
                  // finish tile over directions
                  statement::CudaSyncThreads,

                  // Write out phi from thread local storage
                  statement::For<3, cuda_thread_x_direct,  // z
                    statement::For<0, cuda_thread_y_direct, // m
                      statement::Lambda<4, Segs<0,2,3>, Params<2>>
                    >
                  >,
                  statement::CudaSyncThreads
                
                >  // Tile z
              >  // g

            >  // Tile d
          >  // Tile m
        > // init shmem
      >  // CudaKernelAsync

    >;  // KernelPolicy


  


  RAJA::Timer timer;
  cudaErrchk( cudaDeviceSynchronize() );
  timer.start();

  RAJA::kernel_param<EXECPOL>(
      RAJA::make_tuple(
      RAJA::TypedRangeSegment<IM>(0, num_m),
      RAJA::TypedRangeSegment<ID>(0, num_d),
      RAJA::TypedRangeSegment<IG>(0, num_g),
      RAJA::TypedRangeSegment<IZ>(0, num_z)),

    // For kernel_param, second arg is a tuple of data objects used in lambdas.
    // They are the last args in all lambdas (after indices).
    // Here, the last entry '0.0' yields a thread-private temporary for
    // computing a phi value, for shared memory before writing to phi array.
    RAJA::make_tuple( shmem_L,
                      shmem_psi,
                      0.0),

    // Lambda<0> : Load L into shmem
    [=] RAJA_DEVICE (IM m, ID d,
                     shmem_L_t& sh_L,
                     IM tm, ID td) {
      sh_L(tm, td) = L(m, d);
    },

    // Lambda<1> : Load slice of psi into shmem
    [=] RAJA_DEVICE (ID d, IG g, IZ z,
                     shmem_psi_t& sh_psi,
                     ID td, IG tg, IZ tz) {

      sh_psi(td, tg, tz) = psi(d, g, z);
    },

    // Lambda<2> : Load thread-local phi value
    [=] RAJA_DEVICE (IM m, IG g, IZ z,
                     double& phi_local) {

      phi_local = phi(m, g, z);
    },

    // Lambda<3> Compute thread-local phi value
    [=] RAJA_DEVICE (IM m, ID d, IG g, IZ z,
                     shmem_L_t& sh_L, shmem_psi_t& sh_psi, double& phi_local,
                     IM tm, ID td, IG tg, IZ tz) {

      phi_local += sh_L(tm, td) *  sh_psi(td, tg, tz);
    },

    // Lambda<4> : Store phi
    [=] RAJA_DEVICE (IM m, IG g, IZ z,
                     double& phi_local) {

      phi(m, g, z) = phi_local;
    }

  );

  cudaDeviceSynchronize();
  timer.stop();
  std::cout << "  RAJA CUDA + shmem version of LTimes run time (sec.): "
            << timer.elapsed() << std::endl;



#if defined(DEBUG_LTIMES)

  cudaErrchk( cudaMemcpy( phi_data, dphi_data, phi_size * sizeof(double),
                          cudaMemcpyDeviceToHost ) );

  // Reset data in Views to CPU data
  L.set_data(L_data); 
  psi.set_data(psi_data); 
  phi.set_data(phi_data); 
  checkResult(phi, L, psi, num_m, num_d, num_g, num_z);
#endif


  cudaErrchk( cudaFree( dL_data ) );
  cudaErrchk( cudaFree( dpsi_data ) );
  cudaErrchk( cudaFree( dphi_data ) );
}
#endif

//----------------------------------------------------------------------------//

#if defined(RAJA_ENABLE_HIP)
{
  std::cout << "\n Running RAJA HIP version of LTimes...\n";

  std::memset(phi_data, 0, phi_size * sizeof(double));

  double* dL_data   = nullptr;
  double* dpsi_data = nullptr;
  double* dphi_data = nullptr;

  hipErrchk( hipMalloc( (void**)&dL_data, L_size * sizeof(double) ) );
  hipErrchk( hipMemcpy( dL_data, L_data, L_size * sizeof(double),
                          hipMemcpyHostToDevice ) );
  hipErrchk( hipMalloc( (void**)&dpsi_data, psi_size * sizeof(double) ) );
  hipErrchk( hipMemcpy( dpsi_data, psi_data, psi_size * sizeof(double),
                          hipMemcpyHostToDevice ) );
  hipErrchk( hipMalloc( (void**)&dphi_data, phi_size * sizeof(double) ) );
  hipErrchk( hipMemcpy( dphi_data, phi_data, phi_size * sizeof(double),
                          hipMemcpyHostToDevice ) );

  //
  // View types and Views/Layouts for indexing into arrays
  //
  // L(m, d) : 1 -> d is stride-1 dimension
  using LView = TypedView<double, Layout<2, Index_type, 1>, IM, ID>;

  // psi(d, g, z) : 2 -> z is stride-1 dimension
  using PsiView = TypedView<double, Layout<3, Index_type, 2>, ID, IG, IZ>;

  // phi(m, g, z) : 2 -> z is stride-1 dimension
  using PhiView = TypedView<double, Layout<3, Index_type, 2>, IM, IG, IZ>;

  std::array<RAJA::idx_t, 2> L_perm {{0, 1}};
  LView L(dL_data,
          RAJA::make_permuted_layout({{num_m, num_d}}, L_perm));

  std::array<RAJA::idx_t, 3> psi_perm {{0, 1, 2}};
  PsiView psi(dpsi_data,
              RAJA::make_permuted_layout({{num_d, num_g, num_z}}, psi_perm));

  std::array<RAJA::idx_t, 3> phi_perm {{0, 1, 2}};
  PhiView phi(dphi_data,
              RAJA::make_permuted_layout({{num_m, num_g, num_z}}, phi_perm));

  using EXECPOL =
    RAJA::KernelPolicy<
      statement::HipKernelAsync<
        statement::For<0, hip_block_x_loop,  // m
          statement::For<2, hip_block_y_loop,  // g
            statement::For<3, hip_thread_x_loop,  // z
              statement::For<1, seq_exec,  // d
                statement::Lambda<0>
              >
            >
          >
        >
      >
    >;

  auto segments = RAJA::make_tuple(RAJA::TypedRangeSegment<IM>(0, num_m),
                                   RAJA::TypedRangeSegment<ID>(0, num_d),
                                   RAJA::TypedRangeSegment<IG>(0, num_g),
                                   RAJA::TypedRangeSegment<IZ>(0, num_z));

  RAJA::Timer timer;
  hipErrchk( hipDeviceSynchronize() );
  timer.start();

  RAJA::kernel<EXECPOL>( segments,
    [=] RAJA_DEVICE (IM m, ID d, IG g, IZ z) {
       phi(m, g, z) += L(m, d) * psi(d, g, z);
    }
  );

  hipErrchk( hipDeviceSynchronize() );
  timer.stop();
  std::cout << "  RAJA HIP version of LTimes run time (sec.): "
            << timer.elapsed() << std::endl;

  hipErrchk( hipMemcpy( phi_data, dphi_data, phi_size * sizeof(double),
                          hipMemcpyDeviceToHost ) );

  hipErrchk( hipFree( dL_data ) );
  hipErrchk( hipFree( dpsi_data ) );
  hipErrchk( hipFree( dphi_data ) );

  // Reset data in Views to CPU data
  L.set_data(L_data);
  psi.set_data(psi_data);
  phi.set_data(phi_data);

#if defined(DEBUG_LTIMES)
  checkResult(phi, L, psi, num_m, num_d, num_g, num_z);
#endif
}
#endif

//----------------------------------------------------------------------------//

#if defined(RAJA_ENABLE_HIP)
{
  std::cout << "\n Running RAJA HIP + shmem version of LTimes...\n";

  std::memset(phi_data, 0, phi_size * sizeof(double));

  double* dL_data   = nullptr;
  double* dpsi_data = nullptr;
  double* dphi_data = nullptr;

  hipErrchk( hipMalloc( (void**)&dL_data, L_size * sizeof(double) ) );
  hipErrchk( hipMemcpy( dL_data, L_data, L_size * sizeof(double),
                          hipMemcpyHostToDevice ) );
  hipErrchk( hipMalloc( (void**)&dpsi_data, psi_size * sizeof(double) ) );
  hipErrchk( hipMemcpy( dpsi_data, psi_data, psi_size * sizeof(double),
                          hipMemcpyHostToDevice ) );
  hipErrchk( hipMalloc( (void**)&dphi_data, phi_size * sizeof(double) ) );
  hipErrchk( hipMemcpy( dphi_data, phi_data, phi_size * sizeof(double),
                          hipMemcpyHostToDevice ) );


  //
  // View types and Views/Layouts for indexing into arrays
  //
  // L(m, d) : 1 -> d is stride-1 dimension
  using LView = TypedView<double, Layout<2, Index_type, 1>, IM, ID>;

  // psi(d, g, z) : 2 -> z is stride-1 dimension
  using PsiView = TypedView<double, Layout<3, Index_type, 2>, ID, IG, IZ>;

  // phi(m, g, z) : 2 -> z is stride-1 dimension
  using PhiView = TypedView<double, Layout<3, Index_type, 2>, IM, IG, IZ>;

  std::array<RAJA::idx_t, 2> L_perm {{0, 1}};
  LView L(dL_data,
          RAJA::make_permuted_layout({{num_m, num_d}}, L_perm));

  std::array<RAJA::idx_t, 3> psi_perm {{0, 1, 2}};
  PsiView psi(dpsi_data,
              RAJA::make_permuted_layout({{num_d, num_g, num_z}}, psi_perm));

  std::array<RAJA::idx_t, 3> phi_perm {{0, 1, 2}};
  PhiView phi(dphi_data,
              RAJA::make_permuted_layout({{num_m, num_g, num_z}}, phi_perm));


  static const int tile_m = 25;
  static const int tile_d = 90;
  static const int tile_g = 0;
  static const int tile_z = 40;




  //
  // Define statically dimensioned local arrays used in kernel
  //

  using shmem_L_t = RAJA::TypedLocalArray<double,
                        RAJA::PERM_IJ,
                        RAJA::SizeList<tile_m, tile_d>,
                        IM, ID>;
  shmem_L_t shmem_L;


  using shmem_psi_t = RAJA::TypedLocalArray<double,
                        RAJA::PERM_IJK,
                        RAJA::SizeList<tile_d, tile_g, tile_z>,
                        ID, IG, IZ>;
  shmem_psi_t shmem_psi;



  //
  // Define our execution policy
  //

  using RAJA::statement::Param;

  using EXECPOL =
    RAJA::KernelPolicy<
      statement::HipKernelAsync<
        statement::InitLocalMem<hip_shared_mem, ParamList<0,1>,
          // Tile outer m,d loops
          statement::Tile<0, statement::tile_fixed<tile_m>, seq_exec,  // m
            statement::Tile<1, statement::tile_fixed<tile_d>, seq_exec,  // d

              // Load L for m,d tile into shmem
              statement::ForICount<1, Param<4>, hip_thread_x_loop,  // d
                statement::ForICount<0, Param<3>, hip_thread_y_direct,   // m
                  statement::Lambda<0>
                >
              >,
              statement::HipSyncThreads,

              // Distribute g, z across blocks and tile z
              statement::For<2, hip_block_y_loop, // g
                statement::Tile<3, statement::tile_fixed<tile_z>, hip_block_x_loop,  // z

                  // Load phi into thread local storage
                  statement::ForICount<3, Param<6>, hip_thread_x_direct,  // z
                    statement::ForICount<0, Param<3>, hip_thread_y_direct, // m
                      statement::Lambda<2>
                    >
                  >,

                  // Load slice of psi into shmem
                  statement::ForICount<3, Param<6>, hip_thread_x_direct,  // z
                    statement::ForICount<1, Param<4>, hip_thread_y_loop, // d (reusing y)
                      statement::Lambda<1>
                    >
                  >,
                  statement::HipSyncThreads,

                  // Compute phi
                  statement::ForICount<3, Param<6>, hip_thread_x_direct,  // z
                    statement::ForICount<0, Param<3>, hip_thread_y_direct, // m

                      // Compute thread-local Phi value and store
                      statement::ForICount<1, Param<4>, seq_exec,  // d
                        statement::Lambda<3>
                      > // d
                    >  // m
                  >,  // z

                  // finish tile over directions
                  statement::HipSyncThreads,

                  // Write out phi from thread local storage
                  statement::ForICount<3, Param<6>, hip_thread_x_direct,  // z
                    statement::ForICount<0, Param<3>, hip_thread_y_direct, // m
                      statement::Lambda<4>
                    >
                  >,
                  statement::HipSyncThreads

                >  // Tile z
              >  // g

            >  // Tile d
          >  // Tile m
        > // init shmem
      >  // HipKernelAsync

    >;  // KernelPolicy





  RAJA::Timer timer;
  hipErrchk( hipDeviceSynchronize() );
  timer.start();

  RAJA::kernel_param<EXECPOL>(
      RAJA::make_tuple(RAJA::TypedRangeSegment<IM>(0, num_m),
      RAJA::TypedRangeSegment<ID>(0, num_d),
      RAJA::TypedRangeSegment<IG>(0, num_g),
      RAJA::TypedRangeSegment<IZ>(0, num_z)),

    // For kernel_param, second arg is a tuple of data objects used in lambdas.
    // They are the last args in all lambdas (after indices).
    // Here, the last entry '0.0' yields a thread-private temporary for
    // computing a phi value, for shared memory before writing to phi array.
    RAJA::make_tuple( shmem_L,
                      shmem_psi,
                      0.0,
                      IM(0),
                      ID(0),
                      IG(0),
                      IZ(0)),

    // Lambda<0> : Load L into shmem
    [=] RAJA_DEVICE (IM m, ID d, IG g, IZ z,
                     shmem_L_t& sh_L, shmem_psi_t&, double&,
                     IM tm, ID td, IG, IZ) {
      sh_L(tm, td) = L(m, d);
    },

    // Lambda<1> : Load slice of psi into shmem
    [=] RAJA_DEVICE (IM /*m*/, ID d, IG g, IZ z,
                    shmem_L_t&, shmem_psi_t& sh_psi, double&,
                     IM, ID td, IG tg, IZ tz) {

      sh_psi(td, tg, tz) = psi(d, g, z);
    },

    // Lambda<2> : Load thread-local phi value
    [=] RAJA_DEVICE (IM m, ID /*d*/, IG g, IZ z,
                     shmem_L_t&, shmem_psi_t&, double& phi_local,
                     IM, ID, IG, IZ) {

      phi_local = phi(m, g, z);
    },

    // Lambda<3> Compute thread-local phi value
    [=] RAJA_DEVICE (IM m, ID d, IG g, IZ z,
                     shmem_L_t& sh_L, shmem_psi_t& sh_psi, double& phi_local,
                     IM tm, ID td, IG tg, IZ tz) {

      phi_local += sh_L(tm, td) *  sh_psi(td, tg, tz);
    },

    // Lambda<4> : Store phi
    [=] RAJA_DEVICE (IM m, ID /*d*/, IG g, IZ z,
                     shmem_L_t&, shmem_psi_t&, double& phi_local,
                     IM, ID, IG, IZ) {

      phi(m, g, z) = phi_local;
    }

  );

  hipDeviceSynchronize();
  timer.stop();
  std::cout << "  RAJA HIP + shmem version of LTimes run time (sec.): "
            << timer.elapsed() << std::endl;



#if defined(DEBUG_LTIMES)

  hipErrchk( hipMemcpy( phi_data, dphi_data, phi_size * sizeof(double),
                          hipMemcpyDeviceToHost ) );

  // Reset data in Views to CPU data
  L.set_data(L_data);
  psi.set_data(psi_data);
  phi.set_data(phi_data);
  checkResult(phi, L, psi, num_m, num_d, num_g, num_z);
#endif


  hipErrchk( hipFree( dL_data ) );
  hipErrchk( hipFree( dpsi_data ) );
  hipErrchk( hipFree( dphi_data ) );
}
#endif

//----------------------------------------------------------------------------//

  std::cout << "\n DONE!...\n";

  return 0;
}

//
// Function to check result and report P/F.
//
template <typename PHIVIEW_T, typename LVIEW_T, typename PSIVIEW_T>
void checkResult(PHIVIEW_T& phi, LVIEW_T& L, PSIVIEW_T& psi,
                 const Index_type num_m, 
                 const Index_type num_d,
                 const Index_type num_g,
                 const Index_type num_z)
{
  size_t nerrors = 0;
  double total_error = 0.0;

  for (IM m(0); m < num_m; ++m) {
    for (IG g(0); g < num_g; ++g) {
      for (IZ z(0); z < num_z; ++z) {
        double total = 0.0;
        for (ID d(0); d < num_d; ++d) {
          double val = L(m, d) * psi(d, g, z);
          total += val;
        }
        if (std::abs(total-phi(m, g, z)) > 1e-9) {
          ++nerrors;
        }
        total_error += std::abs(total-phi(m, g, z));
      }
    }
  }

  if ( nerrors == 0 ) {
    std::cout << "\n\t result -- PASS\n";
  } else {
    std::cout << "\n\t result -- FAIL : " << nerrors << " errors!\n";
  }
}<|MERGE_RESOLUTION|>--- conflicted
+++ resolved
@@ -277,11 +277,7 @@
 //----------------------------------------------------------------------------//
 
 {
-<<<<<<< HEAD
-  std::cout << "\n Running RAJA vectorized version of LTimes...\n";
-=======
   std::cout << "\n Running RAJA sequential ARGS version of LTimes...\n";
->>>>>>> 1858654c
 
   std::memset(phi_data, 0, phi_size * sizeof(double));
 
@@ -314,7 +310,73 @@
        statement::For<0, loop_exec,  // m
          statement::For<1, loop_exec,  // d
            statement::For<2, loop_exec,  // g
-<<<<<<< HEAD
+             statement::For<3, simd_exec,  // z
+               statement::Lambda<0, statement::Segs<0, 1, 2, 3>>
+             >
+           >
+         >
+       >
+     >;
+
+  auto segments = RAJA::make_tuple(RAJA::TypedRangeSegment<IM>(0, num_m),
+                                   RAJA::TypedRangeSegment<ID>(0, num_d),
+                                   RAJA::TypedRangeSegment<IG>(0, num_g),
+                                   RAJA::TypedRangeSegment<IZ>(0, num_z));
+
+  RAJA::Timer timer;
+  timer.start();
+
+  RAJA::kernel<EXECPOL>( segments,
+    [=] (IM m, ID d, IG g, IZ z) {
+       phi(m, g, z) += L(m, d) * psi(d, g, z);
+    }
+  );
+
+  timer.stop();
+  std::cout << "  RAJA sequential ARGS version of LTimes run time (sec.): "
+            << timer.elapsed() << std::endl;
+
+#if defined(DEBUG_LTIMES)
+  checkResult(phi, L, psi, num_m, num_d, num_g, num_z);
+#endif
+}
+
+//----------------------------------------------------------------------------//
+
+{
+  std::cout << "\n Running RAJA vectorized version of LTimes...\n";
+
+  std::memset(phi_data, 0, phi_size * sizeof(double));
+
+  //
+  // View types and Views/Layouts for indexing into arrays
+  //
+  // L(m, d) : 1 -> d is stride-1 dimension
+  using LView = TypedView<double, Layout<2, Index_type, 1>, IM, ID>;
+
+  // psi(d, g, z) : 2 -> z is stride-1 dimension
+  using PsiView = TypedView<double, Layout<3, Index_type, 2>, ID, IG, IZ>;
+
+  // phi(m, g, z) : 2 -> z is stride-1 dimension
+  using PhiView = TypedView<double, Layout<3, Index_type, 2>, IM, IG, IZ>;
+
+  std::array<RAJA::idx_t, 2> L_perm {{0, 1}};
+  LView L(L_data,
+          RAJA::make_permuted_layout({{num_m, num_d}}, L_perm));
+
+  std::array<RAJA::idx_t, 3> psi_perm {{0, 1, 2}};
+  PsiView psi(psi_data,
+              RAJA::make_permuted_layout({{num_d, num_g, num_z}}, psi_perm));
+
+  std::array<RAJA::idx_t, 3> phi_perm {{0, 1, 2}};
+  PhiView phi(phi_data,
+              RAJA::make_permuted_layout({{num_m, num_g, num_z}}, phi_perm));
+
+  using EXECPOL =
+    RAJA::KernelPolicy<
+       statement::For<0, loop_exec,  // m
+         statement::For<1, loop_exec,  // d
+           statement::For<2, loop_exec,  // g
              statement::For<3, vector_exec,  // z
                statement::Lambda<0>
              >
@@ -332,40 +394,18 @@
                                    RAJA::TypedRangeSegment<ID>(0, num_d),
                                    RAJA::TypedRangeSegment<IG>(0, num_g),
                                    RAJA::TypedRangeSegment<VecIZ>(0, num_z));
-=======
-             statement::For<3, simd_exec,  // z
-               statement::Lambda<0, statement::Segs<0, 1, 2, 3>>
-             >
-           >
-         >
-       >
-     >;
-
-  auto segments = RAJA::make_tuple(RAJA::TypedRangeSegment<IM>(0, num_m),
-                                   RAJA::TypedRangeSegment<ID>(0, num_d),
-                                   RAJA::TypedRangeSegment<IG>(0, num_g),
-                                   RAJA::TypedRangeSegment<IZ>(0, num_z));
->>>>>>> 1858654c
 
   RAJA::Timer timer;
   timer.start();
 
   RAJA::kernel<EXECPOL>( segments,
-<<<<<<< HEAD
     [=] (IM m, ID d, IG g, VecIZ z) {
-=======
-    [=] (IM m, ID d, IG g, IZ z) {
->>>>>>> 1858654c
        phi(m, g, z) += L(m, d) * psi(d, g, z);
     }
   );
 
   timer.stop();
-<<<<<<< HEAD
   std::cout << "  RAJA vectorized version of LTimes run time (sec.): "
-=======
-  std::cout << "  RAJA sequential ARGS version of LTimes run time (sec.): "
->>>>>>> 1858654c
             << timer.elapsed() << std::endl;
 
 #if defined(DEBUG_LTIMES)
@@ -373,15 +413,12 @@
 #endif
 }
 
-<<<<<<< HEAD
-
-=======
->>>>>>> 1858654c
+
+
 //----------------------------------------------------------------------------//
 
 {
   std::cout << "\n Running RAJA sequential shmem version of LTimes...\n";
-
 
   std::memset(phi_data, 0, phi_size * sizeof(double));
 
@@ -442,17 +479,11 @@
 
 
                   // Load psi into shmem
-<<<<<<< HEAD
-                  statement::ForICount<1, Param<4>, loop_exec,  // d
-                    statement::ForICount<3, Param<6>, loop_exec,  // z
-                      statement::Lambda<2>
-=======
                   statement::For<1, loop_exec,  // d
                     statement::For<3, loop_exec,  // z
                       statement::Lambda<1, statement::Segs<1, 2, 3>,
                                            statement::Params<1>,
                                            statement::Offsets<1, 2, 3>>
->>>>>>> 1858654c
                     >
                   >,
 
@@ -467,16 +498,10 @@
                     >,
 
                     // Compute phi in shmem
-<<<<<<< HEAD
-                    statement::ForICount<1, Param<4>, loop_exec,  // d
-                      statement::ForICount<3, Param<6>, loop_exec,  // z
-                        statement::Lambda<4>
-=======
                     statement::For<1, loop_exec,  // d
                       statement::For<3, loop_exec,  // z
                         statement::Lambda<3, statement::Params<0, 1, 2>,
                                              statement::Offsets<0, 1, 2, 3>>
->>>>>>> 1858654c
                       >
                     >,
 
@@ -505,11 +530,7 @@
   //
 
   using shmem_L_t = RAJA::TypedLocalArray<double,
-<<<<<<< HEAD
-                        RAJA::PERM_IJ,
-=======
                         RAJA::PERM_JI,
->>>>>>> 1858654c
                         RAJA::SizeList<tile_m, tile_d>,
                         IM, ID>;
   shmem_L_t shmem_L;
@@ -527,10 +548,7 @@
                         RAJA::SizeList<tile_m, tile_g, tile_z>,
                         IM, IG, IZ>;
   shmem_phi_t shmem_phi;
-<<<<<<< HEAD
-=======
-
->>>>>>> 1858654c
+
 
   RAJA::Timer timer;
   timer.start();
@@ -547,92 +565,48 @@
                       shmem_psi,
                       shmem_phi),
 
-<<<<<<< HEAD
-    // Lambda<0> : Single lambda version
-    [=] (IM m, ID d, IG g, IZ z,
-         shmem_L_t&, shmem_psi_t&, shmem_phi_t&,
-         IM , ID , IG , IZ )
-    {
-      phi(m, g, z) += L(m, d) * psi(d, g, z);
-    },
-
-    // Lambda<1> : Load L into shmem
-    [=] (IM m, ID d, IG /*g*/, IZ /*z*/,
-         shmem_L_t& sh_L, shmem_psi_t&, shmem_phi_t&,
-         IM tm, ID td, IG , IZ )
-=======
 
     // Lambda<0> : Load L into shmem
     [=] (IM m, ID d,
          shmem_L_t& sh_L,
          IM tm, ID td)
->>>>>>> 1858654c
     {
       sh_L(tm, td) = L(m, d);
     },
 
-<<<<<<< HEAD
-    // Lambda<2> : Load psi into shmem
-    [=] (IM /*m*/, ID d, IG g, IZ z,
-         shmem_L_t&, shmem_psi_t& sh_psi, shmem_phi_t&,
-         IM , ID td, IG tg, IZ tz)
-=======
     // Lambda<1> : Load psi into shmem
     [=] (ID d, IG g, IZ z,
          shmem_psi_t& sh_psi,
          ID td, IG tg, IZ tz)
->>>>>>> 1858654c
     {
       sh_psi(td, tg, tz) = psi(d, g, z);
     },
 
-<<<<<<< HEAD
-    // Lambda<3> : Load phi into shmem
-    [=] (IM m, ID /*d*/, IG g, IZ z,
-         shmem_L_t&, shmem_psi_t&, shmem_phi_t& sh_phi,
-         IM tm, ID , IG tg, IZ tz)
-=======
     // Lambda<2> : Load phi into shmem
     [=] (IM m, IG g, IZ z,
          shmem_phi_t& sh_phi,
          IM tm, IG tg, IZ tz)
->>>>>>> 1858654c
     {
       sh_phi(tm, tg, tz) = phi(m, g, z);
     },
 
-<<<<<<< HEAD
-    // Lambda<4> : Compute phi in shmem
-    [=] (IM , ID , IG , IZ ,
-         shmem_L_t& sh_L, shmem_psi_t& sh_psi, shmem_phi_t& sh_phi,
-         IM tm, ID td, IG tg, IZ tz)
-=======
     // Lambda<3> : Compute phi in shmem
     [=] (shmem_L_t& sh_L, shmem_psi_t& sh_psi, shmem_phi_t& sh_phi,
         IM tm, ID td, IG tg, IZ tz)
->>>>>>> 1858654c
     {
       sh_phi(tm, tg, tz) += sh_L(tm, td) * sh_psi(td, tg, tz);
     },
 
-<<<<<<< HEAD
-    // Lambda<5> : Store phi
-    [=] (IM m, ID /*d*/, IG g, IZ z,
-         shmem_L_t&, shmem_psi_t&, shmem_phi_t& sh_phi,
-         IM tm, ID , IG tg, IZ tz)
-=======
     // Lambda<4> : Store phi
     [=] (IM m, IG g, IZ z,
          shmem_phi_t& sh_phi,
          IM tm, IG tg, IZ tz)
->>>>>>> 1858654c
     {
       phi(m, g, z) = sh_phi(tm, tg, tz);
     }
 
   );
 
-
   timer.stop();
   std::cout << "  RAJA sequential shmem version of LTimes run time (sec.): "
             << timer.elapsed() << std::endl;
@@ -642,223 +616,6 @@
 #endif
 }
 
-//----------------------------------------------------------------------------//
-
-
-{
-  std::cout << "\n Running RAJA vector+shmem version of LTimes...\n";
-
-  std::memset(phi_data, 0, phi_size * sizeof(double));
-
-  //
-  // View types and Views/Layouts for indexing into arrays
-  // 
-  // L(m, d) : 1 -> d is stride-1 dimension 
-  using LView = TypedView<double, Layout<2, Index_type, 1>, IM, ID>;
-
-  // psi(d, g, z) : 2 -> z is stride-1 dimension 
-  using PsiView = TypedView<double, Layout<3, Index_type, 2>, ID, IG, IZ>;
-
-  // phi(m, g, z) : 2 -> z is stride-1 dimension 
-  using PhiView = TypedView<double, Layout<3, Index_type, 2>, IM, IG, IZ>;
-
-  std::array<RAJA::idx_t, 2> L_perm {{0, 1}};
-  LView L(L_data,
-          RAJA::make_permuted_layout({{num_m, num_d}}, L_perm));
-
-  std::array<RAJA::idx_t, 3> psi_perm {{0, 1, 2}};
-  PsiView psi(psi_data,
-              RAJA::make_permuted_layout({{num_d, num_g, num_z}}, psi_perm));
-
-  std::array<RAJA::idx_t, 3> phi_perm {{0, 1, 2}};
-  PhiView phi(phi_data,
-              RAJA::make_permuted_layout({{num_m, num_g, num_z}}, phi_perm));
-
-  constexpr size_t tile_m = 25;
-  constexpr size_t tile_d = 80;
-  constexpr size_t tile_z = 256;
-  constexpr size_t tile_g = 0;
-
-  using RAJA::statement::Param;
-  using RAJA::statement::Segs;
-  using RAJA::statement::Offsets;
-  using RAJA::statement::Params;
-
-  using EXECPOL = 
-    RAJA::KernelPolicy<
-
-      // Create memory tiles
-      statement::InitLocalMem<RAJA::cpu_tile_mem, RAJA::ParamList<0,1,2>,
-
-      // Tile outer m,d loops
-      statement::Tile<0, statement::tile_fixed<tile_m>, loop_exec,  // m
-        statement::Tile<1, statement::tile_fixed<tile_d>, loop_exec,  // d
-
-
-            // Load L(m,d) for m,d tile into shmem
-            statement::For<0, loop_exec,  // m
-              statement::For<1, loop_exec,  // d
-                statement::Lambda<0, Segs<0, 1>, Offsets<0, 1>, Params<0>>
-              >
-            >,
-
-            // Run inner g, z loops with z loop tiled
-            statement::For<2, loop_exec,  // g
-              statement::Tile<3, statement::tile_fixed<tile_z>, loop_exec,  // z
-
-
-                  // Load psi into shmem
-                  statement::For<1, loop_exec,  // d
-                    statement::For<3, vector_exec,  // z
-                    statement::Lambda<1, Segs<1, 2, 3>, Offsets<1, 2, 3>, Params<1>>
-                    >
-                  >,
-
-                  // Compute phi
-                  statement::For<0, loop_exec,  // m
-
-                    // Load phi into shmem
-                    statement::For<3, vector_exec,  // z
-                    statement::Lambda<2, Segs<0, 2, 3>, Offsets<0, 2, 3>, Params<2>>
-                    >,
-
-                    // Compute phi in shmem 
-                    statement::For<1, loop_exec,  // d
-                      statement::For<3, vector_exec,  // z
-                        statement::Lambda<3, Offsets<0, 1, 2, 3>, Params<0, 1, 2>>
-                      >
-                    >,
-
-                    // Store phi
-                    statement:: For<3, vector_exec,  // z
-                      statement::Lambda<4, Segs<0, 2, 3>, Offsets<0, 2, 3>, Params<2>>
-                    >
-                  >  // m
-
-
-              >  // Tile z
-            >  // g
-
-
-        >  // Tile d
-      >  // Tile m
-      > // LocalMemory
-    >; // KernelPolicy 
-
-
-  using vector_t = RAJA::StreamVector<double,2>;
-  using VecIZ = RAJA::VectorIndex<IZ, vector_t>;
-
-  using index_t = RAJA::Index_type;
-
-  //
-  // Define statically dimensioned local arrays used in kernel
-  //
-
-  using shmem_L_t = RAJA::TypedLocalArray<double, 
-                        RAJA::PERM_IJ,
-                        RAJA::SizeList<tile_m, tile_d>,
-                        IM, ID>;
-  shmem_L_t shmem_L;
-
-
-  using shmem_psi_t = RAJA::TypedLocalArray<double, 
-                        RAJA::PERM_IJK,
-                        RAJA::SizeList<tile_d, tile_g, tile_z>,
-                        ID, IG, IZ>;
-  shmem_psi_t shmem_psi;
-  
-  
-  using shmem_phi_t = RAJA::TypedLocalArray<double, 
-                        RAJA::PERM_IJK,
-                        RAJA::SizeList<tile_m, tile_g, tile_z>,
-                        IM, IG, IZ>;
-  shmem_phi_t shmem_phi;
-
-  RAJA::Timer timer;
-  timer.start();
-
-  RAJA::kernel_param<EXECPOL>( 
-
-    RAJA::make_tuple(RAJA::TypedRangeSegment<IM>(0, num_m),
-                     RAJA::TypedRangeSegment<ID>(0, num_d),
-                     RAJA::TypedRangeSegment<IG>(0, num_g),
-                     RAJA::TypedRangeSegment<VecIZ>(0, num_z)),
-    // For kernel_param, second arg is a tuple of data objects used in lambdas.
-    // They are the last args in all lambdas (after indices).
-    RAJA::make_tuple( shmem_L,
-                      shmem_psi,
-                      shmem_phi
-                      ),
-
-    // Lambda<0> : Load L into shmem
-    [=] (IM m, ID d,
-        index_t tm0, index_t td0,
-        shmem_L_t& sh_L)
-    {
-      IM tm(tm0);
-      ID td(td0);
-
-      sh_L(tm, td) = L(m, d);
-    },
-
-    // Lambda<1> : Load psi into shmem
-    [=] (ID d, IG g, VecIZ z,
-        index_t td0, index_t tg0, index_t tz0,
-         shmem_psi_t& sh_psi)
-    {
-      ID td(td0);
-      IG tg(tg0);
-      VecIZ tz(tz0);
-      sh_psi(td, tg, tz) = psi(d, g, z);
-    },
-
-    // Lambda<2> : Load phi into shmem
-    [=] (IM m, IG g, VecIZ z,
-        index_t tm0, index_t tg0, index_t tz0,
-         shmem_phi_t& sh_phi)
-    {
-      IM tm(tm0);
-      IG tg(tg0);
-      VecIZ tz(tz0);
-      sh_phi(tm, tg,  tz) = phi(m, g, z);
-    },
-
-    // Lambda<3> : Compute phi in shmem
-    [=] (index_t tm0, index_t td0, index_t tg0, index_t tz0,
-         shmem_L_t& sh_L, shmem_psi_t& sh_psi, shmem_phi_t& sh_phi)
-    {
-      IM tm(tm0);
-      ID td(td0);
-      IG tg(tg0);
-      VecIZ tz(tz0);
-      sh_phi(tm, tg,  tz) += sh_L(tm, td) * sh_psi(td, tg,  VecIZ(tz));
-    },
-
-    // Lambda<4> : Store phi
-
-    [=] (IM m, IG g, VecIZ z,
-         index_t tm0, index_t tg0, index_t tz0,
-         shmem_phi_t& sh_phi)
-    {
-      IM tm(tm0);
-      IG tg(tg0);
-      VecIZ tz(tz0);
-      phi(m, g, z) = sh_phi(tm, tg,  tz);
-    }
-
-  );
-
-
-
-  timer.stop();
-  std::cout << "  RAJA sequential vector+shmem version of LTimes run time (sec.): "
-            << timer.elapsed() << std::endl;
-
-#if defined(DEBUG_LTIMES)
-  checkResult(phi, L, psi, num_m, num_d, num_g, num_z);
-#endif
-}
 //----------------------------------------------------------------------------//
 
 #if defined(RAJA_ENABLE_OPENMP)
