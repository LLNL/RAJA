//~~~~~~~~~~~~~~~~~~~~~~~~~~~~~~~~~~~~~~~~~~~~~~~~~~~~~~~~~~~~~~~~~~~~~~~~~~~//
// Copyright (c) 2016-22, Lawrence Livermore National Security, LLC
// and RAJA project contributors. See the RAJA/LICENSE file for details.
//
// SPDX-License-Identifier: (BSD-3-Clause)
//~~~~~~~~~~~~~~~~~~~~~~~~~~~~~~~~~~~~~~~~~~~~~~~~~~~~~~~~~~~~~~~~~~~~~~~~~~~//

#include <cmath>
#include <cstdlib>
#include <cstring>
#include <iostream>

#include "RAJA/RAJA.hpp"
#include "camp/resource.hpp"


/*
 * RAJA Launch Example: Upper Triangular Pattern + Shared Memory
 *
 * Launch introduces hierarchical parallelism through the concept of
 * teams and threads.  Computation is executed in a pre-defined grid
 * composed of threads and grouped into teams. The teams model enables
 * developers to express parallelism through loops over teams, and inner loops
 * over threads. Team loops are executed in parallel and
 * threads within a team should be treated as sub-parallel regions.
 *
 * Team shared memory is allocated between team and thread loops.
 * Memory allocated within thread loops are thread private.
 * The example below demonstrates composing an upper triangular
 * loop pattern, and using shared memory.
 *
 */

/*
 * Define host/device launch policies
 */
using launch_policy = RAJA::LaunchPolicy<
#if defined(RAJA_ENABLE_OPENMP)
    RAJA::omp_launch_t
#else
    RAJA::seq_launch_t
#endif
#if defined(RAJA_ENABLE_CUDA)
    ,
    RAJA::cuda_launch_t<false>
#endif
#if defined(RAJA_ENABLE_HIP)
    ,
    RAJA::hip_launch_t<false>
#endif
    >;

/*
 * Define team policies.
 * Up to 3 dimension are supported: x,y,z
 */
using teams_x = RAJA::LoopPolicy<
#if defined(RAJA_ENABLE_OPENMP)
                                       RAJA::omp_parallel_for_exec
#else
                                       RAJA::loop_exec
#endif
#if defined(RAJA_ENABLE_CUDA)
                                       ,
                                       RAJA::cuda_block_x_direct
#endif
#if defined(RAJA_ENABLE_HIP)
                                       ,
                                       RAJA::hip_block_x_direct
#endif
                                       >;
/*
 * Define thread policies.
 * Up to 3 dimension are supported: x,y,z
 */
using threads_x = RAJA::LoopPolicy<RAJA::loop_exec
#if defined(RAJA_ENABLE_CUDA)
                                         ,
                                         RAJA::cuda_thread_x_loop
#endif
#if defined(RAJA_ENABLE_HIP)
                                         ,
                                         RAJA::hip_thread_x_loop
#endif
                                         >;


int main(int RAJA_UNUSED_ARG(argc), char **RAJA_UNUSED_ARG(argv[]))
{

  // Resource object for host
  camp::resources::Host host_res;

  // Resource objects for CUDA or HIP
#if defined(RAJA_ENABLE_CUDA)
  camp::resources::Cuda device_res;
#endif

#if defined(RAJA_ENABLE_HIP)
  camp::resources::Hip device_res;
#endif

  std::cout << "\n Running RAJA-Launch examples...\n";
  int num_of_backends = 1;
#if defined(RAJA_ENABLE_CUDA) || defined(RAJA_ENABLE_HIP)
  num_of_backends++;
#endif

  // RAJA teams may switch between host and device policies at run time.
  // The loop below will execute through the available backends.

  for (int exec_place = 0; exec_place < num_of_backends; ++exec_place) {

    auto select_cpu_or_gpu = (RAJA::ExecPlace)exec_place;

    // Allocate memory for either host or device
    int N_tri = 5;

    int* Ddat = nullptr;
    if (select_cpu_or_gpu == RAJA::ExecPlace::HOST) {
      Ddat = host_res.allocate<int>(N_tri * N_tri);
    }

#if defined(RAJA_ENABLE_CUDA) || defined(RAJA_ENABLE_HIP)
<<<<<<< HEAD
    if (select_cpu_or_gpu == RAJA::expt::DEVICE) {
=======
    if (select_cpu_or_gpu == RAJA::ExecPlace::DEVICE) {
>>>>>>> c80477c7
      Ddat = device_res.allocate<int>(N_tri * N_tri);
    }
#endif

    /*
     * RAJA::launch just starts a "kernel" and doesn't provide any looping.
     *
     * The first argument determines which policy should be executed,
     *
     * The second argument is the number of teams+threads needed for each of the
     * policies.
     *
     * Third argument is the lambda.
     *
     * The lambda takes a "resource" object, which has the teams+threads
     * and is used to perform thread synchronizations within a team.
     */

    if (select_cpu_or_gpu == RAJA::ExecPlace::HOST){
      std::cout << "\n Running upper triangular pattern example on the host...\n";
    }else {
      std::cout << "\n Running upper triangular pattern example on the device...\n";
    }


    RAJA::View<int, RAJA::Layout<2>> D(Ddat, N_tri, N_tri);

    RAJA::launch<launch_policy>
      (select_cpu_or_gpu,
       RAJA::LaunchParams(RAJA::Teams(N_tri), RAJA::Threads(N_tri)),
       [=] RAJA_HOST_DEVICE(RAJA::LaunchContext ctx) {

         RAJA::loop<teams_x>(ctx, RAJA::RangeSegment(0, N_tri), [&](int r) {

           // Array shared within threads of the same team
           RAJA_TEAM_SHARED int s_A[1];

           RAJA::loop<threads_x>(ctx, RAJA::RangeSegment(0, 1), [&](int c) {
              s_A[c] = r;
           });  // loop c

           ctx.teamSync();

           RAJA::loop<threads_x>(ctx, RAJA::RangeSegment(r, N_tri), [&](int c) {
               D(r, c) = r * N_tri + c;
               printf("r=%d, c=%d : D=%d : s_A = %d \n", r, c, D(r, c), s_A[0]);
           });  // loop c

         });  // loop r

       });  // outer lambda

    if (select_cpu_or_gpu == RAJA::ExecPlace::HOST) {
      host_res.deallocate(Ddat);
    }

#if defined(RAJA_ENABLE_CUDA) || defined(RAJA_ENABLE_HIP)
<<<<<<< HEAD
    if (select_cpu_or_gpu == RAJA::expt::DEVICE) {
=======
    if (select_cpu_or_gpu == RAJA::ExecPlace::DEVICE) {
>>>>>>> c80477c7
      device_res.deallocate(Ddat);
    }
#endif

  }  // Execution places loop


}  // Main<|MERGE_RESOLUTION|>--- conflicted
+++ resolved
@@ -122,11 +122,7 @@
     }
 
 #if defined(RAJA_ENABLE_CUDA) || defined(RAJA_ENABLE_HIP)
-<<<<<<< HEAD
-    if (select_cpu_or_gpu == RAJA::expt::DEVICE) {
-=======
     if (select_cpu_or_gpu == RAJA::ExecPlace::DEVICE) {
->>>>>>> c80477c7
       Ddat = device_res.allocate<int>(N_tri * N_tri);
     }
 #endif
@@ -184,11 +180,7 @@
     }
 
 #if defined(RAJA_ENABLE_CUDA) || defined(RAJA_ENABLE_HIP)
-<<<<<<< HEAD
-    if (select_cpu_or_gpu == RAJA::expt::DEVICE) {
-=======
     if (select_cpu_or_gpu == RAJA::ExecPlace::DEVICE) {
->>>>>>> c80477c7
       device_res.deallocate(Ddat);
     }
 #endif
