--- conflicted
+++ resolved
@@ -110,11 +110,7 @@
 #endif
                                          >;
 
-<<<<<<< HEAD
-#if defined(RAJA_ENABLE_CUDA) || defined(RAJA_ENABLE_HIP)
-=======
-#if defined(RAJA_ENABLE_HIP) || defined(RAJA_ENABLE_CUDA)
->>>>>>> c80477c7
+#if defined(RAJA_ENABLE_CUDA) || defined(RAJA_ENABLE_HIP)
 __global__ void gpuKernel()
 {
   //Equivalent CUDA/HIP style thread/block mapping
