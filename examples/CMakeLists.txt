--- conflicted
+++ resolved
@@ -43,7 +43,6 @@
 
 raja_add_executable(
   NAME example-raja-pi
-<<<<<<< HEAD
   SOURCES pi.cpp)
 
 raja_add_executable(
@@ -64,7 +63,4 @@
 
 raja_add_executable(
   NAME customIndex
-  SOURCES customIndex.cpp)
-=======
-  SOURCES pi.cpp)
->>>>>>> 61911aba
+  SOURCES customIndex.cpp)