# and RAJA project contributors. See the RAJA/LICENSE file for details.
#
# SPDX-License-Identifier: (BSD-3-Clause)
###############################################################################

raja_add_executable(
  NAME tut_launch_basic
  SOURCES tut_launch_basic.cpp)

raja_add_executable(
  NAME resource-forall
  SOURCES resource-forall.cpp)

raja_add_executable(
  NAME tut_daxpy
  SOURCES tut_daxpy.cpp)

raja_add_executable(
<<<<<<< HEAD
  NAME tut_add-vectors
  SOURCES tut_add-vectors.cpp)

raja_add_executable(
  NAME sycl_mat_transpose
  SOURCES sycl_mat_transpose.cpp)
  
raja_add_executable(
  NAME tut_dot-product
  SOURCES tut_dot-product.cpp)

raja_add_executable(
  NAME tut_indexset-segments
  SOURCES tut_indexset-segments.cpp)

raja_add_executable(
=======
>>>>>>> 82bc5088
  NAME tut_matrix-multiply
  SOURCES tut_matrix-multiply.cpp)

raja_add_executable(
  NAME launch_flatten
  SOURCES launch_flatten.cpp)

raja_add_executable(
  NAME launch_reductions
  SOURCES launch_reductions.cpp)

raja_add_executable(
  NAME resource-runtime-launch
  SOURCES resource-runtime-launch.cpp)

raja_add_executable(
  NAME tut_halo-exchange
  SOURCES tut_halo-exchange.cpp)

raja_add_executable(
  NAME pi-reduce_vs_atomic
  SOURCES pi-reduce_vs_atomic.cpp)

raja_add_executable(
  NAME raja-launch
  SOURCES raja-launch.cpp)

raja_add_executable(
  NAME launch_matrix-multiply
  SOURCES launch_matrix-multiply.cpp)

raja_add_executable(
  NAME jacobi
  SOURCES jacobi.cpp)

raja_add_executable(
  NAME red-black-gauss-seidel
  SOURCES red-black-gauss-seidel.cpp)

raja_add_executable(
  NAME wave-eqn
  SOURCES wave-eqn.cpp)

raja_add_executable(
  NAME multiview
  SOURCES multiview.cpp)

if(RAJA_ENABLE_TARGET_OPENMP)
  #  raja_add_executable(
  #    NAME target-kernel
  #    SOURCES omp-target-kernel.cpp)
  #
  #  raja_add_executable(
  #    NAME omp-target-ltimes
  #    SOURCES omp-target-ltimes.cpp)
endif()

raja_add_executable(
  NAME kernel-dynamic-tile
  SOURCES kernel-dynamic-tile.cpp)

raja_add_executable(
  NAME resource-kernel
  SOURCES resource-kernel.cpp)

raja_add_executable(
  NAME resource-launch
  SOURCES resource-launch.cpp)

add_subdirectory(plugin)<|MERGE_RESOLUTION|>--- conflicted
+++ resolved
@@ -16,7 +16,6 @@
   SOURCES tut_daxpy.cpp)
 
 raja_add_executable(
-<<<<<<< HEAD
   NAME tut_add-vectors
   SOURCES tut_add-vectors.cpp)
 
@@ -33,8 +32,6 @@
   SOURCES tut_indexset-segments.cpp)
 
 raja_add_executable(
-=======
->>>>>>> 82bc5088
   NAME tut_matrix-multiply
   SOURCES tut_matrix-multiply.cpp)
 
