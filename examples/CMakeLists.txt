--- conflicted
+++ resolved
@@ -51,12 +51,8 @@
 
 raja_add_executable(
   NAME example-raja-pi
-<<<<<<< HEAD
   SOURCES pi.cpp)
 
 raja_add_executable(
   NAME simd
-  SOURCES simd.cpp)
-=======
-  SOURCES pi.cpp)
->>>>>>> fd40ee61
+  SOURCES simd.cpp)