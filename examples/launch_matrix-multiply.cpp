--- conflicted
+++ resolved
@@ -75,71 +75,41 @@
   Define RAJA Team/Thread policies, if a device is available add
   a device policy.
 */
-<<<<<<< HEAD
-using teams_x = RAJA::expt::LoopPolicy<loop_policy
-=======
 using teams_x = RAJA::LoopPolicy<loop_policy
->>>>>>> c80477c7
 #if defined(RAJA_ENABLE_CUDA) || defined(RAJA_ENABLE_HIP)
-                                       ,
-                                       gpu_block_x_policy
-#endif
-                                       >;
-
-<<<<<<< HEAD
-using teams_y = RAJA::expt::LoopPolicy<loop_policy
-=======
+                                 , gpu_block_x_policy
+#endif
+                                >;
+
 using teams_y = RAJA::LoopPolicy<loop_policy
->>>>>>> c80477c7
 #if defined(RAJA_ENABLE_CUDA) || defined(RAJA_ENABLE_HIP)
-                                       ,
-                                       gpu_block_y_policy
-#endif
-                                       >;
-
-<<<<<<< HEAD
-using threads_x = RAJA::expt::LoopPolicy<loop_policy
-=======
+                                 , gpu_block_y_policy
+#endif
+                                >;
+
 using threads_x = RAJA::LoopPolicy<loop_policy
->>>>>>> c80477c7
 #if defined(RAJA_ENABLE_CUDA) || defined(RAJA_ENABLE_HIP)
-                                       ,
-                                       gpu_thread_x_policy
-#endif
-                                       >;
-
-<<<<<<< HEAD
-using threads_y = RAJA::expt::LoopPolicy<loop_policy
-=======
+                                   , gpu_thread_x_policy
+#endif
+                                  >;
+
 using threads_y = RAJA::LoopPolicy<loop_policy
->>>>>>> c80477c7
 #if defined(RAJA_ENABLE_CUDA) || defined(RAJA_ENABLE_HIP)
-                                       ,
-                                       gpu_thread_y_policy
-#endif
-                                       >;
-
-<<<<<<< HEAD
-using global_thread_x = RAJA::expt::LoopPolicy<loop_policy
-=======
+                                   , gpu_thread_y_policy
+#endif
+                                  >;
+
 using global_thread_x = RAJA::LoopPolicy<loop_policy
->>>>>>> c80477c7
 #if defined(RAJA_ENABLE_CUDA) || defined(RAJA_ENABLE_HIP)
-                                       ,
-                                       gpu_global_thread_x_policy
-#endif
-                                       >;
-
-<<<<<<< HEAD
-using global_thread_y = RAJA::expt::LoopPolicy<loop_policy
-=======
+                                         , gpu_global_thread_x_policy
+#endif
+                                        >;
+
 using global_thread_y = RAJA::LoopPolicy<loop_policy
->>>>>>> c80477c7
 #if defined(RAJA_ENABLE_CUDA) || defined(RAJA_ENABLE_HIP)
-                                       ,
-                                       gpu_global_thread_y_policy
-#endif
-                                       >;
+                                         , gpu_global_thread_y_policy
+#endif
+                                        >;
 
 //
 // Define dimensionality of matrices.
