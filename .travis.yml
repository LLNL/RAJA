--- conflicted
+++ resolved
@@ -154,13 +154,8 @@
 script:
 - source ~/.bashrc
 - cd $TRAVIS_BUILD_DIR
-<<<<<<< HEAD
 - git submodule init && git submodule update
 - mkdir travis-build && cd travis-build
-=======
-- mkdir travis-build &&
-  cd travis-build
->>>>>>> d4458803
 - cmake -DCMAKE_CXX_COMPILER="$COMPILER" $WARN $CMAKE_EXTRA_FLAGS ../
 - make -j
 - if ! [[ -n "${TRAVIS_BUILD_NVCC}" ]] ; then make test; fi
