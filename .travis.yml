--- conflicted
+++ resolved
@@ -157,13 +157,8 @@
 - mkdir travis-build &&
   cd travis-build
 - cmake -DCMAKE_CXX_COMPILER="$COMPILER" $WARN $CMAKE_EXTRA_FLAGS ../
-<<<<<<< HEAD
-- make
-- if ! [[ -n "${TRAVIS_BUILD_NVCC}" ]] ; then make test; fi
-=======
 - make -j 3
 - if ! [[ -n "${TRAVIS_BUILD_NVCC}" ]] ; then ctest -V; fi
->>>>>>> c961c841
 after_success:
 - if [[ -n "${COVERAGE}" ]] ; then bash <(curl -s https://codecov.io/bash) ; fi
 - if [[ -n "${TRAVIS_BUILD_INTEL}" ]] ; then uninstall_intel_software ; fi