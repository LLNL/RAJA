--- conflicted
+++ resolved
@@ -10,23 +10,11 @@
   - DO_TEST=yes
 matrix:
   include:
-<<<<<<< HEAD
-=======
-  - compiler: gcc49
-    env:
-    - COMPILER=g++
-    - IMG=gcc49
-    - CMAKE_EXTRA_FLAGS="-DRAJA_ENABLE_WARNINGS=On -DRAJA_ENABLE_TBB=On -DRAJA_DEPRECATED_TESTS=On"
->>>>>>> 17ac0433
   - compiler: gcc6
     env:
     - COMPILER=g++
     - IMG=gcc6
-<<<<<<< HEAD
-    - CMAKE_EXTRA_FLAGS="-DENABLE_WARNINGS=On -DENABLE_TBB=On -DRAJA_DEPRECATED_TESTS=On"
-=======
     - CMAKE_EXTRA_FLAGS="-DRAJA_ENABLE_WARNINGS=On -DRAJA_ENABLE_TBB=On -DRAJA_ENABLE_RUNTIME_PLUGINS=On"
->>>>>>> 17ac0433
   - compiler: gcc7
     env:
     - COMPILER=g++
@@ -56,15 +44,9 @@
   - compiler: gcc-8-debug
     env:
     - COMPILER=g++
-<<<<<<< HEAD
     - IMG=gcc8
     - CMAKE_EXTRA_FLAGS="-DCMAKE_BUILD_TYPE=Debug -DENABLE_WARNINGS=On -DENABLE_WARNINGS_AS_ERRORS=On -DENABLE_COVERAGE=On -DENABLE_TBB=On"
-  - compiler: clang-6-debug
-=======
-    - IMG=gcc49
-    - CMAKE_EXTRA_FLAGS="-DCMAKE_BUILD_TYPE=Debug -DRAJA_ENABLE_WARNINGS=On -DRAJA_ENABLE_WARNINGS_AS_ERRORS=On -DENABLE_COVERAGE=On -DRAJA_ENABLE_TBB=On"
   - compiler: clang-9-debug
->>>>>>> 17ac0433
     env:
     - COMPILER=clang++-9
     - IMG=clang9
