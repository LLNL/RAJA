--- conflicted
+++ resolved
@@ -124,32 +124,8 @@
   variables:
     CI_MACHINE: "tuolumne"
   needs: [tuolumne-up-check, generate-job-lists]
-<<<<<<< HEAD
   extends: [.build-and-test]
   rules:
     - if: '$ON_TUOLUMNE == "OFF"'
       when: never
-    - when: on_success
-
-# LASSEN
-lassen-up-check:
-  variables:
-    CI_MACHINE: "lassen"
-  extends: [.machine-check]
-  rules:
-    - if: '$ON_LASSEN == "OFF"'
-      when: never
-    - when: on_success
-
-lassen-build-and-test:
-  variables:
-    CI_MACHINE: "lassen"
-  needs: [lassen-up-check, generate-job-lists]
-  extends: [.build-and-test]
-  rules:
-    - if: '$ON_LASSEN == "OFF"'
-      when: never
-    - when: on_success
-=======
-  extends: [.build-and-test]
->>>>>>> 5df91613
+    - when: on_success