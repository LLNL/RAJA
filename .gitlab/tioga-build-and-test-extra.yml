--- conflicted
+++ resolved
@@ -28,9 +28,5 @@
 
 rocmcc_5_5_1_hip_openmp:
   variables:
-<<<<<<< HEAD
-    SPEC: "~shared +rocm +openmp +tests amdgpu_target=gfx90a %rocmcc@5.5.1 ^hip@5.5.1 ^blt@develop"
-=======
-    SPEC: "~shared +rocm +openmp +omptask +tests amdgpu_target=gfx90a %rocmcc@5.4.3 ^hip@5.4.3 ^blt@develop"
->>>>>>> 735af397
+    SPEC: "~shared +rocm +openmp +omptask +tests amdgpu_target=gfx90a %rocmcc@5.5.1 ^hip@5.5.1 ^blt@develop"
   extends: .build_and_test_on_tioga