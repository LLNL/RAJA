--- conflicted
+++ resolved
@@ -21,23 +21,12 @@
 # ${PROJECT_<MACHINE>_DEPS} in the extra jobs. There is no reason not to fully
 # describe the spec here.
 
-<<<<<<< HEAD
 rocmcc_5_4_3_hip_desul_atomics:
   variables:
-    SPEC: "~shared +rocm ~openmp +desul +tests amdgpu_target=gfx90a %rocmcc@5.4.3 ^blt@develop ^hip@5.4.3"
+    SPEC: "~shared +rocm ~openmp +desul +tests amdgpu_target=gfx90a %rocmcc@5.4.3 ^hip@5.4.3 ^blt@develop"
   extends: .build_and_test_on_tioga
 
 rocmcc_5_4_3_hip_openmp:
   variables:
-    SPEC: "~shared +rocm +openmp +tests amdgpu_target=gfx90a %rocmcc@5.4.3 ^blt@develop ^hip@5.4.3"
-=======
-rocmcc_5_2_3_hip_desul_atomics:
-  variables:
-    SPEC: "~shared +rocm ~openmp +desul +tests amdgpu_target=gfx90a %rocmcc@5.2.3 ^hip@5.2.3 ^blt@develop"
-  extends: .build_and_test_on_tioga
-
-rocmcc_5_2_3_hip_openmp:
-  variables:
-    SPEC: "~shared +rocm +openmp +tests amdgpu_target=gfx90a %rocmcc@5.2.3 ^hip@5.2.3 ^blt@develop"
->>>>>>> d619f012
+    SPEC: "~shared +rocm +openmp +tests amdgpu_target=gfx90a %rocmcc@5.4.3 ^hip@5.4.3 ^blt@develop"
   extends: .build_and_test_on_tioga