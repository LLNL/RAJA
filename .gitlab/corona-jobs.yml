--- conflicted
+++ resolved
@@ -17,14 +17,10 @@
 
 hip_4_1_clang_9_0_0 (build and test on corona):
   variables:
-<<<<<<< HEAD
     SPEC: "+rocm~openmp amdgpu_target=gfx906 %clang@9.0.0 cxxflags=--gcc-toolchain=/usr/tce/packages/gcc/gcc-8.1.0 ^hip@4.1.0"
-=======
-    SPEC: "+hip~openmp %clang@9.0.0 cxxflags=--gcc-toolchain=/usr/tce/packages/gcc/gcc-8.1.0 ^hip@4.1.0"
   extends: .build_and_test_on_corona
 
 hip_4_1_gcc_8_1_0_desul_atomics (build and test on corona):
   variables:
     SPEC: "+hip~openmp +desul %gcc@8.1.0 cxxflags='-finline-functions -finline-limit=20000' cflags='-finline-functions -finline-limit=20000' ^hip@4.1.0"
->>>>>>> 3bbb6e06
   extends: .build_and_test_on_corona