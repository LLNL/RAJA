##############################################################################
# Copyright (c) 2016-22, Lawrence Livermore National Security, LLC
# and RAJA project contributors. See the RAJA/LICENSE file for details.
#
# SPDX-License-Identifier: (BSD-3-Clause)
##############################################################################

########################
# Overridden shared jobs
########################
# We duplicate the shared jobs description and add necessary changes for RAJA.
# We keep ${PROJECT_<MACHINE>_VARIANTS} and ${PROJECT_<MACHINE>_DEPS} So that
# the comparison with the original job is easier.

# Overriding shared spec: Allow failures
ibm_clang_9_0_0:
  variables:
    SPEC: " ${PROJECT_LASSEN_VARIANTS} %clang@ibm.9.0.0 ${PROJECT_LASSEN_DEPS}"
  extends: .build_and_test_on_lassen
  allow_failure: true

# Overriding shared spec: Allow failures
ibm_clang_9_0_0_gcc_8_3_1:
  variables:
    SPEC: " ${PROJECT_LASSEN_VARIANTS} %clang@ibm.9.0.0 cxxflags=\"--gcc-toolchain=/usr/tce/packages/gcc/gcc-8.3.1\" cflags=\"--gcc-toolchain=/usr/tce/packages/gcc/gcc-8.3.1\" ${PROJECT_LASSEN_DEPS}"
  extends: .build_and_test_on_lassen
  allow_failure: true

# Overriding shared spec: Extra flags
gcc_8_3_1:
  variables:
    SPEC: " ${PROJECT_LASSEN_VARIANTS} %gcc@8.3.1 cxxflags=\"-finline-functions -finline-limit=20000\" cflags=\"-finline-functions -finline-limit=20000\" ${PROJECT_LASSEN_DEPS}"
  extends: .build_and_test_on_lassen

# Overriding shared spec: Longer allocation + Allow failures
pgi_20_4_gcc_8_3_1:
  extends: .build_and_test_on_lassen
  variables:
    SPEC: " ${PROJECT_LASSEN_VARIANTS} %pgi@20.4 cxxflags=\"--gcc-toolchain=/usr/tce/packages/gcc/gcc-8.3.1\" cflags=\"--gcc-toolchain=/usr/tce/packages/gcc/gcc-8.3.1\" ${PROJECT_LASSEN_DEPS}"
    LASSEN_BUILD_AND_TEST_JOB_ALLOC: "1 -W 80"
  allow_failure: true

# Overriding shared spec: Extra flags
xl_16_1_1_12:
  variables:
    SPEC: " ${PROJECT_LASSEN_VARIANTS} %xl@16.1.1.12 cxxflags=\"-qthreaded -std=c++14 -O3 -qstrict -qxlcompatmacros -qlanglvl=extended0x -qalias=noansi -qhot -qpic -qsmp=omp -qsuppress=1500-029 -qsuppress=1500-036\" ${PROJECT_LASSEN_DEPS}"
  extends: .build_and_test_on_lassen

# Overriding shared spec: Extra flags
xl_16_1_1_12_gcc_8_3_1:
  variables:
    SPEC: " ${PROJECT_LASSEN_VARIANTS} %xl@16.1.1.12 cxxflags=\"--gcc-toolchain=/usr/tce/packages/gcc/gcc-8.3.1 -qthreaded -std=c++14 -O3 -qstrict -qxlcompatmacros -qlanglvl=extended0x -qalias=noansi -qhot -qpic -qsmp=omp -qsuppress=1500-029 -qsuppress=1500-036\" cflags=--gcc-toolchain=/usr/tce/packages/gcc/gcc-8.3.1 ${PROJECT_LASSEN_DEPS}"
  extends: .build_and_test_on_lassen

# Overriding shared spec: Allow failures
ibm_clang_9_0_0_gcc_8_3_1_cuda_10_1_168:
  extends: .build_and_test_on_lassen
  variables:
    SPEC: " ${PROJECT_LASSEN_VARIANTS} +cuda %clang@ibm.9.0.0 cxxflags=\"--gcc-toolchain=/usr/tce/packages/gcc/gcc-8.3.1\" cflags=\"--gcc-toolchain=/usr/tce/packages/gcc/gcc-8.3.1\" ^cuda@10.1.168 ${PROJECT_LASSEN_DEPS}"
  allow_failure: true

# Overriding shared spec: Longer allocation + Extra flags + Allow failure + Updated cuda
xl_16_1_1_12_cuda_11_1_1:
  variables:
    SPEC: " ${PROJECT_LASSEN_VARIANTS} +cuda %xl@16.1.1.12 cxxflags=\"-qthreaded -std=c++14 -O3 -qstrict -qxlcompatmacros -qlanglvl=extended0x -qalias=noansi -qhot -qpic -qsmp=omp -qsuppress=1500-029 -qsuppress=1500-036\" cuda_arch=70 ^cuda@11.1.0 ^cmake@3.14.5 ${PROJECT_LASSEN_DEPS}"
    LASSEN_BUILD_AND_TEST_JOB_ALLOC: "1 -W 120"
  allow_failure: true
  extends: .build_and_test_on_lassen

<<<<<<< HEAD
# Overriding shared spec: Do not run test on that config + specify cuda arch. This spec will be removed soon.
xl_16_1_1_12_gcc_8_3_1_cuda_11_0_2:
  variables:
    SPEC: "~shared +openmp +cuda ~tests %xl@16.1.1.12 cxxflags=\"--gcc-toolchain=/usr/tce/packages/gcc/gcc-8.3.1\" cflags=\"--gcc-toolchain=/usr/tce/packages/gcc/gcc-8.3.1\" cuda_arch=70 ^cuda@11.0.2 ${PROJECT_LASSEN_DEPS}"
  extends: .build_and_test_on_lassen
=======
# Overriding shared spec: Deactivated spec. This spec will be removed soon.
xl_16_1_1_12_gcc_8_3_1_cuda_11_0_2:
  variables:
    SPEC: "${PROJECT_LASSEN_VARIANTS} +cuda %xl@16.1.1.12 cxxflags=\"--gcc-toolchain=/usr/tce/packages/gcc/gcc-8.3.1\" cflags=\"--gcc-toolchain=/usr/tce/packages/gcc/gcc-8.3.1\" ^cuda@11.0.2 ^cmake@3.14.5 ${PROJECT_LASSEN_DEPS}"
  extends: .build_and_test_on_lassen
  script:
    - |
      echo -e "\e[31mDeactivated spec !\e[0m"
      echo -e "\e[31m${SPEC}\e[0m"
      echo -e "\e[31mRAJA won’t build with Cuda 11.0.2 due to a known issue.\e[0m"
    - exit 1
  allow_failure: true
>>>>>>> c80477c7

# Overriding shared spec: Longer allocation + Extra flags + Allow failure + Updated cuda
xl_16_1_1_12_gcc_8_3_1_cuda_11_1_0:
  variables:
    SPEC: " ${PROJECT_LASSEN_VARIANTS} +cuda %xl@16.1.1.12 cxxflags=\"--gcc-toolchain=/usr/tce/packages/gcc/gcc-8.3.1 -qthreaded -std=c++14 -O3 -qstrict -qxlcompatmacros -qlanglvl=extended0x -qalias=noansi -qhot -qpic -qsmp=omp -qsuppress=1500-029 -qsuppress=1500-036\" cflags=\"--gcc-toolchain=/usr/tce/packages/gcc/gcc-8.3.1\" cuda_arch=70 ^cuda@11.1.0 ^cmake@3.14.5 ${PROJECT_LASSEN_DEPS}"
    LASSEN_BUILD_AND_TEST_JOB_ALLOC: "1 -W 120"
  allow_failure: true
  extends: .build_and_test_on_lassen


############
# Extra jobs
############
# We do not recommend using ${PROJECT_<MACHINE>_VARIANTS} and
# ${PROJECT_<MACHINE>_DEPS} in the extra jobs. There is no reason not to fully
# describe the spec here.

##########
# CPU ONLY
##########

clang_14_0_5:
  variables:
    SPEC: " ~shared +openmp +tests %clang@14.0.5"
  extends: .build_and_test_on_lassen

##########
# CUDA
##########

clang_12_0_1_cuda_11_5_0:
  variables:
    SPEC: " ~shared +openmp +tests +cuda cuda_arch=70 %clang@12.0.1 ^cuda@11.5.0"
  extends: .build_and_test_on_lassen

gcc_8_3_1_cuda_11_1_0:
  variables:
    SPEC: " ~shared +openmp +tests +cuda %gcc@8.3.1 cuda_arch=70 ^cuda@11.1.0"
  extends: .build_and_test_on_lassen

gcc_8_3_1_cuda_11_5_0_ats_disabled:
  extends: .build_and_test_on_lassen
  variables:
    SPEC: " ~shared +openmp +tests +cuda %gcc@8.3.1 cuda_arch=70 ^cuda@11.5.0"
    LASSEN_BUILD_AND_TEST_JOB_ALLOC: "1 --atsdisable -W 60"

##########
# OTHERS
##########

clang_13_0_1_libcpp:
  variables:
    SPEC: " ~shared +openmp +tests %clang@13.0.1+libcpp"
  extends: .build_and_test_on_lassen

clang_14_0_5_asan:
  variables:
    SPEC: " ~shared +openmp +tests %clang@14.0.5 cxxflags=-fsanitize=address"
    ASAN_OPTIONS: "detect_leaks=1"
  extends: .build_and_test_on_lassen

gcc_8_3_1_cuda_10_1_168_desul_atomics:
  variables:
    SPEC: " ~shared +openmp +tests +cuda +desul %gcc@8.3.1 cuda_arch=70 ^cuda@10.1.168"
  extends: .build_and_test_on_lassen<|MERGE_RESOLUTION|>--- conflicted
+++ resolved
@@ -67,13 +67,6 @@
   allow_failure: true
   extends: .build_and_test_on_lassen
 
-<<<<<<< HEAD
-# Overriding shared spec: Do not run test on that config + specify cuda arch. This spec will be removed soon.
-xl_16_1_1_12_gcc_8_3_1_cuda_11_0_2:
-  variables:
-    SPEC: "~shared +openmp +cuda ~tests %xl@16.1.1.12 cxxflags=\"--gcc-toolchain=/usr/tce/packages/gcc/gcc-8.3.1\" cflags=\"--gcc-toolchain=/usr/tce/packages/gcc/gcc-8.3.1\" cuda_arch=70 ^cuda@11.0.2 ${PROJECT_LASSEN_DEPS}"
-  extends: .build_and_test_on_lassen
-=======
 # Overriding shared spec: Deactivated spec. This spec will be removed soon.
 xl_16_1_1_12_gcc_8_3_1_cuda_11_0_2:
   variables:
@@ -86,7 +79,6 @@
       echo -e "\e[31mRAJA won’t build with Cuda 11.0.2 due to a known issue.\e[0m"
     - exit 1
   allow_failure: true
->>>>>>> c80477c7
 
 # Overriding shared spec: Longer allocation + Extra flags + Allow failure + Updated cuda
 xl_16_1_1_12_gcc_8_3_1_cuda_11_1_0:
