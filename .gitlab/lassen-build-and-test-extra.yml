--- conflicted
+++ resolved
@@ -96,20 +96,14 @@
 # CUDA
 ##########
 
-<<<<<<< HEAD
 clang_12_0_1_cuda_11_5_0:
   variables:
     SPEC: " +openmp +cuda cuda_arch=70 %clang@12.0.1 ^cuda@11.5.0"
-=======
-clang_9_0_0_cuda_11_1_0:
-  variables:
-    SPEC: " +openmp +cuda cuda_arch=70 %clang@9.0.0 ^cuda@11.1.0"
   extends: .build_and_test_on_lassen
 
-clang_11_0_0_cuda_11_5_0:
-  variables: 
-    SPEC: " +openmp +cuda cuda_arch=70 %clang@11.0.0 ^cuda@11.5.0"
->>>>>>> a5d2e960
+clang_11_0_0_cuda_11_1_0:
+  variables:
+    SPEC: " +openmp +cuda cuda_arch=70 %clang@11.0.0 ^cuda@11.1.0"
   extends: .build_and_test_on_lassen
 
 gcc_8_3_1_cuda_11_1_0:
