##############################################################################
# Copyright (c) 2016-22, Lawrence Livermore National Security, LLC
# and RAJA project contributors. See the RAJA/LICENSE file for details.
#
# SPDX-License-Identifier: (BSD-3-Clause)
##############################################################################

##########
# CPU ONLY
##########

clang_9:
  variables:
    SPEC: "+openmp %clang@9.0.0"
  extends: .build_and_test_on_lassen

clang_9_gcc_8_3_1:
  variables:
    SPEC: "+openmp %clang@9.0.0 cxxflags=--gcc-toolchain=/usr/tce/packages/gcc/gcc-8.3.1 cflags=--gcc-toolchain=/usr/tce/packages/gcc/gcc-8.3.1"
  extends: .build_and_test_on_lassen

clang_11_0_0:
  variables:
    SPEC: "+openmp %clang@11.0.0"
  extends: .build_and_test_on_lassen

gcc_8_3_1:
  variables:
    SPEC: "+openmp %gcc@8.3.1 cxxflags='-finline-functions -finline-limit=20000' cflags='-finline-functions -finline-limit=20000'"
  extends: .build_and_test_on_lassen

xl_16_1_1_11:
  variables:
    SPEC: "+openmp %xl@16.1.1.11 cxxflags='-qthreaded -std=c++14 -O3 -qstrict -qxlcompatmacros -qlanglvl=extended0x -qalias=noansi -qhot -qpic -qsmp=omp -qsuppress=1500-029 -qsuppress=1500-036'"
    DEFAULT_TIME: 50
  extends: .build_and_test_on_lassen

xl_16_1_1_11_gcc_8_3_1:
  variables:
    SPEC: "+openmp %xl@16.1.1.11 cxxflags='--gcc-toolchain=/usr/tce/packages/gcc/gcc-8.3.1 -qthreaded -std=c++14 -O3 -qstrict -qxlcompatmacros -qlanglvl=extended0x -qalias=noansi -qhot -qpic -qsmp=omp -qsuppress=1500-029 -qsuppress=1500-036' cflags=--gcc-toolchain=/usr/tce/packages/gcc/gcc-8.3.1"
    DEFAULT_TIME: 50
  extends: .build_and_test_on_lassen

##########
# CUDA
##########

clang_9_cuda_11_0_2:
  variables:
    SPEC: "+openmp +cuda cuda_arch=70 %clang@9.0.0 ^cuda@11.0.2"
  extends: .build_and_test_on_lassen

clang_11_cuda_11_5_0:
  variables:
    SPEC: "+openmp +cuda cuda_arch=70 %clang@11.0.0 ^cuda@11.5.0"
  extends: .build_and_test_on_lassen

<<<<<<< HEAD
gcc_8_3_1_cuda_10_1_168:
=======
gcc_8_3_1_cuda_11_0_2:
>>>>>>> a2c4b8f8
  variables:
    SPEC: "+openmp +cuda %gcc@8.3.1 cuda_arch=70 ^cuda@11.0.2"
  extends: .build_and_test_on_lassen

<<<<<<< HEAD
gcc_8_3_1_cuda_10_1_168_ats_disabled:
=======
gcc_8_3_1_cuda_11_5_0_ats_disabled:
>>>>>>> a2c4b8f8
  variables:
    SPEC: "+openmp +cuda %gcc@8.3.1 cuda_arch=70 ^cuda@11.5.0"
  extends: .build_and_test_on_lassen_ats_disabled

<<<<<<< HEAD
xl_16_1_1_11_cuda_10_1_168:
=======
xl_16_1_1_11_cuda_11_0_2:
>>>>>>> a2c4b8f8
  variables:
    SPEC: "+openmp +cuda %xl@16.1.1.11 cxxflags='-qthreaded -std=c++14 -O3 -qstrict -qxlcompatmacros -qlanglvl=extended0x -qalias=noansi -qhot -qpic -qsmp=omp -qsuppress=1500-029 -qsuppress=1500-036' cuda_arch=70 ^cuda@11.0.2 ^cmake@3.14.5"
    DEFAULT_TIME: 60
  allow_failure: true
  extends: .build_and_test_on_lassen

xl_16_1_1_11_gcc_8_3_1_cuda_11_0_2:
  variables:
    SPEC: "+openmp +cuda %xl@16.1.1.11 cxxflags='--gcc-toolchain=/usr/tce/packages/gcc/gcc-8.3.1 -qthreaded -std=c++14 -O3 -qstrict -qxlcompatmacros -qlanglvl=extended0x -qalias=noansi -qhot -qpic -qsmp=omp -qsuppress=1500-029 -qsuppress=1500-036' cflags=--gcc-toolchain=/usr/tce/packages/gcc/gcc-8.3.1 cuda_arch=70 ^cuda@11.0.2 ^cmake@3.14.5"
    DEFAULT_TIME: 60
  allow_failure: true
  extends: .build_and_test_on_lassen

##########
# EXTRAS
##########

clang_9_0_0_libcpp:
  variables:
    SPEC: "+openmp %clang@9.0.0+libcpp"
  extends: .build_and_test_on_lassen

clang_9_0_0_asan:
  variables:
    SPEC: "+openmp %clang@9.0.0 cxxflags=-fsanitize=address"
    ASAN_OPTIONS: "detect_leaks=1"
  extends: .build_and_test_on_lassen

gcc_8_3_1_cuda_10_1_168_desul_atomics:
  variables:
    SPEC: "+openmp +cuda +desul %gcc@8.3.1 cuda_arch=70 ^cuda@11.0.2"
  extends: .build_and_test_on_lassen<|MERGE_RESOLUTION|>--- conflicted
+++ resolved
@@ -55,29 +55,17 @@
     SPEC: "+openmp +cuda cuda_arch=70 %clang@11.0.0 ^cuda@11.5.0"
   extends: .build_and_test_on_lassen
 
-<<<<<<< HEAD
-gcc_8_3_1_cuda_10_1_168:
-=======
 gcc_8_3_1_cuda_11_0_2:
->>>>>>> a2c4b8f8
   variables:
     SPEC: "+openmp +cuda %gcc@8.3.1 cuda_arch=70 ^cuda@11.0.2"
   extends: .build_and_test_on_lassen
 
-<<<<<<< HEAD
-gcc_8_3_1_cuda_10_1_168_ats_disabled:
-=======
 gcc_8_3_1_cuda_11_5_0_ats_disabled:
->>>>>>> a2c4b8f8
   variables:
     SPEC: "+openmp +cuda %gcc@8.3.1 cuda_arch=70 ^cuda@11.5.0"
   extends: .build_and_test_on_lassen_ats_disabled
 
-<<<<<<< HEAD
-xl_16_1_1_11_cuda_10_1_168:
-=======
 xl_16_1_1_11_cuda_11_0_2:
->>>>>>> a2c4b8f8
   variables:
     SPEC: "+openmp +cuda %xl@16.1.1.11 cxxflags='-qthreaded -std=c++14 -O3 -qstrict -qxlcompatmacros -qlanglvl=extended0x -qalias=noansi -qhot -qpic -qsmp=omp -qsuppress=1500-029 -qsuppress=1500-036' cuda_arch=70 ^cuda@11.0.2 ^cmake@3.14.5"
     DEFAULT_TIME: 60
