--- conflicted
+++ resolved
@@ -75,11 +75,7 @@
     include:
       - local: '.gitlab/custom-jobs-and-variables.yml'
       - project: 'radiuss/radiuss-shared-ci'
-<<<<<<< HEAD
-        ref: 'woptim/reproducer'
-=======
-        ref: 'woptim/updated-flux-commands'
->>>>>>> 2e7df1fc
+        ref: 'v2023.12.0'
         file: 'pipelines/${CI_MACHINE}.yml'
       - artifact: '${CI_MACHINE}-jobs.yml'
         job: 'generate-job-lists'
@@ -106,11 +102,7 @@
 include:
   # [Optional] checks preliminary to running the actual CI test
   - project: 'radiuss/radiuss-shared-ci'
-<<<<<<< HEAD
-    ref: 'woptim/reproducer'
-=======
-    ref: 'woptim/updated-flux-commands'
->>>>>>> 2e7df1fc
+    ref: 'v2023.12.0'
     file: 'utilities/preliminary-ignore-draft-pr.yml'
   # pipelines subscribed by the project
   - local: '.gitlab/subscribed-pipelines.yml'