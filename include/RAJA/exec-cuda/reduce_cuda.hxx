/*!
 ******************************************************************************
 *
 * \file
 *
 * \brief   Header file containing RAJA reduction templates for CUDA execution.
 *
 *          These methods should work on any platform that supports 
 *          CUDA devices.
 *
 ******************************************************************************
 */

#ifndef RAJA_reduce_cuda_HXX
#define RAJA_reduce_cuda_HXX

#if defined(RAJA_USE_CUDA)

//~~~~~~~~~~~~~~~~~~~~~~~~~~~~~~~~~~~~~~~~~~~~~~~~~~~~~~~~~~~~~~~~~~~~~~~~~~~//
// Copyright (c) 2016, Lawrence Livermore National Security, LLC.
//
// Produced at the Lawrence Livermore National Laboratory
//
// LLNL-CODE-689114
//
// All rights reserved.
//
// This file is part of RAJA.
//
// For additional details, please also read raja/README-license.txt.
//
// Redistribution and use in source and binary forms, with or without
// modification, are permitted provided that the following conditions are met:
//
// * Redistributions of source code must retain the above copyright notice,
//   this list of conditions and the disclaimer below.
//
// * Redistributions in binary form must reproduce the above copyright notice,
//   this list of conditions and the disclaimer (as noted below) in the
//   documentation and/or other materials provided with the distribution.
//
// * Neither the name of the LLNS/LLNL nor the names of its contributors may
//   be used to endorse or promote products derived from this software without
//   specific prior written permission.
//
// THIS SOFTWARE IS PROVIDED BY THE COPYRIGHT HOLDERS AND CONTRIBUTORS "AS IS"
// AND ANY EXPRESS OR IMPLIED WARRANTIES, INCLUDING, BUT NOT LIMITED TO, THE
// IMPLIED WARRANTIES OF MERCHANTABILITY AND FITNESS FOR A PARTICULAR PURPOSE
// ARE DISCLAIMED. IN NO EVENT SHALL LAWRENCE LIVERMORE NATIONAL SECURITY,
// LLC, THE U.S. DEPARTMENT OF ENERGY OR CONTRIBUTORS BE LIABLE FOR ANY
// DIRECT, INDIRECT, INCIDENTAL, SPECIAL, EXEMPLARY, OR CONSEQUENTIAL
// DAMAGES  (INCLUDING, BUT NOT LIMITED TO, PROCUREMENT OF SUBSTITUTE GOODS
// OR SERVICES; LOSS OF USE, DATA, OR PROFITS; OR BUSINESS INTERRUPTION)
// HOWEVER CAUSED AND ON ANY THEORY OF LIABILITY, WHETHER IN CONTRACT,
// STRICT LIABILITY, OR TORT (INCLUDING NEGLIGENCE OR OTHERWISE) ARISING
// IN ANY WAY OUT OF THE USE OF THIS SOFTWARE, EVEN IF ADVISED OF THE
// POSSIBILITY OF SUCH DAMAGE.
//
//~~~~~~~~~~~~~~~~~~~~~~~~~~~~~~~~~~~~~~~~~~~~~~~~~~~~~~~~~~~~~~~~~~~~~~~~~~~//

#include "RAJA/config.hxx"

#include "RAJA/int_datatypes.hxx"

#include "RAJA/reducers.hxx"

#include "MemUtils_CUDA.hxx"

#include "raja_cudaerrchk.hxx"


namespace RAJA {

//
// Three different variants of min/max reductions can be run by choosing
// one of these macros. Only one should be defined!!!
//
//#define RAJA_USE_ATOMIC_ONE
#define RAJA_USE_ATOMIC_TWO
//#define RAJA_USE_NO_ATOMICS

#if 0
#define ull_to_double(x) \
   __longlong_as_double(reinterpret_cast<long long>(x))

#define double_to_ull(x) \
   reinterpret_cast<unsigned long long>(__double_as_longlong(x))
#else
#define ull_to_double(x) __longlong_as_double(x)

#define double_to_ull(x) __double_as_longlong(x)
#endif


/*!
 ******************************************************************************
 *
 * \brief Method to shuffle 32b registers in sum reduction.
 *
 ******************************************************************************
 */
__device__ __forceinline__
double shfl_xor(double var, int laneMask)
{
    int lo = __shfl_xor( __double2loint(var), laneMask );
    int hi = __shfl_xor( __double2hiint(var), laneMask );
    return __hiloint2double( hi, lo );
}

#if defined(RAJA_USE_ATOMIC_ONE)
/*!
 ******************************************************************************
 *
 * \brief Atomic min and max update methods used to gather current 
 *        min or max reduction value.
 *
 ******************************************************************************
 */
__device__ inline void atomicMin(double *address, double value)
{
  double temp = *(reinterpret_cast<double volatile *>(address)) ;
  if (temp > value) {
    unsigned long long oldval, newval, readback;
    oldval = double_to_ull(temp);
    newval = double_to_ull(value);
    unsigned long long *address_as_ull =
             reinterpret_cast<unsigned long long *>(address);

    while ((readback = 
            atomicCAS(address_as_ull, oldval, newval)) != oldval)
    {
      oldval = readback;
      newval = double_to_ull(RAJA_MIN(ull_to_double(oldval), value)) ;
    }
  }
}

///
__device__ inline void atomicMin(float *address, double value)
{
  float temp = *(reinterpret_cast<float volatile *>(address)) ;
  if (temp > value) {
    int oldval, newval, readback;
    oldval = __float_as_int(temp);
    newval = __float_as_int(value);
    int *address_as_i = reinterpret_cast<int *>(address);

    while ((readback = 
            atomicCAS(address_as_i, oldval, newval)) != oldval)
    {
      oldval = readback;
      newval = __float_as_int(RAJA_MIN(__int_as_float(oldval), value)) ;
    }
  }
}

///
__device__ inline void atomicMax(double *address, double value)
{
  double temp = *(reinterpret_cast<double volatile *>(address)) ;
  if (temp < value) {
    unsigned long long oldval, newval, readback ;
    oldval = double_to_ull(temp);
    newval = double_to_ull(value);
    unsigned long long *address_as_ull =
             reinterpret_cast<unsigned long long *>(address);

    while ((readback =
            atomicCAS(address_as_ull, oldval, newval)) != oldval)
    {
      oldval = readback;
      newval = double_to_ull(RAJA_MAX(ull_to_double(oldval), value));
    }
  }
}

///
__device__ inline void atomicMax(float *address, double value)
{
  float temp = *(reinterpret_cast<float volatile *>(address)) ;
  if (temp < value) {
    int oldval, newval, readback;
    oldval = __float_as_int(temp);
    newval = __float_as_int(value);
    int *address_as_i = reinterpret_cast<int *>(address);

    while ((readback = 
            atomicCAS(address_as_i, oldval, newval)) != oldval)
    {
      oldval = readback;
      newval = __float_as_int(RAJA_MAX(__int_as_float(oldval), value)) ;
    }
  }
}


#elif defined(RAJA_USE_ATOMIC_TWO)

/*!
 ******************************************************************************
 *
 * \brief Alternative atomic min and max update methods used to gather current 
 *        min or max reduction value.
 *       
 *        These appear to be more robust than the ones above, not sure why.
 *
 ******************************************************************************
 */
__device__ inline void atomicMin(double *address, double value)
{
  double temp = *(reinterpret_cast<double volatile *>(address)) ;
  if (temp > value) {
    unsigned long long *address_as_ull =
             reinterpret_cast<unsigned long long *>(address);

    unsigned long long assumed ;
    unsigned long long oldval = double_to_ull(temp) ;
    do {
      assumed = oldval;
      oldval = atomicCAS(address_as_ull, assumed,
                         double_to_ull(RAJA_MIN(ull_to_double(assumed), value))
                        );
    } while (assumed != oldval);
  }
}
///
__device__ inline void atomicMin(float *address, float value)
{
  float temp = *(reinterpret_cast<float volatile *>(address));
  if(temp > value) {
    int *address_as_i = (int *) address;
    int assumed ;
    int oldval = __float_as_int(temp) ;
    do
    {
      assumed = oldval;
      oldval = atomicCAS(address_as_i, assumed,
                         __float_as_int(RAJA_MIN(__int_as_float(assumed),value))
                        );
    } while(assumed != oldval) ;
  }
}
///
__device__ inline void atomicMax(double *address, double value)
{
  double temp = *(reinterpret_cast<double volatile *>(address)) ;
  if (temp < value) {
    unsigned long long *address_as_ull =
             reinterpret_cast<unsigned long long *>(address);

    unsigned long long assumed ;
    unsigned long long oldval = double_to_ull(temp) ;
    do {
      assumed = oldval;
      oldval = atomicCAS(address_as_ull, assumed,
                         double_to_ull(RAJA_MAX(ull_to_double(assumed), value))
                        );
    } while (assumed != oldval);
  }
}
///
__device__ inline void atomicMax(float *address, float value)
{
  float temp = *(reinterpret_cast<float volatile *>(address));
  if(temp < value) {
    int *address_as_i = (int *) address;
    int assumed ;
    int oldval = __float_as_int(temp) ;
    do
    {
      assumed = oldval;
      oldval = atomicCAS(address_as_i, assumed,
                         __float_as_int(RAJA_MAX(__int_as_float(assumed),value))
                        );
    } while(assumed != oldval) ;
  }
}

#elif defined(RAJA_USE_NO_ATOMICS)

// Noting to do here...

#else

#error one of the options for using/not using atomics must be specified

#endif


//
//////////////////////////////////////////////////////////////////////
//
// Reduction classes.
//
//////////////////////////////////////////////////////////////////////
//

/*!
 ******************************************************************************
 *
 * \brief  Min reduction class template for use in CUDA kernels.
 *
 *         For usage example, see reducers.hxx.
 *
 ******************************************************************************
 */
template <size_t BLOCK_SIZE, typename T>
class ReduceMin< cuda_reduce<BLOCK_SIZE>, T > 
{
public:
  //
  // Constructor takes default value (default ctor is disabled).
  // Ctor only executes on the host.
  //
  explicit ReduceMin(T init_val)
  {
    m_is_copy = false;
    m_reduced_val = init_val;
    m_myID = getCudaReductionId();
    m_tallydata = getCudaReductionTallyBlock(m_myID);
    m_tallydata->tally = init_val;
    m_tallydata->initVal = init_val;
  }

  //
  // Copy ctor executes on both host and device.
  //
  __host__ __device__ 
  ReduceMin( const ReduceMin< cuda_reduce<BLOCK_SIZE> , T >& other )
  {
    *this = other;
    m_is_copy = true;
  }

  //
  // Destructor executes on both host and device.
  // Destruction on host releases the unique id for others to use. 
  //
  __host__ __device__ 
  ~ReduceMin< cuda_reduce<BLOCK_SIZE> , T >()
  {
    if (!m_is_copy) {
#if defined( __CUDA_ARCH__ ) 
#else
       releaseCudaReductionId(m_myID); 
#endif
       // OK to perform cudaFree of cudaMalloc vars if needed...
     }
   }

   //
   // Operator to retrieve reduced min value (before object is destroyed).
   // Accessor only operates on host.
   //
   operator T()
   {
     cudaErrchk(cudaDeviceSynchronize());
     m_reduced_val = static_cast<T>(m_tallydata->tally);
     return m_reduced_val;
   }

   //
   // Updates reduced value in the proper shared memory block locations.
   //
   __device__ 
   ReduceMin< cuda_reduce<BLOCK_SIZE>, T > min(T val) const
   {
     __shared__ T sd[BLOCK_SIZE];

<<<<<<< HEAD
      if ( blockIdx.x  + blockIdx.y  + blockIdx.z +
           threadIdx.x + threadIdx.y + threadIdx.z == 0 ) {
          int numBlocks = gridDim.x * gridDim.y * gridDim.z ;
          m_max_grid_size[0] = RAJA_MAX( numBlocks,  m_max_grid_size[0] );
      } 

      // initialize shared memory
      for ( int i = BLOCK_SIZE / 2; i > 0; i /=2 ) {     
          // this descends all the way to 1
          if ( threadIdx.x < i ) {                                
             // no need for __syncthreads()
             sd[threadIdx.x + i] = m_reduced_val;  
          } 
      }
      __syncthreads();
=======
     // initialize shared memory
     for ( int i = BLOCK_SIZE / 2; i > 0; i /=2 ) {     
         // this descends all the way to 1
         if ( threadIdx.x < i ) {                                
            // no need for __syncthreads()
            sd[threadIdx.x + i] = m_reduced_val;  
         } 
     }
     __syncthreads();
>>>>>>> dfa2ecb3


     sd[threadIdx.x] = val;
     __syncthreads();

     for (int i = BLOCK_SIZE / 2; i >= WARP_SIZE; i /= 2) {
         if (threadIdx.x < i) {
             sd[threadIdx.x] = RAJA_MIN(sd[threadIdx.x],sd[threadIdx.x + i]);
         }
         __syncthreads();
     }

     if (threadIdx.x < 16) {
         sd[threadIdx.x] = RAJA_MIN(sd[threadIdx.x],sd[threadIdx.x+16]);
     }
     __syncthreads();

     if (threadIdx.x < 8) {
         sd[threadIdx.x] = RAJA_MIN(sd[threadIdx.x],sd[threadIdx.x+8]);
     }
     __syncthreads();

     if (threadIdx.x < 4) {
         sd[threadIdx.x] = RAJA_MIN(sd[threadIdx.x],sd[threadIdx.x+4]);
     }
     __syncthreads();

     if (threadIdx.x < 2) {
         sd[threadIdx.x] = RAJA_MIN(sd[threadIdx.x],sd[threadIdx.x+2]);
     }
     __syncthreads();

<<<<<<< HEAD
      if (threadIdx.x < 1) {
          int blockID = m_blockoffset + 1 + blockIdx.x +
                        blockIdx.y*gridDim.x +
                        blockIdx.z*gridDim.x*gridDim.y ;
          sd[0] = RAJA_MIN(sd[0],sd[1]);
#if defined(RAJA_USE_NO_ATOMICS)
          m_blockdata[blockID]  = RAJA_MIN( sd[0], m_blockdata[blockID] );
#else
          atomicMin( &m_blockdata[m_blockoffset], sd[0] );
#endif
      }
=======
     if (threadIdx.x < 1) {
         sd[0] = RAJA_MIN(sd[0],sd[1]);
         atomicMin(&(m_tallydata->tally),sd[0]);    
     }
>>>>>>> dfa2ecb3

     return *this ;
   } 

private:
    //
    // Default ctor is declared private and not implemented.
    //
    ReduceMin< cuda_reduce<BLOCK_SIZE>, T >();

    bool m_is_copy;

    int m_myID;

    T m_reduced_val;

    CudaReductionBlockTallyType* m_tallydata;
} ;


/*!
 ******************************************************************************
 *
 * \brief  Max reduction class template for use in CUDA kernels.
 *
 *         For usage example, see reducers.hxx.
 *
 ******************************************************************************
 */
template <size_t BLOCK_SIZE, typename T>
class ReduceMax< cuda_reduce<BLOCK_SIZE>, T > 
{
public:
   //
   // Constructor takes default value (default ctor is disabled).
   // Ctor only executes on the host.
   //
   explicit ReduceMax(T init_val)
   {
     m_is_copy = false;
     m_reduced_val = init_val;
     m_myID = getCudaReductionId();
     m_tallydata = getCudaReductionTallyBlock(m_myID);
     m_tallydata->tally = init_val;
     m_tallydata->initVal = init_val;
   }

   //
   // Copy ctor executes on both host and device.
   //
   __host__ __device__ 
   ReduceMax( const ReduceMax< cuda_reduce<BLOCK_SIZE>, T >& other )
   {
     *this = other;
     m_is_copy = true;
   }

   //
   // Destructor executes on both host and device.
   // Destruction on host releases the unique id for others to use. 
   //
   __host__ __device__ 
   ~ReduceMax< cuda_reduce<BLOCK_SIZE>, T >()
   {
     if (!m_is_copy) {
#if defined( __CUDA_ARCH__ )
#else
       releaseCudaReductionId(m_myID);
#endif
        // OK to perform cudaFree of cudaMalloc vars if needed...
     }
   }

   //
   // Operator to retrieve reduced max value (before object is destroyed).
   // Accessor only operates on host.
   //
   operator T()
   {
     cudaErrchk(cudaDeviceSynchronize());
     m_reduced_val = static_cast<T>(m_tallydata->tally);
     return m_reduced_val;
   }

   //
   // Updates reduced value in the proper shared memory block locations.
   //
   __device__ 
   ReduceMax< cuda_reduce<BLOCK_SIZE>, T > max(T val) const
   {
      __shared__ T sd[BLOCK_SIZE];

<<<<<<< HEAD
      if ( blockIdx.x  + blockIdx.y  + blockIdx.z +
           threadIdx.x + threadIdx.y + threadIdx.z == 0 ) {
          int numBlocks = gridDim.x * gridDim.y * gridDim.z ;
          m_max_grid_size[0] = RAJA_MAX( numBlocks,  m_max_grid_size[0] );
      }

=======
>>>>>>> dfa2ecb3
       // initialize shared memory
      for ( int i = BLOCK_SIZE / 2; i > 0; i /=2 ) {     
          // this descends all the way to 1
          if ( threadIdx.x < i ) {
              // no need for __syncthreads()
              sd[threadIdx.x + i] = m_reduced_val;  
          } 
      }
      __syncthreads();

      sd[threadIdx.x] = val;
      __syncthreads();

      for (int i = BLOCK_SIZE / 2; i >= WARP_SIZE; i /= 2) {
          if (threadIdx.x < i) {
              sd[threadIdx.x] = RAJA_MAX(sd[threadIdx.x],sd[threadIdx.x + i]);
          }
          __syncthreads();
      }

      if (threadIdx.x < 16) {
          sd[threadIdx.x] = RAJA_MAX(sd[threadIdx.x],sd[threadIdx.x+16]);
      }
      __syncthreads();

      if (threadIdx.x < 8) {
          sd[threadIdx.x] = RAJA_MAX(sd[threadIdx.x],sd[threadIdx.x+8]);
      }
      __syncthreads();

      if (threadIdx.x < 4) {
          sd[threadIdx.x] = RAJA_MAX(sd[threadIdx.x],sd[threadIdx.x+4]);
      }
      __syncthreads();

      if (threadIdx.x < 2) {
          sd[threadIdx.x] = RAJA_MAX(sd[threadIdx.x],sd[threadIdx.x+2]);
      }
      __syncthreads();

      if (threadIdx.x < 1) {
          int blockID = m_blockoffset + 1 + blockIdx.x +
                        blockIdx.y*gridDim.x +
                        blockIdx.z*gridDim.x*gridDim.y ;
          sd[0] = RAJA_MAX(sd[0],sd[1]);
<<<<<<< HEAD
#if defined(RAJA_USE_NO_ATOMICS)
          m_blockdata[blockID]  = RAJA_MAX( sd[0], m_blockdata[blockID] );
#else
          atomicMax( &m_blockdata[m_blockoffset], sd[0] );
#endif
=======
          atomicMax(&(m_tallydata->tally), sd[0] );
>>>>>>> dfa2ecb3
      }

      return *this ;
   }

private:
   //
   // Default ctor is declared private and not implemented.
   //
   ReduceMax< cuda_reduce<BLOCK_SIZE> , T >();

   bool m_is_copy;

   int m_myID;

   T m_reduced_val;

   CudaReductionBlockTallyType* m_tallydata;
} ;


/*!
 ******************************************************************************
 *
 * \brief  Sum reduction class template for use in CUDA kernel.
 *
 *         For usage example, see reducers.hxx.
 *
 ******************************************************************************
 */
template <size_t BLOCK_SIZE, typename T>
class ReduceSum< cuda_reduce<BLOCK_SIZE>, T > 
{
public:
   //
   // Constructor takes initial reduction value (default ctor is disabled).
   // Ctor only executes on the host.
   //
   explicit ReduceSum(T init_val)
   {
      m_is_copy = false;

      m_init_val = init_val;
      m_reduced_val = static_cast<T>(0);

      m_myID = getCudaReductionId();
//    std::cout << "ReduceSum id = " << m_myID << std::endl;

      m_blockdata = getCudaReductionMemBlock(m_myID) ;
      m_blockoffset = 1;
      
      // Entire shared memory block must be initialized to zero so
      // sum reduction is correct.
      size_t len = RAJA_CUDA_REDUCE_BLOCK_LENGTH;
      cudaErrchk(cudaMemset(&m_blockdata[m_blockoffset], 0,
                           sizeof(CudaReductionBlockDataType)*len)); 

      m_max_grid_size = m_blockdata;
      m_max_grid_size[0] = 0;

      cudaErrchk(cudaDeviceSynchronize());
   }

   //
   // Copy ctor executes on both host and device.
   //
   __host__ __device__ 
   ReduceSum( const ReduceSum< cuda_reduce<BLOCK_SIZE>, T >& other )
   {
      *this = other;
      m_is_copy = true;
   }

   //
   // Destructor executes on both host and device.
   // Destruction on host releases the unique id for others to use. 
   //
   __host__ __device__ 
   ~ReduceSum< cuda_reduce<BLOCK_SIZE>, T >()
   {
      if (!m_is_copy) {
#if defined( __CUDA_ARCH__ )
#else
         releaseCudaReductionId(m_myID);
#endif
         // OK to perform cudaFree of cudaMalloc vars if needed...
      }
   }

   //
   // Operator to retrieve reduced sum value (before object is destroyed).
   // Accessor only operates on host.
   //
   operator T()
   {
      cudaErrchk(cudaDeviceSynchronize()) ;

      m_blockdata[m_blockoffset] = static_cast<T>(0);

      size_t grid_size = m_max_grid_size[0];
      for (size_t i=1; i <= grid_size; ++i) {
         m_blockdata[m_blockoffset] += m_blockdata[m_blockoffset+i];
      }
      m_reduced_val = m_init_val + static_cast<T>(m_blockdata[m_blockoffset]);

      return m_reduced_val;
   }

   //
   // += operator to accumulate arg value in the proper shared
   // memory block location.
   //
   __device__ 
   ReduceSum<  cuda_reduce<BLOCK_SIZE>, T > operator+=(T val) const
   {
      __shared__ T sd[BLOCK_SIZE];

      if ( blockIdx.x  + blockIdx.y  + blockIdx.z +
           threadIdx.x + threadIdx.y + threadIdx.z == 0 ) {
         int numBlocks = gridDim.x * gridDim.y * gridDim.z ;
         m_max_grid_size[0] = RAJA_MAX( numBlocks,  m_max_grid_size[0] );
      }

       // initialize shared memory
      for ( int i = BLOCK_SIZE / 2; i > 0; i /=2 ) {     
          // this descends all the way to 1
          if ( threadIdx.x < i ) {
              // no need for __syncthreads()
              sd[threadIdx.x + i] = m_reduced_val;  
          } 
      }
      __syncthreads();

      sd[threadIdx.x] = val;

      T temp = 0;
      __syncthreads();

      for (int i = BLOCK_SIZE / 2; i >= WARP_SIZE; i /= 2) {
         if (threadIdx.x < i) {
            sd[threadIdx.x] += sd[threadIdx.x + i];
         }
         __syncthreads();
      }

      if (threadIdx.x < WARP_SIZE) {
         temp = sd[threadIdx.x];
         for (int i = WARP_SIZE / 2; i > 0; i /= 2) {
            temp += shfl_xor(temp, i);
         }
      }

      // one thread adds to gmem, we skip m_blockdata[m_blockoffset]
      // because we will be accumlating into this
      if (threadIdx.x == 0) {
         int blockID = m_blockoffset + 1 + blockIdx.x +
                       blockIdx.y*gridDim.x +
                       blockIdx.z*gridDim.x*gridDim.y ;
         m_blockdata[blockID] += temp ;
      }

      return *this ;
   }

private:
   //
   // Default ctor is declared private and not implemented.
   //
   ReduceSum< cuda_reduce<BLOCK_SIZE>, T >();

   bool m_is_copy;
   int m_myID;

   T m_init_val;
   T m_reduced_val;

   CudaReductionBlockDataType* m_blockdata ;
   int m_blockoffset;

   CudaReductionBlockDataType* m_max_grid_size;
} ;



///
/// each reduce variable involved in either ReduceMinLoc or ReduceMaxLoc
/// uses retiredBlocks as a way to complete the reduction in a single pass
/// Although the algorithm updates retiredBlocks via an atomicAdd(int) the actual
/// reduction values do not use atomics and require a finsihing stage performed
/// by the last block
__device__ __managed__ int retiredBlocks[RAJA_MAX_REDUCE_VARS] ;



template <size_t BLOCK_SIZE, typename T>
class ReduceMinLoc< cuda_reduce<BLOCK_SIZE>, T > 
{
public:
   //
   // Constructor takes default value (default ctor is disabled).
   //
   explicit ReduceMinLoc(T init_val, Index_type init_loc)
   {
      m_is_copy = false;
      m_reduced_val = init_val;
      m_reduced_idx = init_loc;
      m_myID = getCudaReductionId();
      retiredBlocks[m_myID] = 0;
      m_blockdata = getCudaReductionLocMemBlock(m_myID) ;
      m_blockoffset = 1;
      m_blockdata[m_blockoffset].val = init_val;
      m_blockdata[m_blockoffset].idx = init_loc;

      for (int j = 1; j <= RAJA_CUDA_REDUCE_BLOCK_LENGTH; ++j) {
         m_blockdata[m_blockoffset+j].val = init_val;
         m_blockdata[m_blockoffset+j].idx = init_loc;

      }
      cudaErrchk(cudaDeviceSynchronize());
   }


   //
   // Copy ctor executes on both host and device.
   //
   __host__ __device__ 
   ReduceMinLoc( const ReduceMinLoc< cuda_reduce<BLOCK_SIZE> , T >& other )
   {
      *this = other;
      m_is_copy = true;
   }

   //
   // Destructor executes on both host and device.
   // Destruction on host releases the unique id for others to use. 
   //
   __host__ __device__ 
   ~ReduceMinLoc< cuda_reduce<BLOCK_SIZE> , T >()
   {
      if (!m_is_copy) {
#if defined( __CUDA_ARCH__ ) 
#else
         releaseCudaReductionId(m_myID); 
#endif
         // OK to perform cudaFree of cudaMalloc vars if needed...
      }
   }

   //
   // Operator to retrieve reduced min value (before object is destroyed).
   // Accessor only operates on host.
   //
   operator T()
   {
      cudaErrchk(cudaDeviceSynchronize()) ;
      m_reduced_val = static_cast<T>(m_blockdata[m_blockoffset].val);
      return m_reduced_val;
   }

   //
   // Operator to retrieve index value of min (before object is destroyed).
   //
   Index_type getMinLoc()
   {
      cudaErrchk(cudaDeviceSynchronize()) ; //it would be good not to call this
      m_reduced_idx = m_blockdata[m_blockoffset].idx;
      return m_reduced_idx;
   }

   //
   // Min-loc function 
   //
   __device__
   ReduceMinLoc< cuda_reduce<BLOCK_SIZE>, T> minloc(T val, Index_type idx) const 
   {

      __shared__ CudaReductionLocBlockDataType sd[BLOCK_SIZE];
      __shared__ bool lastBlock;

      // initialize shared memory
      for ( int i = BLOCK_SIZE / 2; i > 0; i /=2 ) {     
          // this descends all the way to 1
          if ( threadIdx.x < i ) {                                
             // no need for __syncthreads()
             sd[threadIdx.x + i].val = m_reduced_val; 
             sd[threadIdx.x + i].idx = m_reduced_idx; 
          } 
      }
      __syncthreads();

      sd[threadIdx.x].val = val;
      sd[threadIdx.x].idx = idx; // need to reconcile loc vs idx naming
      __syncthreads();

      for (int i = BLOCK_SIZE / 2; i >= WARP_SIZE; i /= 2) {
          if (threadIdx.x < i) {
              sd[threadIdx.x] = RAJA_MINLOC(sd[threadIdx.x],sd[threadIdx.x + i]);
          }
          __syncthreads();
      }

      if (threadIdx.x < 16) {
          sd[threadIdx.x] = RAJA_MINLOC(sd[threadIdx.x],sd[threadIdx.x+16]);
      }
      __syncthreads();

      if (threadIdx.x < 8) {
          sd[threadIdx.x] = RAJA_MINLOC(sd[threadIdx.x],sd[threadIdx.x+8]);
      }
      __syncthreads();

      if (threadIdx.x < 4) {
          sd[threadIdx.x] = RAJA_MINLOC(sd[threadIdx.x],sd[threadIdx.x+4]);
      }
      __syncthreads();

      if (threadIdx.x < 2) {
          sd[threadIdx.x] = RAJA_MINLOC(sd[threadIdx.x],sd[threadIdx.x+2]);
      }
      __syncthreads();

      if (threadIdx.x < 1) {
          lastBlock = false;
          sd[threadIdx.x] = RAJA_MINLOC(sd[threadIdx.x],sd[threadIdx.x+1]);
          m_blockdata[m_blockoffset + blockIdx.x+1]  = 
              RAJA_MINLOC( sd[threadIdx.x], 
                        m_blockdata[m_blockoffset + blockIdx.x+1] );
          unsigned int oldBlockCount = atomicAdd(&retiredBlocks[m_myID],1);
          lastBlock = (oldBlockCount == (gridDim.x-1));

      }
      __syncthreads();

      if(lastBlock) {
        if(threadIdx.x == 0) {
          retiredBlocks[m_myID] = 0;
        }

        CudaReductionLocBlockDataType lmin;
        lmin.val = m_reduced_val;
        lmin.idx = m_reduced_idx;
        for (int i = threadIdx.x; i < gridDim.x; i += BLOCK_SIZE) {
            lmin = RAJA_MINLOC(lmin,m_blockdata[m_blockoffset+i+1]);
        }
        sd[threadIdx.x] = lmin;
        __syncthreads();

        for (int i = BLOCK_SIZE / 2; i >= WARP_SIZE; i /= 2) {
          if (threadIdx.x < i) {
              sd[threadIdx.x] = RAJA_MINLOC(sd[threadIdx.x],sd[threadIdx.x + i]);
          }
          __syncthreads();
        }

        if (threadIdx.x < 16) {
          sd[threadIdx.x] = RAJA_MINLOC(sd[threadIdx.x],sd[threadIdx.x+16]);
        }
        __syncthreads();

        if (threadIdx.x < 8) {
          sd[threadIdx.x] = RAJA_MINLOC(sd[threadIdx.x],sd[threadIdx.x+8]);
        }
        __syncthreads();

        if (threadIdx.x < 4) {
          sd[threadIdx.x] = RAJA_MINLOC(sd[threadIdx.x],sd[threadIdx.x+4]);
        }
        __syncthreads();

        if (threadIdx.x < 2) {
          sd[threadIdx.x] = RAJA_MINLOC(sd[threadIdx.x],sd[threadIdx.x+2]);
        }
        __syncthreads();

        if (threadIdx.x < 1) {
          sd[threadIdx.x] = RAJA_MINLOC(sd[threadIdx.x],sd[threadIdx.x+1]);
          m_blockdata[m_blockoffset] = RAJA_MINLOC(m_blockdata[m_blockoffset],sd[threadIdx.x]);
        }
      }
      return *this ;
   }

private:
   //
   // Default ctor is declared private and not implemented.
   //
   ReduceMinLoc< cuda_reduce<BLOCK_SIZE>, T >();

   bool m_is_copy;

   int m_myID;
   int m_blockoffset;

   T m_reduced_val;

   Index_type m_reduced_idx;

   CudaReductionLocBlockDataType* m_blockdata;
} ;


template <size_t BLOCK_SIZE, typename T>
class ReduceMaxLoc< cuda_reduce<BLOCK_SIZE>, T > 
{
public:
   //
   // Constructor takes default value (default ctor is disabled).
   //
   explicit ReduceMaxLoc(T init_val, Index_type init_loc)
   {
      m_is_copy = false;
      m_reduced_val = init_val;
      m_reduced_idx = init_loc;
      m_myID = getCudaReductionId();
      retiredBlocks[m_myID] = 0;
      m_blockdata = getCudaReductionLocMemBlock(m_myID) ;
      m_blockoffset = 1;
      m_blockdata[m_blockoffset].val = init_val;
      m_blockdata[m_blockoffset].idx = init_loc;

      for (int j = 1; j <= RAJA_CUDA_REDUCE_BLOCK_LENGTH; ++j) {
         m_blockdata[m_blockoffset+j].val = init_val;
         m_blockdata[m_blockoffset+j].idx = init_loc;

      }
      cudaErrchk(cudaDeviceSynchronize());
   }


   //
   // Copy ctor executes on both host and device.
   //
   __host__ __device__ 
   ReduceMaxLoc( const ReduceMaxLoc< cuda_reduce<BLOCK_SIZE> , T >& other )
   {
      *this = other;
      m_is_copy = true;
   }

   //
   // Destructor executes on both host and device.
   // Destruction on host releases the unique id for others to use. 
   //
   __host__ __device__ 
   ~ReduceMaxLoc< cuda_reduce<BLOCK_SIZE> , T >()
   {
      if (!m_is_copy) {
#if defined( __CUDA_ARCH__ ) 
#else
         releaseCudaReductionId(m_myID); 
#endif
         // OK to perform cudaFree of cudaMalloc vars if needed...
      }
   }

   //
   // Operator to retrieve reduced min value (before object is destroyed).
   // Accessor only operates on host.
   //
   operator T()
   {
      cudaErrchk(cudaDeviceSynchronize()) ;
      m_reduced_val = static_cast<T>(m_blockdata[m_blockoffset].val);
      return m_reduced_val;
   }

   //
   // Operator to retrieve index value of min (before object is destroyed).
   //
   Index_type getMaxLoc()
   {
      cudaErrchk(cudaDeviceSynchronize()) ; //it would be good not to call this
      m_reduced_idx = m_blockdata[m_blockoffset].idx;
      return m_reduced_idx;
   }

   //
   // Max-loc function 
   //
   __device__
   ReduceMaxLoc< cuda_reduce<BLOCK_SIZE>, T> maxloc(T val, Index_type idx) const 
   {

      __shared__ CudaReductionLocBlockDataType sd[BLOCK_SIZE];
      __shared__ bool lastBlock;

      // initialize shared memory
      for ( int i = BLOCK_SIZE / 2; i > 0; i /=2 ) {     
          // this descends all the way to 1
          if ( threadIdx.x < i ) {                                
             // no need for __syncthreads()
             sd[threadIdx.x + i].val = m_reduced_val; 
             sd[threadIdx.x + i].idx = m_reduced_idx; 
          } 
      }
      __syncthreads();

      sd[threadIdx.x].val = val;
      sd[threadIdx.x].idx = idx; // need to reconcile loc vs idx naming
      __syncthreads();

      for (int i = BLOCK_SIZE / 2; i >= WARP_SIZE; i /= 2) {
          if (threadIdx.x < i) {
              sd[threadIdx.x] = RAJA_MAXLOC(sd[threadIdx.x],sd[threadIdx.x + i]);
          }
          __syncthreads();
      }

      if (threadIdx.x < 16) {
          sd[threadIdx.x] = RAJA_MAXLOC(sd[threadIdx.x],sd[threadIdx.x+16]);
      }
      __syncthreads();

      if (threadIdx.x < 8) {
          sd[threadIdx.x] = RAJA_MAXLOC(sd[threadIdx.x],sd[threadIdx.x+8]);
      }
      __syncthreads();

      if (threadIdx.x < 4) {
          sd[threadIdx.x] = RAJA_MAXLOC(sd[threadIdx.x],sd[threadIdx.x+4]);
      }
      __syncthreads();

      if (threadIdx.x < 2) {
          sd[threadIdx.x] = RAJA_MAXLOC(sd[threadIdx.x],sd[threadIdx.x+2]);
      }
      __syncthreads();

      if (threadIdx.x < 1) {
          lastBlock = false;
          sd[threadIdx.x] = RAJA_MAXLOC(sd[threadIdx.x],sd[threadIdx.x+1]);
          m_blockdata[m_blockoffset + blockIdx.x+1]  = 
              RAJA_MAXLOC( sd[threadIdx.x], 
                        m_blockdata[m_blockoffset + blockIdx.x+1] );
          unsigned int oldBlockCount = atomicAdd(&retiredBlocks[m_myID],1);
          lastBlock = (oldBlockCount == (gridDim.x-1));

      }
      __syncthreads();

      if(lastBlock) {
        if(threadIdx.x == 0) {
          retiredBlocks[m_myID] = 0;
        }

        CudaReductionLocBlockDataType lmax;
        lmax.val = m_reduced_val;
        lmax.idx = m_reduced_idx;
        for (int i = threadIdx.x; i < gridDim.x; i += BLOCK_SIZE) {
            lmax = RAJA_MAXLOC(lmax,m_blockdata[m_blockoffset+i+1]);
        }
        sd[threadIdx.x] = lmax;
        __syncthreads();

        for (int i = BLOCK_SIZE / 2; i >= WARP_SIZE; i /= 2) {
          if (threadIdx.x < i) {
              sd[threadIdx.x] = RAJA_MAXLOC(sd[threadIdx.x],sd[threadIdx.x + i]);
          }
          __syncthreads();
        }

        if (threadIdx.x < 16) {
          sd[threadIdx.x] = RAJA_MAXLOC(sd[threadIdx.x],sd[threadIdx.x+16]);
        }
        __syncthreads();

        if (threadIdx.x < 8) {
          sd[threadIdx.x] = RAJA_MAXLOC(sd[threadIdx.x],sd[threadIdx.x+8]);
        }
        __syncthreads();

        if (threadIdx.x < 4) {
          sd[threadIdx.x] = RAJA_MAXLOC(sd[threadIdx.x],sd[threadIdx.x+4]);
        }
        __syncthreads();

        if (threadIdx.x < 2) {
          sd[threadIdx.x] = RAJA_MAXLOC(sd[threadIdx.x],sd[threadIdx.x+2]);
        }
        __syncthreads();

        if (threadIdx.x < 1) {
          sd[threadIdx.x] = RAJA_MAXLOC(sd[threadIdx.x],sd[threadIdx.x+1]);
          m_blockdata[m_blockoffset] = RAJA_MAXLOC(m_blockdata[m_blockoffset],sd[threadIdx.x]);
        }
      }
      return *this ;
   }

private:
   //
   // Default ctor is declared private and not implemented.
   //
   ReduceMaxLoc< cuda_reduce<BLOCK_SIZE>, T >();

   bool m_is_copy;

   int m_myID;
   int m_blockoffset;

   T m_reduced_val;

   Index_type m_reduced_idx;

   CudaReductionLocBlockDataType* m_blockdata;
} ;

}  // closing brace for RAJA namespace


#endif  // closing endif for RAJA_USE_CUDA guard

#endif  // closing endif for header file include guard<|MERGE_RESOLUTION|>--- conflicted
+++ resolved
@@ -367,23 +367,6 @@
    {
      __shared__ T sd[BLOCK_SIZE];
 
-<<<<<<< HEAD
-      if ( blockIdx.x  + blockIdx.y  + blockIdx.z +
-           threadIdx.x + threadIdx.y + threadIdx.z == 0 ) {
-          int numBlocks = gridDim.x * gridDim.y * gridDim.z ;
-          m_max_grid_size[0] = RAJA_MAX( numBlocks,  m_max_grid_size[0] );
-      } 
-
-      // initialize shared memory
-      for ( int i = BLOCK_SIZE / 2; i > 0; i /=2 ) {     
-          // this descends all the way to 1
-          if ( threadIdx.x < i ) {                                
-             // no need for __syncthreads()
-             sd[threadIdx.x + i] = m_reduced_val;  
-          } 
-      }
-      __syncthreads();
-=======
      // initialize shared memory
      for ( int i = BLOCK_SIZE / 2; i > 0; i /=2 ) {     
          // this descends all the way to 1
@@ -393,7 +376,6 @@
          } 
      }
      __syncthreads();
->>>>>>> dfa2ecb3
 
 
      sd[threadIdx.x] = val;
@@ -426,24 +408,10 @@
      }
      __syncthreads();
 
-<<<<<<< HEAD
-      if (threadIdx.x < 1) {
-          int blockID = m_blockoffset + 1 + blockIdx.x +
-                        blockIdx.y*gridDim.x +
-                        blockIdx.z*gridDim.x*gridDim.y ;
-          sd[0] = RAJA_MIN(sd[0],sd[1]);
-#if defined(RAJA_USE_NO_ATOMICS)
-          m_blockdata[blockID]  = RAJA_MIN( sd[0], m_blockdata[blockID] );
-#else
-          atomicMin( &m_blockdata[m_blockoffset], sd[0] );
-#endif
-      }
-=======
      if (threadIdx.x < 1) {
          sd[0] = RAJA_MIN(sd[0],sd[1]);
          atomicMin(&(m_tallydata->tally),sd[0]);    
      }
->>>>>>> dfa2ecb3
 
      return *this ;
    } 
@@ -536,15 +504,6 @@
    {
       __shared__ T sd[BLOCK_SIZE];
 
-<<<<<<< HEAD
-      if ( blockIdx.x  + blockIdx.y  + blockIdx.z +
-           threadIdx.x + threadIdx.y + threadIdx.z == 0 ) {
-          int numBlocks = gridDim.x * gridDim.y * gridDim.z ;
-          m_max_grid_size[0] = RAJA_MAX( numBlocks,  m_max_grid_size[0] );
-      }
-
-=======
->>>>>>> dfa2ecb3
        // initialize shared memory
       for ( int i = BLOCK_SIZE / 2; i > 0; i /=2 ) {     
           // this descends all the way to 1
@@ -590,15 +549,7 @@
                         blockIdx.y*gridDim.x +
                         blockIdx.z*gridDim.x*gridDim.y ;
           sd[0] = RAJA_MAX(sd[0],sd[1]);
-<<<<<<< HEAD
-#if defined(RAJA_USE_NO_ATOMICS)
-          m_blockdata[blockID]  = RAJA_MAX( sd[0], m_blockdata[blockID] );
-#else
-          atomicMax( &m_blockdata[m_blockoffset], sd[0] );
-#endif
-=======
           atomicMax(&(m_tallydata->tally), sd[0] );
->>>>>>> dfa2ecb3
       }
 
       return *this ;
