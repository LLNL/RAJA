--- conflicted
+++ resolved
@@ -143,18 +143,11 @@
                                    const Iterator idx,
                                    Index_type length)
 {
-
   auto body = loop_body;
 
-<<<<<<< HEAD
-  Index_type ii = HIDDEN::getGlobalIdx_3D_3D();
+  Index_type ii = INTERNAL::getGlobalIdx_1D_1D();
 
   if (ii < length) {
-=======
-  Index_type ii = INTERNAL::getGlobalIdx_1D_1D();
-  Index_type numThreads = INTERNAL::getGlobalNumThreads_1D_1D();
-  for (; ii < length; ii += numThreads) {
->>>>>>> ad7e6636
     body(idx[ii]);
   }
 }
@@ -174,18 +167,11 @@
                                           Index_type length,
                                           Index_type icount)
 {
-
   auto body = loop_body;
 
-<<<<<<< HEAD
-  Index_type ii = HIDDEN::getGlobalIdx_3D_3D();
+  Index_type ii = INTERNAL::getGlobalIdx_1D_1D();
 
   if (ii < length) {
-=======
-  Index_type ii = INTERNAL::getGlobalIdx_1D_1D();
-  Index_type numThreads = INTERNAL::getGlobalNumThreads_1D_1D();
-  for (; ii < length; ii += numThreads) {
->>>>>>> ad7e6636
     body(ii + icount, idx[ii]);
   }
 }
@@ -211,14 +197,17 @@
   auto final_end = std::end(iter);
   Index_type total_len = std::distance(first_begin, final_end);
 
+  Index_type max_step_size = (getCudaReducerCount() > 0) ?
+                                  BLOCK_SIZE * RAJA_CUDA_MAX_NUM_BLOCKS
+                                  : total_len;
+
   RAJA_FT_BEGIN;
 
   for ( Index_type step_size, offset = 0;
         offset < total_len;
         offset += step_size ) {
 
-    step_size = RAJA_MIN( total_len - offset,
-                          BLOCK_SIZE * RAJA_CUDA_MAX_NUM_BLOCKS );
+    step_size = RAJA_MIN( total_len - offset, max_step_size );
 
     auto begin = first_begin + offset;
     auto end = begin + step_size;
@@ -252,14 +241,17 @@
   auto final_end = std::end(iter);
   Index_type total_len = std::distance(first_begin, final_end);
 
+  Index_type max_step_size = (getCudaReducerCount() > 0) ?
+                                  BLOCK_SIZE * RAJA_CUDA_MAX_NUM_BLOCKS
+                                  : total_len;
+
   RAJA_FT_BEGIN;
 
   for ( Index_type step_size, offset = 0;
         offset < total_len;
         offset += step_size ) {
 
-    step_size = RAJA_MIN( total_len - offset,
-                          BLOCK_SIZE * RAJA_CUDA_MAX_NUM_BLOCKS );
+    step_size = RAJA_MIN( total_len - offset, max_step_size );
 
     auto begin = first_begin + offset;
     auto end = begin + step_size;
