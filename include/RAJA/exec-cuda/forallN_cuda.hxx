/*!
 ******************************************************************************
 *
 * \file
 *
 * \brief   RAJA header file containing constructs used to run forallN
 *          traversals on GPU with CUDA.
 *
 ******************************************************************************
 */

#ifndef RAJA_forallN_cuda_HXX__
#define RAJA_forallN_cuda_HXX__

#include "RAJA/config.hxx"

#if defined(RAJA_ENABLE_CUDA)

//~~~~~~~~~~~~~~~~~~~~~~~~~~~~~~~~~~~~~~~~~~~~~~~~~~~~~~~~~~~~~~~~~~~~~~~~~~~//
// Copyright (c) 2016, Lawrence Livermore National Security, LLC.
//
// Produced at the Lawrence Livermore National Laboratory
//
// LLNL-CODE-689114
//
// All rights reserved.
//
// This file is part of RAJA.
//
// For additional details, please also read raja/README-license.txt.
//
// Redistribution and use in source and binary forms, with or without
// modification, are permitted provided that the following conditions are met:
//
// * Redistributions of source code must retain the above copyright notice,
//   this list of conditions and the disclaimer below.
//
// * Redistributions in binary form must reproduce the above copyright notice,
//   this list of conditions and the disclaimer (as noted below) in the
//   documentation and/or other materials provided with the distribution.
//
// * Neither the name of the LLNS/LLNL nor the names of its contributors may
//   be used to endorse or promote products derived from this software without
//   specific prior written permission.
//
// THIS SOFTWARE IS PROVIDED BY THE COPYRIGHT HOLDERS AND CONTRIBUTORS "AS IS"
// AND ANY EXPRESS OR IMPLIED WARRANTIES, INCLUDING, BUT NOT LIMITED TO, THE
// IMPLIED WARRANTIES OF MERCHANTABILITY AND FITNESS FOR A PARTICULAR PURPOSE
// ARE DISCLAIMED. IN NO EVENT SHALL LAWRENCE LIVERMORE NATIONAL SECURITY,
// LLC, THE U.S. DEPARTMENT OF ENERGY OR CONTRIBUTORS BE LIABLE FOR ANY
// DIRECT, INDIRECT, INCIDENTAL, SPECIAL, EXEMPLARY, OR CONSEQUENTIAL
// DAMAGES  (INCLUDING, BUT NOT LIMITED TO, PROCUREMENT OF SUBSTITUTE GOODS
// OR SERVICES; LOSS OF USE, DATA, OR PROFITS; OR BUSINESS INTERRUPTION)
// HOWEVER CAUSED AND ON ANY THEORY OF LIABILITY, WHETHER IN CONTRACT,
// STRICT LIABILITY, OR TORT (INCLUDING NEGLIGENCE OR OTHERWISE) ARISING
// IN ANY WAY OUT OF THE USE OF THIS SOFTWARE, EVEN IF ADVISED OF THE
// POSSIBILITY OF SUCH DAMAGE.
//
//~~~~~~~~~~~~~~~~~~~~~~~~~~~~~~~~~~~~~~~~~~~~~~~~~~~~~~~~~~~~~~~~~~~~~~~~~~~//

#include "RAJA/int_datatypes.hxx"
#include "RAJA/exec-cuda/MemUtils_CUDA.hxx"

#include <climits>

namespace RAJA
{

/*!
 * \brief Functor that binds the first argument of a callable.
 *
 * This version has host-device constructor and device-only operator.
 */
template <typename BODY>
struct ForallN_BindFirstArg_Device {
  BODY const& body; // changed const to const&
  size_t i;

  RAJA_INLINE
  RAJA_DEVICE
  constexpr ForallN_BindFirstArg_Device(BODY& b, size_t i0) : body(b), i(i0) {} // changed BODY b to BODY &B

  template <typename... ARGS>
  RAJA_INLINE RAJA_DEVICE void operator()(ARGS... args) const
  {
    body(i, args...);
  }
};

/*!
 * \brief Struct that contains two CUDA dim3's that represent the number of
 * thread block and the number of blocks.
 *
 * This is passed to the execution policies to setup the kernel launch.
 */
struct CudaDim {
  dim3 num_threads;
  dim3 num_blocks;

  __host__ __device__ void print(void) const
  {
    printf("<<< (%d,%d,%d), (%d,%d,%d) >>>\n",
           num_blocks.x,
           num_blocks.y,
           num_blocks.z,
           num_threads.x,
           num_threads.y,
           num_threads.z);
  }
};

template <typename POL>
struct CudaPolicy {
};

template <typename POL, typename IDX>
struct CudaIndexPair : public POL {
  template <typename IS>
  RAJA_INLINE constexpr CudaIndexPair(CudaDim &dims, IS const &is)
      : POL(dims, is)
  {
  }

  typedef IDX INDEX;
};

template <typename VIEWDIM, int threads_per_block>
struct CudaThreadBlock {
  int begin;
  int end;

  VIEWDIM view;

  CudaThreadBlock(CudaDim &dims, RangeSegment const &is)
      : begin(is.getBegin()), end(is.getEnd())
  {
    setDims(dims);
  }

  __device__ inline int operator()(void)
  {
    int idx = begin + view(blockIdx) * threads_per_block + view(threadIdx);
    if (idx >= end) {
      idx = INT_MIN;
    }
    return idx;
  }

  void inline setDims(CudaDim &dims)
  {
    int n = end - begin;
    if (n < threads_per_block) {
      view(dims.num_threads) = n;
      view(dims.num_blocks) = 1;
    } else {
      view(dims.num_threads) = threads_per_block;

      int blocks = n / threads_per_block;
      if (n % threads_per_block) {
        ++blocks;
      }
      view(dims.num_blocks) = blocks;
    }
  }
};

/*
 * These execution policies map a loop nest to the block and threads of a
 * given dimension with the number of THREADS per block specifies.
 */

template <int THREADS>
using cuda_threadblock_x_exec = CudaPolicy<CudaThreadBlock<Dim3x, THREADS>>;

template <int THREADS>
using cuda_threadblock_y_exec = CudaPolicy<CudaThreadBlock<Dim3y, THREADS>>;

template <int THREADS>
using cuda_threadblock_z_exec = CudaPolicy<CudaThreadBlock<Dim3z, THREADS>>;

template <typename VIEWDIM>
struct CudaThread {
  int begin;
  int end;

  VIEWDIM view;

  CudaThread(CudaDim &dims, RangeSegment const &is)
      : begin(is.getBegin()), end(is.getEnd())
  {
    setDims(dims);
  }

  __device__ inline int operator()(void)
  {
    int idx = begin + view(threadIdx);
    if (idx >= end) {
      idx = INT_MIN;
    }
    return idx;
  }

  void inline setDims(CudaDim &dims)
  {
    int n = end - begin;
    view(dims.num_threads) = n;
  }
};

/* These execution policies map the given loop nest to the threads in the
   specified dimensions (not blocks)
 */
using cuda_thread_x_exec = CudaPolicy<CudaThread<Dim3x>>;

using cuda_thread_y_exec = CudaPolicy<CudaThread<Dim3y>>;

using cuda_thread_z_exec = CudaPolicy<CudaThread<Dim3z>>;

template <typename VIEWDIM>
struct CudaBlock {
  int begin;
  int end;

  VIEWDIM view;

  CudaBlock(CudaDim &dims, RangeSegment const &is)
      : begin(is.getBegin()), end(is.getEnd())
  {
    setDims(dims);
  }

  __device__ inline int operator()(void)
  {
    int idx = begin + view(blockIdx);
    if (idx >= end) {
      idx = INT_MIN;
    }
    return idx;
  }

  void inline setDims(CudaDim &dims)
  {
    int n = end - begin;
    view(dims.num_blocks) = n;
  }
};

/* These execution policies map the given loop nest to the blocks in the
   specified dimensions (not threads)
 */
using cuda_block_x_exec = CudaPolicy<CudaBlock<Dim3x>>;

using cuda_block_y_exec = CudaPolicy<CudaBlock<Dim3y>>;

using cuda_block_z_exec = CudaPolicy<CudaBlock<Dim3z>>;

// Function to check indices for out-of-bounds
template <typename BODY, typename... ARGS>
<<<<<<< HEAD
RAJA_INLINE __device__ void cudaCheckBounds(BODY body, int i, ARGS... args) { 
=======
RAJA_INLINE __device__ void cudaCheckBounds(BODY body, int i, ARGS... args)
{
>>>>>>> 6d335433
  if (i > INT_MIN) {
    ForallN_BindFirstArg_Device<BODY> bound(body, i);
    cudaCheckBounds(bound, args...);
  }
}

template <typename BODY>
RAJA_INLINE __device__ void cudaCheckBounds(BODY body, int i)
{
  if (i > INT_MIN) {
    body(i);
  }
}

// Launcher that uses execution policies to map blockIdx and threadIdx to map
// to N-argument function
template <typename BODY, typename... CARGS>
__global__ void cudaLauncherN(BODY body, CARGS... cargs)
{
  // Compute indices and then pass through the bounds-checking mechanism
  cudaCheckBounds(body, (cargs())...);
}

/*
 * The following is commented out.
 * It would be the preferred way of implementing the CUDA Executor
 * class, but there are some template deduction issues that need
 * to be worked out
 *
 */

template <int...>
struct integer_sequence {
};

template <int N, int... S>
struct gen_sequence : gen_sequence<N - 1, N - 1, S...> {
};

template <int... S>
struct gen_sequence<0, S...> {
  typedef integer_sequence<S...> type;
};

template <typename CuARG0,
          typename ISET0,
          typename CuARG1,
          typename ISET1,
          typename... CuARGS,
          typename... ISETS>
struct ForallN_Executor<ForallN_PolicyPair<CudaPolicy<CuARG0>, ISET0>,
                        ForallN_PolicyPair<CudaPolicy<CuARG1>, ISET1>,
                        ForallN_PolicyPair<CudaPolicy<CuARGS>, ISETS>...> {
  ForallN_PolicyPair<CudaPolicy<CuARG0>, ISET0> iset0;
  ForallN_PolicyPair<CudaPolicy<CuARG1>, ISET1> iset1;
  std::tuple<ForallN_PolicyPair<CudaPolicy<CuARGS>, ISETS>...> isets;

  ForallN_Executor(
      ForallN_PolicyPair<CudaPolicy<CuARG0>, ISET0> const &iset0_,
      ForallN_PolicyPair<CudaPolicy<CuARG1>, ISET1> const &iset1_,
      ForallN_PolicyPair<CudaPolicy<CuARGS>, ISETS> const &... isets_)
      : iset0(iset0_), iset1(iset1_), isets(isets_...)
  {
  }

  template <typename BODY>
  RAJA_INLINE void operator()(BODY body) const
  {
    unpackIndexSets(body, typename gen_sequence<sizeof...(CuARGS)>::type());
  }

  template <typename BODY, int... N>
  RAJA_INLINE void unpackIndexSets(BODY body, integer_sequence<N...>) const
  {
    CudaDim dims;

    callLauncher(dims,
                 body,
                 CuARG0(dims, iset0),
                 CuARG1(dims, iset1),
                 CuARGS(dims, std::get<N>(isets))...);
  }

  template <typename BODY, typename... CARGS>
  RAJA_INLINE void callLauncher(CudaDim const &dims,
                                BODY body,
<<<<<<< HEAD
                                CARGS const &... cargs) const {
    //int totalNumThreads = dims.num_threads.x * dims.num_threads.y * dims.num_threads.z;
    //printf("totalNumThreads = %d\n",totalNumThreads);
    cudaLauncherN<<<dims.num_blocks, dims.num_threads,256*sizeof(CudaReductionLocBlockDataType)*RAJA_MAX_REDUCE_VARS>>>(body, cargs...);
=======
                                CARGS const &... cargs) const
  {
    cudaLauncherN<<<dims.num_blocks, dims.num_threads>>>(body, cargs...);
>>>>>>> 6d335433
    cudaErrchk(cudaPeekAtLastError());
    cudaErrchk(cudaDeviceSynchronize());
  }
};

template <typename CuARG0, typename ISET0>
struct ForallN_Executor<ForallN_PolicyPair<CudaPolicy<CuARG0>, ISET0>> {
  ISET0 iset0;

  ForallN_Executor(ForallN_PolicyPair<CudaPolicy<CuARG0>, ISET0> const &iset0_)
      : iset0(iset0_)
  {
  }

  template <typename BODY>
  RAJA_INLINE void operator()(BODY body) const
  {
    CudaDim dims;
    CuARG0 c0(dims, iset0);

    //int totalNumThreads = dims.num_threads.x * dims.num_threads.y * dims.num_threads.z;
    //printf("totalNumThreads = %d\n",totalNumThreads);
    cudaLauncherN<<<dims.num_blocks, dims.num_threads,256*sizeof(CudaReductionLocBlockDataType)*RAJA_MAX_REDUCE_VARS>>>(body, c0);
    cudaErrchk(cudaPeekAtLastError());
    cudaErrchk(cudaDeviceSynchronize());
  }
};

}  // namespace RAJA

#endif  // closing endif for RAJA_ENABLE_CUDA guard

#endif  // closing endif for header file include guard<|MERGE_RESOLUTION|>--- conflicted
+++ resolved
@@ -256,12 +256,8 @@
 
 // Function to check indices for out-of-bounds
 template <typename BODY, typename... ARGS>
-<<<<<<< HEAD
-RAJA_INLINE __device__ void cudaCheckBounds(BODY body, int i, ARGS... args) { 
-=======
 RAJA_INLINE __device__ void cudaCheckBounds(BODY body, int i, ARGS... args)
 {
->>>>>>> 6d335433
   if (i > INT_MIN) {
     ForallN_BindFirstArg_Device<BODY> bound(body, i);
     cudaCheckBounds(bound, args...);
@@ -348,16 +344,8 @@
   template <typename BODY, typename... CARGS>
   RAJA_INLINE void callLauncher(CudaDim const &dims,
                                 BODY body,
-<<<<<<< HEAD
                                 CARGS const &... cargs) const {
-    //int totalNumThreads = dims.num_threads.x * dims.num_threads.y * dims.num_threads.z;
-    //printf("totalNumThreads = %d\n",totalNumThreads);
     cudaLauncherN<<<dims.num_blocks, dims.num_threads,256*sizeof(CudaReductionLocBlockDataType)*RAJA_MAX_REDUCE_VARS>>>(body, cargs...);
-=======
-                                CARGS const &... cargs) const
-  {
-    cudaLauncherN<<<dims.num_blocks, dims.num_threads>>>(body, cargs...);
->>>>>>> 6d335433
     cudaErrchk(cudaPeekAtLastError());
     cudaErrchk(cudaDeviceSynchronize());
   }
