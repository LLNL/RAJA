/*!
 ******************************************************************************
 *
 * \file
 *
 * \brief   RAJA header file defining Layout, a N-dimensional index calculator
 *          with offset indices
 *
 ******************************************************************************
 */

//~~~~~~~~~~~~~~~~~~~~~~~~~~~~~~~~~~~~~~~~~~~~~~~~~~~~~~~~~~~~~~~~~~~~~~~~~~~//
// Copyright (c) 2016-20, Lawrence Livermore National Security, LLC
// and RAJA project contributors. See the RAJA/COPYRIGHT file for details.
//
// SPDX-License-Identifier: (BSD-3-Clause)
//~~~~~~~~~~~~~~~~~~~~~~~~~~~~~~~~~~~~~~~~~~~~~~~~~~~~~~~~~~~~~~~~~~~~~~~~~~~//

#ifndef RAJA_OFFSETLAYOUT_HPP
#define RAJA_OFFSETLAYOUT_HPP

#include "RAJA/config.hpp"

#include <array>
#include <limits>

#include "camp/camp.hpp"

#include "RAJA/index/IndexValue.hpp"

#include "RAJA/util/Permutations.hpp"
#include "RAJA/util/PermutedLayout.hpp"

namespace RAJA
{

namespace internal
{

template <typename Range, typename IdxLin>
struct OffsetLayout_impl;

template <camp::idx_t... RangeInts, typename IdxLin>
struct OffsetLayout_impl<camp::idx_seq<RangeInts...>, IdxLin> {
  using Self = OffsetLayout_impl<camp::idx_seq<RangeInts...>, IdxLin>;
  using IndexRange = camp::idx_seq<RangeInts...>;
  using IndexLinear = IdxLin;
  using Base = RAJA::detail::LayoutBase_impl<IndexRange, IdxLin>;
  Base base_;

  static constexpr camp::idx_t stride_one_dim = Base::stride_one_dim;

  static constexpr size_t n_dims = sizeof...(RangeInts);
  IdxLin offsets[n_dims]={0}; //If not specified set to zero

  constexpr RAJA_INLINE OffsetLayout_impl(
      std::array<IdxLin, sizeof...(RangeInts)> lower,
      std::array<IdxLin, sizeof...(RangeInts)> upper)
      : base_{(upper[RangeInts] - lower[RangeInts] + 1)...},
        offsets{lower[RangeInts]...}
  {
  }

  constexpr RAJA_INLINE RAJA_HOST_DEVICE OffsetLayout_impl(Self const& c)
      : base_(c.base_), offsets{c.offsets[RangeInts]...}
  {
  }

  void shift(std::array<IdxLin, sizeof...(RangeInts)> shift)
  {
    for(size_t i=0; i<n_dims; ++i) offsets[i] += shift[i];
  }

  template<camp::idx_t N, typename Idx>
  RAJA_INLINE RAJA_HOST_DEVICE void BoundsCheckError(Idx idx) const
  {
    printf("Error at index %d, value %ld is not within bounds [%ld, %ld] \n",
           static_cast<int>(N), static_cast<long int>(idx),
           static_cast<long int>(offsets[N]), static_cast<long int>(offsets[N] + base_.sizes[N] - 1));
    RAJA_ABORT_OR_THROW("Out of bounds error \n");
  }

  template <camp::idx_t N>
  RAJA_INLINE RAJA_HOST_DEVICE void BoundsCheck() const
  {
  }

  template <camp::idx_t N, typename Idx, typename... Indices>
  RAJA_INLINE RAJA_HOST_DEVICE void BoundsCheck(Idx idx, Indices... indices) const
  {
    if(!(offsets[N] <=idx && idx < offsets[N] + base_.sizes[N]))
    {
      BoundsCheckError<N>(idx);
    }
    RAJA_UNUSED_VAR(idx);
    BoundsCheck<N+1>(indices...);
  }

  template <typename... Indices>
  RAJA_INLINE RAJA_HOST_DEVICE RAJA_BOUNDS_CHECK_constexpr IdxLin operator()(
      Indices... indices) const
  {
#if defined (RAJA_BOUNDS_CHECK_INTERNAL)
    BoundsCheck<0>(indices...);
#endif
    return base_((indices - offsets[RangeInts])...);
  }

  static RAJA_INLINE OffsetLayout_impl<IndexRange, IdxLin>
  from_layout_and_offsets(
      const std::array<IdxLin, sizeof...(RangeInts)>& offsets_in,
      const Layout<sizeof...(RangeInts), IdxLin>& rhs)
  {
    OffsetLayout_impl ret{rhs};
    camp::sink((ret.offsets[RangeInts] = offsets_in[RangeInts])...);
    return ret;
  }

  constexpr RAJA_INLINE RAJA_HOST_DEVICE
  OffsetLayout_impl(const Layout<sizeof...(RangeInts), IdxLin>& rhs)
      : base_{rhs}
  {
  }

  template<camp::idx_t DIM>
  RAJA_INLINE
  RAJA_HOST_DEVICE
  constexpr
  IndexLinear get_dim_stride() const {
    return base_.get_dim_stride();
  }
};

}  // namespace internal

template <size_t n_dims = 1, typename IdxLin = Index_type>
struct OffsetLayout
    : public internal::OffsetLayout_impl<camp::make_idx_seq_t<n_dims>, IdxLin> {
  using Base =
      internal::OffsetLayout_impl<camp::make_idx_seq_t<n_dims>, IdxLin>;

  using internal::OffsetLayout_impl<camp::make_idx_seq_t<n_dims>,
                                    IdxLin>::OffsetLayout_impl;

  constexpr RAJA_INLINE RAJA_HOST_DEVICE OffsetLayout(
      const internal::OffsetLayout_impl<camp::make_idx_seq_t<n_dims>, IdxLin>&
          rhs)
      : Base{rhs}
  {
  }
};

//TypedOffsetLayout
template <typename IdxLin, typename DimTuple>
struct TypedOffsetLayout;

template <typename IdxLin, typename... DimTypes>
struct TypedOffsetLayout<IdxLin, camp::tuple<DimTypes...>>
: public OffsetLayout<sizeof...(DimTypes), Index_type>
{
   using Self = TypedOffsetLayout<IdxLin, camp::tuple<DimTypes...>>;
   using Base = OffsetLayout<sizeof...(DimTypes), Index_type>;
   using DimArr = std::array<Index_type, sizeof...(DimTypes)>;
   using IndexLinear = IdxLin;

<<<<<<< HEAD
   // Pull in base constructors
   using Base::Base;
=======
   // Pull in base coonstructors
 #if 0
   // This breaks with nvcc11
 using Base::Base;
 #else
   using OffsetLayout<sizeof...(DimTypes), Index_type>::OffsetLayout;
 #endif
>>>>>>> e87a5974

  RAJA_INLINE RAJA_HOST_DEVICE constexpr IdxLin operator()(DimTypes... indices) const
  {
    return IdxLin(Base::operator()(stripIndexType(indices)...));
  }

};


template <size_t n_dims, typename IdxLin = Index_type>
auto make_offset_layout(const std::array<IdxLin, n_dims>& lower,
                        const std::array<IdxLin, n_dims>& upper)
    -> OffsetLayout<n_dims, IdxLin>
{
  return OffsetLayout<n_dims, IdxLin>{lower, upper};
}

template <size_t Rank, typename IdxLin = Index_type>
auto make_permuted_offset_layout(const std::array<IdxLin, Rank>& lower,
                                 const std::array<IdxLin, Rank>& upper,
                                 const std::array<IdxLin, Rank>& permutation)
    -> decltype(make_offset_layout<Rank, IdxLin>(lower, upper))
{
  std::array<IdxLin, Rank> sizes;
  for (size_t i = 0; i < Rank; ++i) {
    sizes[i] = upper[i] - lower[i] + 1;
  }
  return internal::OffsetLayout_impl<camp::make_idx_seq_t<Rank>, IdxLin>::
      from_layout_and_offsets(lower, make_permuted_layout(sizes, permutation));
}


}  // namespace RAJA

#endif<|MERGE_RESOLUTION|>--- conflicted
+++ resolved
@@ -163,10 +163,6 @@
    using DimArr = std::array<Index_type, sizeof...(DimTypes)>;
    using IndexLinear = IdxLin;
 
-<<<<<<< HEAD
-   // Pull in base constructors
-   using Base::Base;
-=======
    // Pull in base coonstructors
  #if 0
    // This breaks with nvcc11
@@ -174,7 +170,6 @@
  #else
    using OffsetLayout<sizeof...(DimTypes), Index_type>::OffsetLayout;
  #endif
->>>>>>> e87a5974
 
   RAJA_INLINE RAJA_HOST_DEVICE constexpr IdxLin operator()(DimTypes... indices) const
   {
@@ -206,7 +201,6 @@
       from_layout_and_offsets(lower, make_permuted_layout(sizes, permutation));
 }
 
-
 }  // namespace RAJA
 
 #endif