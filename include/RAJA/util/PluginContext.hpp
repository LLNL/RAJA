--- conflicted
+++ resolved
@@ -20,7 +20,6 @@
 
 class KokkosPluginLoader;
 
-<<<<<<< HEAD
 struct PluginContext {
   public:
    PluginContext(const Platform p, const std::string *name = nullptr) :
@@ -28,14 +27,6 @@
 
   Platform platform;
   const std::string *kernel_name;
-=======
-struct PluginContext
-{
-public:
-  PluginContext(const Platform p) : platform(p) {}
-
-  Platform platform;
->>>>>>> a806c182
 
 private:
   mutable uint64_t kID;
@@ -46,11 +37,7 @@
 template<typename Policy>
 PluginContext make_context(const std::string *name=nullptr)
 {
-<<<<<<< HEAD
   return PluginContext{detail::get_platform<Policy>::value, name};
-=======
-  return PluginContext {detail::get_platform<Policy>::value};
->>>>>>> a806c182
 }
 
 }  // namespace util
