--- conflicted
+++ resolved
@@ -77,20 +77,6 @@
 
 // select certain indices from a tuple, given a curated index sequence
 // returns linear index of layout(ar...)
-<<<<<<< HEAD
-template <typename Lay, typename Tup, camp::idx_t... Idxs>
-RAJA_HOST_DEVICE RAJA_INLINE
-auto selecttuple( Lay lyout, Tup&& tup, camp::idx_seq<Idxs...> ) ->
-  decltype(
-            lyout(
-              camp::get<Idxs>(std::forward<Tup>(tup))...
-            )
-          )
-{
-  return lyout(
-                camp::get<Idxs>(std::forward<Tup>(tup))...
-              );
-=======
 template<typename Lay, typename Tup, camp::idx_t... Idxs>
 RAJA_HOST_DEVICE RAJA_INLINE auto selecttuple(Lay lyout,
                                               Tup&& tup,
@@ -98,7 +84,6 @@
     -> decltype(lyout(camp::get<Idxs>(std::forward<Tup>(tup))...))
 {
   return lyout(camp::get<Idxs>(std::forward<Tup>(tup))...);
->>>>>>> 579ff77d
 }
 
 // sequence combiner
@@ -233,13 +218,8 @@
       RAJA_ABORT_OR_THROW(
           "Negative index while accessing array of pointers.\n");
     }
-
-<<<<<<< HEAD
-    auto idx = stripIndexType( removenth<LayoutType, P2Pidx>( layout, camp::forward_as_tuple( ar... ) ) );
-=======
     auto idx = stripIndexType(
         removenth<LayoutType, P2Pidx>(layout, camp::forward_as_tuple(ar...)));
->>>>>>> 579ff77d
     return data[pidx][idx];
   }
 };
