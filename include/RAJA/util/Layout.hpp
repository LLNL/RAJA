/*!
 ******************************************************************************
 *
 * \file
 *
 * \brief   RAJA header file defining Layout, a N-dimensional index calculator
 *
 ******************************************************************************
 */

//~~~~~~~~~~~~~~~~~~~~~~~~~~~~~~~~~~~~~~~~~~~~~~~~~~~~~~~~~~~~~~~~~~~~~~~~~~~//
// Copyright (c) 2016-21, Lawrence Livermore National Security, LLC
// and RAJA project contributors. See the RAJA/LICENSE file for details.
//
// SPDX-License-Identifier: (BSD-3-Clause)
//~~~~~~~~~~~~~~~~~~~~~~~~~~~~~~~~~~~~~~~~~~~~~~~~~~~~~~~~~~~~~~~~~~~~~~~~~~~//

#ifndef RAJA_LAYOUT_HPP
#define RAJA_LAYOUT_HPP

#include "RAJA/config.hpp"

#include <cassert>
#include <iostream>
#include <limits>

#include "RAJA/index/IndexValue.hpp"

#include "RAJA/internal/foldl.hpp"

#include "RAJA/util/Operators.hpp"
#include "RAJA/util/Permutations.hpp"

namespace RAJA
{

namespace detail
{



template <typename Range,
          typename IdxLin = Index_type,
          ptrdiff_t StrideOneDim = -1>
struct LayoutBase_impl;

/*!
 * Helper function to compute the strides
 */

template <size_t j, size_t n_dims, typename IdxLin = Index_type>
struct stride_calculator {
  RAJA_INLINE RAJA_HOST_DEVICE constexpr IdxLin operator()(
      IdxLin cur_stride,
      IdxLin const (&sizes)[n_dims]) const
  {
    return stride_calculator<j + 1, n_dims, IdxLin>{}(
        cur_stride * (sizes[j] ? sizes[j] : 1), sizes);
  }
};
template <size_t n_dims, typename IdxLin>
struct stride_calculator<n_dims, n_dims, IdxLin> {
  RAJA_INLINE RAJA_HOST_DEVICE constexpr IdxLin operator()(
      IdxLin cur_stride,
      IdxLin const (&)[n_dims]) const
  {
    return cur_stride;
  }
};

template <camp::idx_t... RangeInts, typename IdxLin, ptrdiff_t StrideOneDim>
struct LayoutBase_impl<camp::idx_seq<RangeInts...>, IdxLin, StrideOneDim> {
public:
  using IndexLinear = IdxLin;
  using IndexRange = camp::make_idx_seq_t<sizeof...(RangeInts)>;

  static constexpr size_t n_dims = sizeof...(RangeInts);
  static constexpr IdxLin limit = RAJA::operators::limits<IdxLin>::max();
  static constexpr ptrdiff_t stride_one_dim = StrideOneDim;

  IdxLin sizes[n_dims] = {0};
  IdxLin strides[n_dims] = {0};
  IdxLin inv_strides[n_dims] = {0};
  IdxLin inv_mods[n_dims] = {0};


  /*!
   * Default constructor with zero sizes and strides.
   */
  constexpr RAJA_INLINE LayoutBase_impl() = default;
  constexpr RAJA_INLINE LayoutBase_impl(LayoutBase_impl const &) = default;
  constexpr RAJA_INLINE LayoutBase_impl(LayoutBase_impl &&) = default;
  RAJA_INLINE LayoutBase_impl &operator=(LayoutBase_impl const &) =
      default;
  RAJA_INLINE LayoutBase_impl &operator=(LayoutBase_impl &&) =
      default;

  /*!
   * Construct a layout given the size of each dimension.
   */
  template <typename... Types>
  RAJA_INLINE RAJA_HOST_DEVICE constexpr LayoutBase_impl(Types... ns)
      : sizes{static_cast<IdxLin>(stripIndexType(ns))...},
        strides{(detail::stride_calculator<RangeInts + 1, n_dims, IdxLin>{}(
            sizes[RangeInts] ? IdxLin(1) : IdxLin(0),
            sizes))...},
        inv_strides{(strides[RangeInts] ? strides[RangeInts] : IdxLin(1))...},
        inv_mods{(sizes[RangeInts] ? sizes[RangeInts] : IdxLin(1))...}
  {
    static_assert(n_dims == sizeof...(Types),
                  "number of dimensions must match");
  }

  /*!
   *  Templated copy ctor from simillar layout.
   */
  template <typename CIdxLin, ptrdiff_t CStrideOneDim>
  constexpr RAJA_INLINE RAJA_HOST_DEVICE LayoutBase_impl(
      const LayoutBase_impl<camp::idx_seq<RangeInts...>, CIdxLin, CStrideOneDim>
          &rhs)
      : sizes{static_cast<IdxLin>(rhs.sizes[RangeInts])...},
        strides{static_cast<IdxLin>(rhs.strides[RangeInts])...},
        inv_strides{static_cast<IdxLin>(rhs.inv_strides[RangeInts])...},
        inv_mods{static_cast<IdxLin>(rhs.inv_mods[RangeInts])...}
  {
  }


  /*!
   *  Construct a Layout given the size and stride of each dimension
   */
  template <typename... Types>
  RAJA_INLINE constexpr LayoutBase_impl(
      const std::array<IdxLin, n_dims> &sizes_in,
      const std::array<IdxLin, n_dims> &strides_in)
      : sizes{sizes_in[RangeInts]...},
        strides{strides_in[RangeInts]...},
        inv_strides{(strides[RangeInts] ? strides[RangeInts] : IdxLin(1))...},
        inv_mods{(sizes[RangeInts] ? sizes[RangeInts] : IdxLin(1))...}
  {
  }

  /*!
   * Methods to performs bounds checking in layout objects
   */
  template <camp::idx_t N, typename Idx>
  RAJA_INLINE RAJA_HOST_DEVICE void BoundsCheckError(Idx idx) const
  {
    printf("Error at index %d, value %ld is not within bounds [0, %ld] \n",
<<<<<<< HEAD
           static_cast<int>(N),
           static_cast<long int>(idx),
           static_cast<long int>(sizes[N] - 1));
    RAJA_ASSERT(0 < idx && idx < (sizes[N]) && "Layout index out of bounds \n");
=======
           static_cast<int>(N), static_cast<long int>(idx), static_cast<long int>(sizes[N] - 1));
    RAJA_ABORT_OR_THROW("Out of bounds error \n");
>>>>>>> 17ac0433
  }

  template <camp::idx_t N>
  RAJA_INLINE RAJA_HOST_DEVICE void BoundsCheck() const
  {
  }

  template <camp::idx_t N, typename Idx, typename... Indices>
  RAJA_INLINE RAJA_HOST_DEVICE void BoundsCheck(Idx idx,
                                                Indices... indices) const
  {
<<<<<<< HEAD
    if (!(0 < idx && idx < sizes[N])) BoundsCheckError<N>(idx);
=======
    if(sizes[N] > 0 && !(0<=idx && idx < static_cast<Idx>(sizes[N])))
    {
      BoundsCheckError<N>(idx);
    }
>>>>>>> 17ac0433
    RAJA_UNUSED_VAR(idx);
    BoundsCheck<N + 1>(indices...);
  }

  /*!
   * Computes a linear space index from specified indices.
   * This is formed by the dot product of the indices and the layout strides.
   *
   * @param indices  Indices in the n-dimensional space of this layout
   * @return Linear space index.
   */

  template <typename... Indices>
  RAJA_INLINE RAJA_HOST_DEVICE RAJA_BOUNDS_CHECK_constexpr IdxLin
  operator()(Indices... indices) const
  {
#if defined(RAJA_BOUNDS_CHECK_INTERNAL)
    BoundsCheck<0>(indices...);
#endif
    // dot product of strides and indices
<<<<<<< HEAD
#ifdef RAJA_COMPILER_INTEL
    // Intel compiler has issues with Condition
    return VarOps::sum<IdxLin>((indices * strides[RangeInts])...);
#else
    return VarOps::sum<IdxLin>(
        ((IdxLin)detail::ConditionalMultiply<RangeInts, stride1_dim>::multiply(
            indices, strides[RangeInts]))...);
#endif
=======
    return sum<IdxLin>(
      (RangeInts==stride_one_dim ?   // Is this dimension stride-one?
         indices :  // it's stride one, so dont bother with multiply
         strides[RangeInts]*indices // it's not stride one
			)...
    );
>>>>>>> 17ac0433
  }


  /*!
   * Given a linear-space index, compute the n-dimensional indices defined
   * by this layout.
   *
   * Note that this operation requires 2n integer divide instructions
   *
   * @param linear_index  Linear space index to be converted to indices.
   * @param indices  Variadic list of indices to be assigned, number must match
   *                 dimensionality of this layout.
   */
  template <typename... Indices>
  RAJA_INLINE RAJA_HOST_DEVICE void toIndices(IdxLin linear_index,
                                              Indices &&... indices) const
  {
#if defined(RAJA_BOUNDS_CHECK_INTERNAL)
<<<<<<< HEAD
    RAJA::Index_type totSize{1};
    for (size_t i = 0; i < n_dims; ++i) {
      totSize *= sizes[i];
    };
    if (linear_index < 0 || linear_index >= totSize) {
      printf("Error! Linear index %ld is not within bounds [0, %ld]. \n",
             static_cast<long int>(linear_index),
             static_cast<long int>(totSize - 1));
      RAJA_ASSERT(linear_index < 0 || linear_index >= totSize);
    }
=======
    IdxLin totSize{1};
    for(size_t i=0; i<n_dims; ++i) {totSize *= sizes[i];};
    if(totSize > 0 && (linear_index < 0 || linear_index >= totSize)) {
      printf("Error! Linear index %ld is not within bounds [0, %ld]. \n",
             static_cast<long int>(linear_index), static_cast<long int>(totSize-1));
      RAJA_ABORT_OR_THROW("Out of bounds error \n");
     }
>>>>>>> 17ac0433
#endif

    camp::sink((indices = (camp::decay<Indices>)((linear_index / inv_strides[RangeInts]) %
                                   inv_mods[RangeInts]))...);
  }

  /*!
   * Computes a total size of the layout's space.
   * This is the produce of each dimensions size.
   *
   * @return Total size spanned by indices
   */
  RAJA_INLINE RAJA_HOST_DEVICE constexpr IdxLin size() const
  {
    // Multiply together all of the sizes,
    // replacing 1 for any zero-sized dimensions
<<<<<<< HEAD
    return VarOps::product<IdxLin>(
        (sizes[RangeInts] == 0 ? 1 : sizes[RangeInts])...);
=======
    return foldl(RAJA::operators::multiplies<IdxLin>(),
                         (sizes[RangeInts] == IdxLin(0) ? IdxLin(1) : sizes[RangeInts])...);
  }

  template<camp::idx_t DIM>
  RAJA_INLINE
  RAJA_HOST_DEVICE
  constexpr
  IndexLinear get_dim_stride() const {
    return strides[DIM];
>>>>>>> 17ac0433
  }
};

template <camp::idx_t... RangeInts, typename IdxLin, ptrdiff_t StrideOneDim>
constexpr size_t
    LayoutBase_impl<camp::idx_seq<RangeInts...>, IdxLin, StrideOneDim>::n_dims;
template <camp::idx_t... RangeInts, typename IdxLin, ptrdiff_t StrideOneDim>
constexpr IdxLin
    LayoutBase_impl<camp::idx_seq<RangeInts...>, IdxLin, StrideOneDim>::limit;
}  // namespace detail

/*!
 * @brief A mapping of n-dimensional index space to a linear index space.
 *
 * This is particularly useful for creating multi-dimensional arrays with the
 * RAJA::View class, and other tasks such as mapping logical i,j,k zone
 * indices to a flattened zone id.
 *
 * For example:
 *
 *     // Create a layout object
 *     Layout<3> layout(5,7,11);
 *
 *     // Map from 3d index space to linear
 *     int lin = layout(2,3,1);   // lin=198
 *
 *     // Map from linear space to 3d indices
 *     int i, j, k;
 *     layout.toIndices(lin, i, j, k); // i,j,k = {2, 3, 1}
 *
 *
 * The above example creates a 3-d layout object with dimension sizes 5, 7,
 * and 11.  So the total index space covers 5*7*11=385 unique indices.
 * The operator() provides a mapping from 3-d indices to linear, and the
 * toIndices provides the inverse.
 *
 * The default striding has the first index (left-most)as the longest stride,
 * and the last (right-most) index with stride-1.
 *
 * To achieve other striding, see the RAJA::make_permuted_layout function
 * which can a permutation to the default striding.
 *
 * Layout supports projections, 0 or more dimensions may be of size zero.
 * In this case, the linear index space is invariant for those dimensions,
 * and toIndicies(...) will always produce a zero for that dimensions index.
 *
 * An example of a "projected" Layout:
 *
 *     // Create a layout with a degenerate dimensions
 *     Layout<3> layout(3, 0, 5);
 *
 *     // The second (J) index is projected out
 *     int lin1 = layout(0, 10, 0);   // lin1 = 0
 *     int lin2 = layout(0, 5, 1);    // lin2 = 1
 *
 *     // The inverse mapping always produces a 0 for J
 *     int i,j,k;
 *     layout.toIndices(lin2, i, j, k); // i,j,k = {0, 0, 1}
 *
 */
template <size_t n_dims, typename IdxLin = Index_type, ptrdiff_t StrideOne = -1>
using Layout =
    detail::LayoutBase_impl<camp::make_idx_seq_t<n_dims>, IdxLin, StrideOne>;

template <typename IdxLin, typename DimTuple, ptrdiff_t StrideOne = -1>
struct TypedLayout;

template <typename IdxLin, typename... DimTypes, ptrdiff_t StrideOne>
struct TypedLayout<IdxLin, camp::tuple<DimTypes...>, StrideOne>
    : public Layout<sizeof...(DimTypes), strip_index_type_t<IdxLin>, StrideOne> {

  using StrippedIdxLin = strip_index_type_t<IdxLin>;
  using Self = TypedLayout<IdxLin, camp::tuple<DimTypes...>, StrideOne>;
  using Base = Layout<sizeof...(DimTypes), StrippedIdxLin, StrideOne>;
  using DimArr = std::array<StrippedIdxLin, sizeof...(DimTypes)>;

  // Pull in base constructors
  using Base::Base;


  /*!
   * Computes a linear space index from specified indices.
   * This is formed by the dot product of the indices and the layout strides.
   *
   * @param indices  Indices in the n-dimensional space of this layout
   * @return Linear space index.
   */
  RAJA_INLINE RAJA_HOST_DEVICE constexpr IdxLin operator()(
      DimTypes... indices) const
  {
    return IdxLin(Base::operator()(stripIndexType(indices)...));
  }


  /*!
   * Given a linear-space index, compute the n-dimensional indices defined
   * by this layout.
   *
   * Note that this operation requires 2n integer divide instructions
   *
   * @param linear_index  Linear space index to be converted to indices.
   * @param indices  Variadic list of indices to be assigned, number must match
   *                 dimensionality of this layout.
   */
  RAJA_INLINE RAJA_HOST_DEVICE void toIndices(IdxLin linear_index,
                                              DimTypes &... indices) const
  {
    toIndicesHelper(camp::make_idx_seq_t<sizeof...(DimTypes)>{},
                    std::forward<IdxLin>(linear_index),
                    std::forward<DimTypes &>(indices)...);
  }

private:
  /*!
   * @internal
   *
   * Helper that uses the non-typed toIndices() function, and converts the
   * result to typed indices
   *
   */
  template <typename... Indices, camp::idx_t... RangeInts>
  RAJA_INLINE RAJA_HOST_DEVICE void toIndicesHelper(camp::idx_seq<RangeInts...>,
                                                    IdxLin linear_index,
                                                    Indices &... indices) const
  {
    Index_type locals[sizeof...(DimTypes)];
    Base::toIndices(stripIndexType(linear_index), locals[RangeInts]...);
		camp::sink((indices = Indices{static_cast<Indices>(locals[RangeInts])})...);
  }
};


/*!
 * Convert a non-stride-one Layout to a stride-1 Layout
 *
 */
template <ptrdiff_t s1_dim, size_t n_dims, typename IdxLin>
RAJA_INLINE Layout<n_dims, IdxLin, s1_dim> make_stride_one(
    Layout<n_dims, IdxLin> const &l)
{
  return Layout<n_dims, IdxLin, s1_dim>(l);
}


/*!
 * Convert a non-stride-one TypedLayout to a stride-1 TypedLayout
 *
 */
template <ptrdiff_t s1_dim, typename IdxLin, typename IdxTuple>
RAJA_INLINE TypedLayout<IdxLin, IdxTuple, s1_dim> make_stride_one(
    TypedLayout<IdxLin, IdxTuple> const &l)
{
  // strip l to it's base-class type
  using Base = typename TypedLayout<IdxLin, IdxTuple>::Base;
  Base const &b = (Base const &)l;

  // Use non-typed layout to initialize new typed layout
  return TypedLayout<IdxLin, IdxTuple, s1_dim>(b);
}




}  // namespace RAJA

#endif<|MERGE_RESOLUTION|>--- conflicted
+++ resolved
@@ -143,19 +143,12 @@
   /*!
    * Methods to performs bounds checking in layout objects
    */
-  template <camp::idx_t N, typename Idx>
+  template<camp::idx_t N, typename Idx>
   RAJA_INLINE RAJA_HOST_DEVICE void BoundsCheckError(Idx idx) const
   {
     printf("Error at index %d, value %ld is not within bounds [0, %ld] \n",
-<<<<<<< HEAD
-           static_cast<int>(N),
-           static_cast<long int>(idx),
-           static_cast<long int>(sizes[N] - 1));
-    RAJA_ASSERT(0 < idx && idx < (sizes[N]) && "Layout index out of bounds \n");
-=======
            static_cast<int>(N), static_cast<long int>(idx), static_cast<long int>(sizes[N] - 1));
     RAJA_ABORT_OR_THROW("Out of bounds error \n");
->>>>>>> 17ac0433
   }
 
   template <camp::idx_t N>
@@ -167,14 +160,10 @@
   RAJA_INLINE RAJA_HOST_DEVICE void BoundsCheck(Idx idx,
                                                 Indices... indices) const
   {
-<<<<<<< HEAD
-    if (!(0 < idx && idx < sizes[N])) BoundsCheckError<N>(idx);
-=======
     if(sizes[N] > 0 && !(0<=idx && idx < static_cast<Idx>(sizes[N])))
     {
       BoundsCheckError<N>(idx);
     }
->>>>>>> 17ac0433
     RAJA_UNUSED_VAR(idx);
     BoundsCheck<N + 1>(indices...);
   }
@@ -191,27 +180,16 @@
   RAJA_INLINE RAJA_HOST_DEVICE RAJA_BOUNDS_CHECK_constexpr IdxLin
   operator()(Indices... indices) const
   {
-#if defined(RAJA_BOUNDS_CHECK_INTERNAL)
+#if defined (RAJA_BOUNDS_CHECK_INTERNAL)
     BoundsCheck<0>(indices...);
 #endif
     // dot product of strides and indices
-<<<<<<< HEAD
-#ifdef RAJA_COMPILER_INTEL
-    // Intel compiler has issues with Condition
-    return VarOps::sum<IdxLin>((indices * strides[RangeInts])...);
-#else
-    return VarOps::sum<IdxLin>(
-        ((IdxLin)detail::ConditionalMultiply<RangeInts, stride1_dim>::multiply(
-            indices, strides[RangeInts]))...);
-#endif
-=======
     return sum<IdxLin>(
       (RangeInts==stride_one_dim ?   // Is this dimension stride-one?
          indices :  // it's stride one, so dont bother with multiply
          strides[RangeInts]*indices // it's not stride one
 			)...
     );
->>>>>>> 17ac0433
   }
 
 
@@ -230,18 +208,6 @@
                                               Indices &&... indices) const
   {
 #if defined(RAJA_BOUNDS_CHECK_INTERNAL)
-<<<<<<< HEAD
-    RAJA::Index_type totSize{1};
-    for (size_t i = 0; i < n_dims; ++i) {
-      totSize *= sizes[i];
-    };
-    if (linear_index < 0 || linear_index >= totSize) {
-      printf("Error! Linear index %ld is not within bounds [0, %ld]. \n",
-             static_cast<long int>(linear_index),
-             static_cast<long int>(totSize - 1));
-      RAJA_ASSERT(linear_index < 0 || linear_index >= totSize);
-    }
-=======
     IdxLin totSize{1};
     for(size_t i=0; i<n_dims; ++i) {totSize *= sizes[i];};
     if(totSize > 0 && (linear_index < 0 || linear_index >= totSize)) {
@@ -249,11 +215,11 @@
              static_cast<long int>(linear_index), static_cast<long int>(totSize-1));
       RAJA_ABORT_OR_THROW("Out of bounds error \n");
      }
->>>>>>> 17ac0433
 #endif
 
-    camp::sink((indices = (camp::decay<Indices>)((linear_index / inv_strides[RangeInts]) %
-                                   inv_mods[RangeInts]))...);
+    camp::sink((indices = 
+      (camp::decay<Indices>)((linear_index / inv_strides[RangeInts]) %
+                             inv_mods[RangeInts]))...);
   }
 
   /*!
@@ -266,10 +232,6 @@
   {
     // Multiply together all of the sizes,
     // replacing 1 for any zero-sized dimensions
-<<<<<<< HEAD
-    return VarOps::product<IdxLin>(
-        (sizes[RangeInts] == 0 ? 1 : sizes[RangeInts])...);
-=======
     return foldl(RAJA::operators::multiplies<IdxLin>(),
                          (sizes[RangeInts] == IdxLin(0) ? IdxLin(1) : sizes[RangeInts])...);
   }
@@ -280,7 +242,6 @@
   constexpr
   IndexLinear get_dim_stride() const {
     return strides[DIM];
->>>>>>> 17ac0433
   }
 };
 
