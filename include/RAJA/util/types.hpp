/*!
 ******************************************************************************
 *
 * \file
 *
 * \brief   Header file for RAJA type definitions.
 *
 *          Definitions in this file will propagate to all RAJA header files.
 *
 ******************************************************************************
 */

//~~~~~~~~~~~~~~~~~~~~~~~~~~~~~~~~~~~~~~~~~~~~~~~~~~~~~~~~~~~~~~~~~~~~~~~~~~~//
// Copyright (c) 2016-25, Lawrence Livermore National Security, LLC
// and RAJA project contributors. See the RAJA/LICENSE file for details.
//
// SPDX-License-Identifier: (BSD-3-Clause)
//~~~~~~~~~~~~~~~~~~~~~~~~~~~~~~~~~~~~~~~~~~~~~~~~~~~~~~~~~~~~~~~~~~~~~~~~~~~//

#ifndef RAJA_Types_HPP
#define RAJA_Types_HPP

#include "RAJA/config.hpp"

#include <cstddef>

#if defined(RAJA_USE_COMPLEX)
#include <complex>
#endif

#include "camp/helpers.hpp"

#include "RAJA/util/macros.hpp"

namespace RAJA
{

///
/// Enum for named values with special usage.
///
enum named_usage : int
{
  ignored     = -1,
  unspecified = 0
};

///
/// Enum for named dimensions.
///
enum struct named_dim : int
{
  x = 0,
  y = 1,
  z = 2
};

///
/// Enum for synchronization requirements in some kernel constructs.
///
enum struct kernel_sync_requirement : int
{
  none = 0,
  sync = 1
};

///
/// Classes used to indicate how to map iterations in a loop to indices.
///
namespace iteration_mapping
{

<<<<<<< HEAD
struct DirectUncheckedBase
{};

=======
>>>>>>> 579ff77d
struct DirectBase
{};

struct LoopBase
{};

struct ContiguousLoopBase : LoopBase
{};

struct StridedLoopBase : LoopBase
{};

struct UnsizedLoopBase
{};

struct SizedLoopBase
{};

template<size_t t_max_iterations>
struct SizedLoopSpecifyingBase : SizedLoopBase
{
  static constexpr size_t max_iterations = t_max_iterations;
};

///
/// DirectUnchecked assumes the loop has the same number of iterations and
/// indices and maps directly without bounds checking from an iteration to an
/// index.
///
/// For example a loop with 4 iterations mapping indices from a range of size 4.
///   int iterations = 4;
///   int range_size = 4;
///   for (int i = 0; i < iterations; ++i) {
///     int index = i;
///     printf("%i -> {%i}", i, index);
///   }
///   // 0 -> {0}
///   // 1 -> {1}
///   // 2 -> {2}
///   // 3 -> {3}
///
struct DirectUnchecked : DirectUncheckedBase
{};

///
/// Direct assumes the loop has enough iterations for all of the indices and
/// maps directly from an iteration to an index.
///
/// For example a loop with 5 iterations mapping indices from a range of size 4.
///   int iterations = 5;
///   int range_size = 4;
///   for (int i = 0; i < iterations; ++i) {
///     if (i < range_size) {
///       int index = i;
///       printf("%i -> {%i}", i, index);
///     } else {
///       printf("%i -> {safely-ignored}", i);
///     }
///   }
///   // 0 -> {0}
///   // 1 -> {1}
///   // 2 -> {2}
///   // 3 -> {3}
///   // 4 -> {safely-ignored}
///
struct Direct : DirectBase
{};

///
/// Contiguousloop assumes the loop has fewer iterations than indices and
/// maps a single iteration to a range of contiguous indices.
///
/// For example a loop with 3 iterations mapping indices from a range of size 8.
///   int iterations = 3;
///   int range_size = 8;
///   int indices_per_iteration = (range_size + iterations-1) / iterations;
///   for (int i = 0; i < iterations; ++i) {
///     printf("%i -> {", i);
///     int index = indices_per_iteration*i;
///     if (index < range_size) {
///       printf("%i", i);
///       for (++index;
///            index < indices_per_iteration*(i+1) && index < range_size;
///            ++index) {
///         printf(", %i", i);
///       }
///     }
///     printf("}");
///   }
///   // 0 -> {0, 1, 2}
///   // 1 -> {3, 4, 5}
///   // 2 -> {6, 7}
///
template<size_t max_iterations>
struct Contiguousloop
    : ContiguousLoopBase,
      std::conditional_t<(max_iterations != named_usage::unspecified),
                         SizedLoopSpecifyingBase<max_iterations>,
                         UnsizedLoopBase>
{};

///
/// StridedLoop assumes the loop has fewer iterations than indices and
/// maps a single iteration to a range of indices strided by the number of
/// iterations in the loop.
///
/// For example a loop with 3 iterations mapping indices from a range of size 8.
///   int iterations = 3;
///   int range_size = 8;
///   for (int i = 0; i < iterations; ++i) {
///     printf("%i -> {", i);
///     int index = i;
///     if (index < range_size) {
///       printf("%i", i);
///       for (index += iterations;
///            index < range_size;
///            index += iterations) {
///         printf(", %i", i);
///       }
///     }
///     printf("}");
///   }
///   // 0 -> {0, 3, 6}
///   // 1 -> {1, 4, 7}
///   // 2 -> {2, 5}
///
template<size_t max_iterations>
struct StridedLoop
    : StridedLoopBase,
      std::conditional_t<(max_iterations != named_usage::unspecified),
                         SizedLoopSpecifyingBase<max_iterations>,
                         UnsizedLoopBase>
{};

}  // namespace iteration_mapping

///
/// Enumeration used to indicate whether ListSegment object owns data
/// representing its indices.
///
enum IndexOwnership
{
  Unowned,
  Owned
};

///
/// Type use for all loop indexing in RAJA constructs.
///
using Index_type = std::ptrdiff_t;

///
/// Integer value for undefined indices and other integer values.
/// Although this is a magic value, it avoids sprinkling them throughout code.
///
const int UndefinedValue = -9999999;

///
/// Template list of sizes
///
template<Index_type... Sizes>
struct SizeList
{};

///
/// Compile time fraction for use with integral types
///
template<typename int_t, int_t numerator, int_t denominator>
struct Fraction
{
  static_assert(denominator != int_t(0), "denominator must not be zero");

  using inverse = Fraction<int_t, denominator, numerator>;

  template<typename new_int_t>
  using rebind =
      Fraction<new_int_t, new_int_t(numerator), new_int_t(denominator)>;

  static constexpr int_t multiply(int_t val) noexcept
  {
    return (val / denominator) * numerator +
           (val % denominator) * numerator / denominator;
  }
};

/*!
 ******************************************************************************
 *
 * \brief RAJA scalar type definitions.
 *
 ******************************************************************************
 */

#if defined(RAJA_USE_DOUBLE)
///
using Real_type = double;

#elif defined(RAJA_USE_FLOAT)
///
using Real_type         = float;

#else
#error RAJA Real_type is undefined!

#endif

#if defined(RAJA_USE_COMPLEX)
///
using Complex_type = std::complex<Real_type>;
#endif

/*
 ******************************************************************************
 *
 * The following items include some setup items for definitions that follow.
 *
 ******************************************************************************
 */

#if defined(RAJA_COMPILER_ICC)
//
// alignment attribute supported for versions > 12
//
#if __ICC >= 1300
using TDRAReal_ptr =
    Real_type* RAJA_RESTRICT __attribute__((align_value(RAJA::DATA_ALIGN)));

using const_TDRAReal_ptr = const TDRAReal_ptr;
#endif

#elif defined(RAJA_COMPILER_GNU)

#elif defined(RAJA_COMPILER_CLANG)
using TDRAReal_ptr =
    Real_type* RAJA_RESTRICT __attribute__((aligned(RAJA::DATA_ALIGN)));

using const_TDRAReal_ptr = const TDRAReal_ptr;

#else

using TDRAReal_ptr = Real_type* RAJA_RESTRICT;

using const_TDRAReal_ptr = const TDRAReal_ptr;

#endif

#if defined(RAJA_USE_PTR_CLASS)
/*!
 ******************************************************************************
 *
 * \brief Class representing a restricted Real_type const pointer.
 *
 ******************************************************************************
 */
class ConstRestrictRealPtr
{
public:
  ///
  /// Ctors and assignment op.
  ///

  ConstRestrictRealPtr() : dptr(0) { ; }

  ConstRestrictRealPtr(const Real_type* d) : dptr(d) { ; }

  ConstRestrictRealPtr& operator=(const Real_type* d)
  {
    ConstRestrictRealPtr copy(d);
    std::swap(dptr, copy.dptr);
    return *this;
  }

  ///
  /// NOTE: Using compiler-generated copy ctor, dtor, and copy assignment op.
  ///

  ///
  ///  Implicit conversion operator to bare const pointer.
  ///
  operator const Real_type*() { return dptr; }

  ///
  ///  "Explicit conversion operator" to bare const pointer,
  ///  consistent with boost shared ptr.
  ///
  const Real_type* get() const { return dptr; }

  ///
  /// Bracket operator.
  ///
  const Real_type& operator[](Index_type i) const
  {
    return ((const Real_type* RAJA_RESTRICT)dptr)[i];
  }

  ///
  /// + operator for pointer arithmetic.
  ///
  const Real_type* operator+(Index_type i) const { return dptr + i; }

private:
  const Real_type* dptr;
};

/*!
 ******************************************************************************
 *
 * \brief Class representing a restricted Real_type (non-const) pointer.
 *
 ******************************************************************************
 */
class RestrictRealPtr
{
public:
  ///
  /// Ctors and assignment op.
  ///

  RestrictRealPtr() : dptr(0) { ; }

  RestrictRealPtr(Real_type* d) : dptr(d) { ; }

  RestrictRealPtr& operator=(Real_type* d)
  {
    RestrictRealPtr copy(d);
    std::swap(dptr, copy.dptr);
    return *this;
  }

  ///
  /// NOTE: Using compiler-generated copy ctor, dtor, and copy assignment op.
  ///

  ///
  ///  Implicit conversion operator to (non-const) bare pointer.
  ///
  operator Real_type*() { return dptr; }

  ///
  ///  Implicit conversion operator to const bare pointer.
  ///
  operator const Real_type*() const { return dptr; }

  ///
  ///  "Explicit conversion operator" to (non-const) bare pointer,
  ///  consistent with boost shared ptr.
  ///
  Real_type* get() { return dptr; }

  ///
  ///  "Explicit conversion operator" to const bare pointer,
  ///  consistent with boost shared ptr.
  ///
  const Real_type* get() const { return dptr; }

  ///
  ///  Operator that enables implicit conversion from RestrictRealPtr to
  ///  RestrictRealConstPtr.
  ///
  operator ConstRestrictRealPtr() { return ConstRestrictRealPtr(dptr); }

  ///
  /// Bracket operator.
  ///
  Real_type& operator[](Index_type i)
  {
    return ((Real_type * RAJA_RESTRICT) dptr)[i];
  }

  ///
  /// + operator for (non-const) pointer arithmetic.
  ///
  Real_type* operator+(Index_type i) { return dptr + i; }

  ///
  /// + operator for const pointer arithmetic.
  ///
  const Real_type* operator+(Index_type i) const { return dptr + i; }

private:
  Real_type* dptr;
};

/*!
 ******************************************************************************
 *
 * \brief Class representing a restricted aligned Real_type const pointer.
 *
 ******************************************************************************
 */
class ConstRestrictAlignedRealPtr
{
public:
  ///
  /// Ctors and assignment op.
  ///

  ConstRestrictAlignedRealPtr() : dptr(0) { ; }

  ConstRestrictAlignedRealPtr(const Real_type* d) : dptr(d) { ; }

  ConstRestrictAlignedRealPtr& operator=(const Real_type* d)
  {
    ConstRestrictAlignedRealPtr copy(d);
    std::swap(dptr, copy.dptr);
    return *this;
  }

  ///
  /// NOTE: Using compiler-generated copy ctor, dtor, and copy assignment op.
  ///

  ///
  ///  Implicit conversion operator to bare const pointer.
  ///
  operator const Real_type*() { return dptr; }

  ///
  ///  "Explicit conversion operator" to bare const pointer,
  ///  consistent with boost shared ptr.
  ///
  const Real_type* get() const { return dptr; }

  ///
  /// Compiler-specific bracket operators.
  ///

#if defined(RAJA_COMPILER_ICC)
  ///
  const Real_type& operator[](Index_type i) const
  {
#if __ICC < 1300  // use alignment intrinsic
    RAJA_ALIGN_DATA(dptr);
    return ((const Real_type* RAJA_RESTRICT)dptr)[i];
#else  // use alignment attribute
    return ((const_TDRAReal_ptr)dptr)[i];
#endif
  }

#elif defined(RAJA_COMPILER_GNU)
  ///
  const Real_type& operator[](Index_type i) const
  {
#if 1  // NOTE: alignment instrinsic not available for older GNU compilers
    return ((const Real_type* RAJA_RESTRICT)RAJA_ALIGN_DATA(dptr))[i];
#else
    return ((const Real_type* RAJA_RESTRICT)dptr)[i];
#endif
  }

#elif defined(RAJA_COMPILER_XLC)
  const Real_type& operator[](Index_type i) const
  {
    RAJA_ALIGN_DATA(dptr);
    return ((const Real_type* RAJA_RESTRICT)dptr)[i];
  }

#elif defined(RAJA_COMPILER_CLANG)
  const Real_type& operator[](Index_type i) const
  {
    return ((const_TDRAReal_ptr)dptr)[i];
  }

#else
#error RAJA compiler macro is undefined!

#endif

  ///
  /// + operator for pointer arithmetic.
  ///
  const Real_type* operator+(Index_type i) const { return dptr + i; }

private:
  const Real_type* dptr;
};

/*!
 ******************************************************************************
 *
 * \brief Class representing a restricted aligned Real_type (non-const) pointer.
 *
 ******************************************************************************
 */
class RestrictAlignedRealPtr
{
public:
  ///
  /// Ctors and assignment op.
  ///

  RestrictAlignedRealPtr() : dptr(0) { ; }

  RestrictAlignedRealPtr(Real_type* d) : dptr(d) { ; }

  RestrictAlignedRealPtr& operator=(Real_type* d)
  {
    RestrictAlignedRealPtr copy(d);
    std::swap(dptr, copy.dptr);
    return *this;
  }

  ///
  /// NOTE: Using compiler-generated copy ctor, dtor, and copy assignment op.
  ///

  ///
  ///  Implicit conversion operator to (non-const) bare pointer.
  ///
  operator Real_type*() { return dptr; }

  ///
  ///  Implicit conversion operator to const bare pointer.
  ///
  operator const Real_type*() const { return dptr; }

  ///
  ///  "Explicit conversion operator" to (non-const) bare pointer,
  ///  consistent with boost shared ptr.
  ///
  Real_type* get() { return dptr; }

  ///
  ///  "Explicit conversion operator" to const bare pointer,
  ///  consistent with boost shared ptr.
  ///
  const Real_type* get() const { return dptr; }

  ///
  ///  Operator that enables implicit conversion from
  ///  RestrictAlignedRealPtr to RestrictAlignedRealConstPtr.
  ///
  operator ConstRestrictAlignedRealPtr()
  {
    return ConstRestrictAlignedRealPtr(dptr);
  }

  ///
  /// Compiler-specific bracket operators.
  ///

#if defined(RAJA_COMPILER_ICC)
  ///
  Real_type& operator[](Index_type i)
  {
#if __ICC < 1300  // use alignment intrinsic
    RAJA_ALIGN_DATA(dptr);
    return ((Real_type * RAJA_RESTRICT) dptr)[i];
#else  // use alignment attribute
    return ((TDRAReal_ptr)dptr)[i];
#endif
  }

  ///
  const Real_type& operator[](Index_type i) const
  {
#if __ICC < 1300  // use alignment intrinsic
    RAJA_ALIGN_DATA(dptr);
    return ((Real_type * RAJA_RESTRICT) dptr)[i];
#else  // use alignment attribute
    return ((TDRAReal_ptr)dptr)[i];
#endif
  }

#elif defined(RAJA_COMPILER_GNU)
  ///
  Real_type& operator[](Index_type i)
  {
#if 1  // NOTE: alignment instrinsic not available for older GNU compilers
    return ((Real_type * RAJA_RESTRICT) RAJA_ALIGN_DATA(dptr))[i];
#else
    return ((Real_type * RAJA_RESTRICT) dptr)[i];
#endif
  }

  ///
  const Real_type& operator[](Index_type i) const
  {
#if 1  // NOTE: alignment instrinsic not available for older GNU compilers
    return ((Real_type * RAJA_RESTRICT) RAJA_ALIGN_DATA(dptr))[i];
#else
    return ((Real_type * RAJA_RESTRICT) dptr)[i];
#endif
  }

#elif defined(RAJA_COMPILER_XLC)
  ///
  Real_type& operator[](Index_type i)
  {
    RAJA_ALIGN_DATA(dptr);
    return ((Real_type * RAJA_RESTRICT) dptr)[i];
  }

  ///
  const Real_type& operator[](Index_type i) const
  {
    RAJA_ALIGN_DATA(dptr);
    return ((Real_type * RAJA_RESTRICT) dptr)[i];
  }

#elif defined(RAJA_COMPILER_CLANG)
  ///
  Real_type& operator[](Index_type i) { return ((TDRAReal_ptr)dptr)[i]; }

  ///
  const Real_type& operator[](Index_type i) const
  {
    return ((TDRAReal_ptr)dptr)[i];
  }

#else
#error RAJA compiler macro is undefined!

#endif

  ///
  /// + operator for (non-const) pointer arithmetic.
  ///
  Real_type* operator+(Index_type i) { return dptr + i; }

  ///
  /// + operator for const pointer arithmetic.
  ///
  const Real_type* operator+(Index_type i) const { return dptr + i; }

private:
  Real_type* dptr;
};

#if defined(RAJA_USE_COMPLEX)
/*!
 ******************************************************************************
 *
 * \brief Class representing a restricted Complex_type const pointer.
 *
 ******************************************************************************
 */
class ConstRestrictComplexPtr
{
public:
  ///
  /// Ctors and assignment op.
  ///

  ConstRestrictComplexPtr() : dptr(0) { ; }

  ConstRestrictComplexPtr(const Complex_type* d) : dptr(d) { ; }

  ConstRestrictComplexPtr& operator=(const Complex_type* d)
  {
    ConstRestrictComplexPtr copy(d);
    std::swap(dptr, copy.dptr);
    return *this;
  }

  ///
  /// NOTE: Using compiler-generated copy ctor, dtor, and copy assignment op.
  ///

  ///
  ///  Implicit conversion operator to bare const pointer.
  ///
  operator const Complex_type*() const { return dptr; }

  ///
  ///  "Explicit conversion operator" to bare const pointer,
  ///  consistent with boost shared ptr.
  ///
  const Complex_type* get() const { return dptr; }

  ///
  ///  Bracket operator.
  ///
  const Complex_type& operator[](Index_type i) const
  {
    return ((const Complex_type* RAJA_RESTRICT)dptr)[i];
  }

  ///
  /// + operator for pointer arithmetic.
  ///
  const Complex_type* operator+(Index_type i) const { return dptr + i; }

private:
  const Complex_type* dptr;
};

/*!
 ******************************************************************************
 *
 * \brief Class representing a restricted Complex_type (non-const) pointer.
 *
 ******************************************************************************
 */
class RestrictComplexPtr
{
public:
  ///
  /// Ctors and assignment op.
  ///

  RestrictComplexPtr() : dptr(0) { ; }

  RestrictComplexPtr(Complex_type* d) : dptr(d) { ; }

  RestrictComplexPtr& operator=(Complex_type* d)
  {
    RestrictComplexPtr copy(d);
    std::swap(dptr, copy.dptr);
    return *this;
  }

  ///
  /// NOTE: Using compiler-generated copy ctor, dtor, and copy assignment op.
  ///

  ///
  ///  Implicit conversion operator to (non-const) bare pointer.
  ///
  operator Complex_type*() { return dptr; }

  ///
  ///  Implicit conversion operator to const bare pointer.
  ///
  operator const Complex_type*() const { return dptr; }

  ///
  ///  "Explicit conversion operator" to (non-const) bare pointer,
  ///  consistent with boost shared ptr.
  ///
  Complex_type* get() { return dptr; }

  ///
  ///  "Explicit conversion operator" to const bare pointer,
  ///  consistent with boost shared ptr.
  ///
  const Complex_type* get() const { return dptr; }

  ///
  ///  Operator that enables implicit conversion from RestrictComplexPtr to
  ///  RestrictComplexConstPtr.
  ///
  operator ConstRestrictComplexPtr() { return ConstRestrictComplexPtr(dptr); }

  ///
  ///  (Non-const) bracket operator.
  ///
  Complex_type& operator[](Index_type i)
  {
    return ((Complex_type * RAJA_RESTRICT) dptr)[i];
  }

  ///
  ///  Const bracket operator.
  ///
  const Complex_type& operator[](Index_type i) const
  {
    return ((Complex_type * RAJA_RESTRICT) dptr)[i];
  }

  ///
  /// + operator for (non-const) pointer arithmetic.
  ///
  Complex_type* operator+(Index_type i) { return dptr + i; }

  ///
  /// + operator for const pointer arithmetic.
  ///
  const Complex_type* operator+(Index_type i) const { return dptr + i; }

private:
  Complex_type* dptr;
};
#endif  // defined(RAJA_USE_COMPLEX)

#endif  // defined(RAJA_USE_PTR_CLASS)

/*
 ******************************************************************************
 *
 * Finally, we define data pointer types based on definitions above and
 * -D value given at compile time.
 *
 ******************************************************************************
 */
#if defined(RAJA_USE_BARE_PTR)
using Real_ptr       = Real_type*;
using const_Real_ptr = const Real_type*;

#if defined(RAJA_USE_COMPLEX)
using Complex_ptr       = Complex_type*;
using const_Complex_ptr = const Complex_type*;
#endif

using UnalignedReal_ptr       = Real_type*;
using const_UnalignedReal_ptr = const Real_type*;

#elif defined(RAJA_USE_RESTRICT_PTR)
using Real_ptr          = Real_type* RAJA_RESTRICT;
using const_Real_ptr    = const Real_type* RAJA_RESTRICT;

#if defined(RAJA_USE_COMPLEX)
using Complex_ptr       = Complex_type* RAJA_RESTRICT;
using const_Complex_ptr = const Complex_type* RAJA_RESTRICT;
#endif

using UnalignedReal_ptr       = Real_type* RAJA_RESTRICT;
using const_UnalignedReal_ptr = const Real_type* RAJA_RESTRICT;

#elif defined(RAJA_USE_RESTRICT_ALIGNED_PTR)
using Real_ptr           = TDRAReal_ptr;
using const_Real_ptr     = const_TDRAReal_ptr;

#if defined(RAJA_USE_COMPLEX)
using Complex_ptr        = Complex_type* RAJA_RESTRICT;
using const_Complex_ptr  = const Complex_type* RAJA_RESTRICT;
#endif

using UnalignedReal_ptr       = Real_type* RAJA_RESTRICT;
using const_UnalignedReal_ptr = const Real_type* RAJA_RESTRICT;

#elif defined(RAJA_USE_PTR_CLASS)
using Real_ptr           = RestrictAlignedRealPtr;
using const_Real_ptr     = ConstRestrictAlignedRealPtr;

#if defined(RAJA_USE_COMPLEX)
using Complex_ptr        = RestrictComplexPtr;
using const_Complex_ptr  = ConstRestrictComplexPtr;
#endif

using UnalignedReal_ptr       = RestrictRealPtr;
using const_UnalignedReal_ptr = ConstRestrictRealPtr;

#else
#error RAJA pointer type is undefined!

#endif


namespace detail
{

/*!
 * \brief Abstracts access to memory using normal memory accesses.
 */
struct DefaultAccessor
{
  template<typename T>
  static RAJA_HOST_DEVICE RAJA_INLINE T get(T* ptr, size_t i)
  {
    return ptr[i];
  }

  template<typename T>
  static RAJA_HOST_DEVICE RAJA_INLINE void set(T* ptr, size_t i, T val)
  {
    ptr[i] = val;
  }
};

/*!
 * \brief Abstracts T into an equal or greater size array of integers whose
 * size is between min_integer_type_size and max_interger_type_size inclusive.
 */
template<typename T,
         size_t min_integer_type_size = 1,
         size_t max_integer_type_size = sizeof(unsigned long long)>
struct AsIntegerArray
{
  static_assert(min_integer_type_size <= max_integer_type_size,
                "incompatible min and max integer type size");
  using integer_type = std::conditional_t<
      ((alignof(T) >= alignof(unsigned long long) &&
        sizeof(unsigned long long) <= max_integer_type_size) ||
       sizeof(unsigned long) < min_integer_type_size),
      unsigned long long,
      std::conditional_t<
          ((alignof(T) >= alignof(unsigned long) &&
            sizeof(unsigned long) <= max_integer_type_size) ||
           sizeof(unsigned int) < min_integer_type_size),
          unsigned long,
          std::conditional_t<
              ((alignof(T) >= alignof(unsigned int) &&
                sizeof(unsigned int) <= max_integer_type_size) ||
               sizeof(unsigned short) < min_integer_type_size),
              unsigned int,
              std::conditional_t<
                  ((alignof(T) >= alignof(unsigned short) &&
                    sizeof(unsigned short) <= max_integer_type_size) ||
                   sizeof(unsigned char) < min_integer_type_size),
                  unsigned short,
                  std::conditional_t<((alignof(T) >= alignof(unsigned char) &&
                                       sizeof(unsigned char) <=
                                           max_integer_type_size)),
                                     unsigned char,
                                     void>>>>>;
  static_assert(!std::is_same<integer_type, void>::value,
                "could not find a compatible integer type");
  static_assert(sizeof(integer_type) >= min_integer_type_size,
                "integer_type smaller than min integer type size");
  static_assert(sizeof(integer_type) <= max_integer_type_size,
                "integer_type greater than max integer type size");

  static constexpr size_t num_integer_type =
      (sizeof(T) + sizeof(integer_type) - 1) / sizeof(integer_type);

  integer_type array[num_integer_type] = {0};

  AsIntegerArray() = default;

  RAJA_HOST_DEVICE constexpr size_t array_size() const
  {
    return num_integer_type;
  }

  RAJA_HOST_DEVICE constexpr T get_value() const
  {
    T value;
    memcpy(&value, &array[0], sizeof(T));
    return value;
  }

  RAJA_HOST_DEVICE constexpr void set_value(T value)
  {
    memcpy(&array[0], &value, sizeof(T));
  }
};

/*!
 * \brief Assign a new value to an object and restore the object's previous
 * value at the end of the current scope.
 */
template<typename T>
struct ScopedAssignment
{
  ScopedAssignment(T& val, T const& new_val)
      : m_ref_to_val(val),
        m_prev_val(std::move(val))
  {
    m_ref_to_val = new_val;
  }

  ScopedAssignment(T& val, T&& new_val)
      : m_ref_to_val(val),
        m_prev_val(std::move(val))
  {
    m_ref_to_val = std::move(new_val);
  }

  ScopedAssignment(ScopedAssignment const&)            = delete;
  ScopedAssignment(ScopedAssignment&&)                 = delete;
  ScopedAssignment& operator=(ScopedAssignment const&) = delete;
  ScopedAssignment& operator=(ScopedAssignment&&)      = delete;

  ~ScopedAssignment() { m_ref_to_val = std::move(m_prev_val); }

private:
  T& m_ref_to_val;
  T m_prev_val;
};

}  // namespace detail

}  // namespace RAJA

#endif  // closing endif for header file include guard<|MERGE_RESOLUTION|>--- conflicted
+++ resolved
@@ -69,12 +69,9 @@
 namespace iteration_mapping
 {
 
-<<<<<<< HEAD
 struct DirectUncheckedBase
 {};
 
-=======
->>>>>>> 579ff77d
 struct DirectBase
 {};
 
