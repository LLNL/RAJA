--- conflicted
+++ resolved
@@ -542,7 +542,6 @@
 {
     using my_type = ReduceSum<omp_reduce, T>;
 public:
-<<<<<<< HEAD
    //
    // Constructor takes default value (default ctor is disabled).
    //
@@ -615,93 +614,6 @@
    mutable T val;
    T custom_init;
 } ;
-=======
-  //
-  // Constructor takes default value (default ctor is disabled).
-  //
-  explicit ReduceSum(T init_val)
-  {
-    m_is_copy = false;
-
-    m_init_val = init_val;
-    m_reduced_val = static_cast<T>(0);
-
-    m_myID = getCPUReductionId();
-
-    m_blockdata = getCPUReductionMemBlock(m_myID);
-
-    int nthreads = omp_get_max_threads();
-#pragma omp parallel for schedule(static, 1)
-    for (int i = 0; i < nthreads; ++i) {
-      m_blockdata[i * s_block_offset] = 0;
-    }
-  }
-
-  //
-  // Copy ctor.
-  //
-  ReduceSum(const ReduceSum<omp_reduce, T>& other)
-  {
-    *this = other;
-    m_is_copy = true;
-  }
-
-  //
-  // Destruction releases the shared memory block chunk for reduction id
-  // and id itself for others to use.
-  //
-  ~ReduceSum<omp_reduce, T>()
-  {
-    if (!m_is_copy) {
-      releaseCPUReductionId(m_myID);
-    }
-  }
-
-  //
-  // Operator that returns reduced sum value.
-  //
-  operator T()
-  {
-    T tmp_reduced_val = static_cast<T>(0);
-    int nthreads = omp_get_max_threads();
-    for (int i = 0; i < nthreads; ++i) {
-      tmp_reduced_val += static_cast<T>(m_blockdata[i * s_block_offset]);
-    }
-    m_reduced_val = m_init_val + tmp_reduced_val;
-
-    return m_reduced_val;
-  }
-
-  //
-  // Method that returns sum value.
-  //
-  T get() { return operator T(); }
-
-  //
-  // += operator that adds value to sum for current thread.
-  //
-  ReduceSum<omp_reduce, T> operator+=(T val) const
-  {
-    int tid = omp_get_thread_num();
-    m_blockdata[tid * s_block_offset] += val;
-    return *this;
-  }
-
-private:
-  //
-  // Default ctor is declared private and not implemented.
-  //
-  ReduceSum<omp_reduce, T>();
-
-  static const int s_block_offset =
-      COHERENCE_BLOCK_SIZE / sizeof(CPUReductionBlockDataType);
-
-  bool m_is_copy;
-  int m_myID;
-
-  T m_init_val;
-  T m_reduced_val;
->>>>>>> 1256b17b
 
   CPUReductionBlockDataType* m_blockdata;
 };
