--- conflicted
+++ resolved
@@ -36,9 +36,6 @@
 RAJA_SUPPRESS_HD_WARN
 template <typename T>
 RAJA_HOST_DEVICE
-<<<<<<< HEAD
-RAJA_INLINE T atomicAdd(omp_atomic, T *acc, T value)
-=======
 RAJA_INLINE T atomicLoad(omp_atomic, T volatile *acc)
 {
   T ret;
@@ -68,8 +65,6 @@
 RAJA_SUPPRESS_HD_WARN
 template <typename T>
 RAJA_HOST_DEVICE
-RAJA_INLINE T atomicAdd(omp_atomic, T volatile *acc, T value)
->>>>>>> f9ced7c2
 {
   T ret;
 #pragma omp atomic capture
