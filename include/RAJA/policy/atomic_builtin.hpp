--- conflicted
+++ resolved
@@ -22,12 +22,7 @@
 
 #include <cstdint>
 
-<<<<<<< HEAD
-#if defined(RAJA_COMPILER_MSVC) ||                                             \
-    (defined(_WIN32) && defined(__INTEL_COMPILER))
-=======
 #if defined(RAJA_COMPILER_MSVC) || ((defined(_WIN32) || defined(_WIN64)) && defined(__INTEL_COMPILER))
->>>>>>> 2fcd22ee
 #include <intrin.h>
 #endif
 
@@ -46,20 +41,14 @@
 
 
 //! Atomic policy that uses the compilers builtin __atomic_XXX routines
-struct builtin_atomic
-{};
-
-
-namespace detail
-{
-
-
-<<<<<<< HEAD
-#if defined(RAJA_COMPILER_MSVC) ||                                             \
-    (defined(_WIN32) && defined(__INTEL_COMPILER))
-=======
+struct builtin_atomic {
+};
+
+
+namespace detail {
+
+
 #if defined(RAJA_COMPILER_MSVC) || ((defined(_WIN32) || defined(_WIN64)) && defined(__INTEL_COMPILER))
->>>>>>> 2fcd22ee
 
 
 /*!
@@ -67,11 +56,12 @@
  * using an intrinsic
  */
 template <typename T>
-struct builtin_useIntrinsic
-{
+struct builtin_useIntrinsic {
   static constexpr bool value =
-      std::is_same<T, char>::value || std::is_same<T, short>::value ||
-      std::is_same<T, long>::value || std::is_same<T, long long>::value;
+    std::is_same<T, char>::value ||
+    std::is_same<T, short>::value ||
+    std::is_same<T, long>::value ||
+    std::is_same<T, long long>::value;
 };
 
 
@@ -80,18 +70,18 @@
  * by reinterpreting inputs to types that intrinsics support
  */
 template <typename T>
-struct builtin_useReinterpret
-{
+struct builtin_useReinterpret {
   static constexpr bool value =
-      !builtin_useIntrinsic<T>::value &&
-      (sizeof(T) == 1 || sizeof(T) == 2 || sizeof(T) == 4 || sizeof(T) == 8);
-
-  using type = std::conditional_t<
-      sizeof(T) == 1,
-      char,
-      std::conditional_t<sizeof(T) == 2,
-                         short,
-                         std::conditional_t<sizeof(T) == 4, long, long long>>>;
+    !builtin_useIntrinsic<T>::value &&
+    (sizeof(T) == 1 ||
+     sizeof(T) == 2 ||
+     sizeof(T) == 4 ||
+     sizeof(T) == 8);
+
+  using type =
+    std::conditional_t<sizeof(T) == 1, char,
+    std::conditional_t<sizeof(T) == 2, short,
+    std::conditional_t<sizeof(T) == 4, long, long long>>>;
 };
 
 
@@ -100,11 +90,10 @@
  * using a compare and swap loop
  */
 template <typename T>
-struct builtin_useCAS
-{
+struct builtin_useCAS {
   static constexpr bool value =
-      !builtin_useIntrinsic<T>::value &&
-      (sizeof(T) == 1 || sizeof(T) == 2 || sizeof(T) == 4 || sizeof(T) == 8);
+    !builtin_useIntrinsic<T>::value &&
+    (sizeof(T) == 1 || sizeof(T) == 2 || sizeof(T) == 4 || sizeof(T) == 8);
 };
 
 
@@ -116,28 +105,24 @@
 /*!
  * Atomic or using intrinsics
  */
-RAJA_INLINE char builtin_atomicOr(char* acc, char value)
+RAJA_INLINE char builtin_atomicOr(char *acc, char value)
 {
   return _InterlockedOr8(acc, value);
 }
 
-RAJA_INLINE short builtin_atomicOr(short* acc, short value)
+RAJA_INLINE short builtin_atomicOr(short *acc, short value)
 {
   return _InterlockedOr16(acc, value);
 }
 
-RAJA_INLINE long builtin_atomicOr(long* acc, long value)
+RAJA_INLINE long builtin_atomicOr(long *acc, long value)
 {
   return _InterlockedOr(acc, value);
 }
 
-<<<<<<< HEAD
-RAJA_INLINE long long builtin_atomicOr(long long* acc, long long value)
-=======
 #if defined(_WIN64)
 
 RAJA_INLINE long long builtin_atomicOr(long long *acc, long long value)
->>>>>>> 2fcd22ee
 {
   return _InterlockedOr64(acc, value);
 }
@@ -149,7 +134,7 @@
  */
 template <typename T,
           std::enable_if_t<builtin_useIntrinsic<T>::value, bool> = true>
-RAJA_INLINE T builtin_atomicLoad(T* acc)
+RAJA_INLINE T builtin_atomicLoad(T *acc)
 {
   return builtin_atomicOr(acc, static_cast<T>(0));
 }
@@ -158,28 +143,24 @@
 /*!
  * Atomic exchange using intrinsics
  */
-RAJA_INLINE char builtin_atomicExchange(char* acc, char value)
+RAJA_INLINE char builtin_atomicExchange(char *acc, char value)
 {
   return _InterlockedExchange8(acc, value);
 }
 
-RAJA_INLINE short builtin_atomicExchange(short* acc, short value)
+RAJA_INLINE short builtin_atomicExchange(short *acc, short value)
 {
   return _InterlockedExchange16(acc, value);
 }
 
-RAJA_INLINE long builtin_atomicExchange(long* acc, long value)
+RAJA_INLINE long builtin_atomicExchange(long *acc, long value)
 {
   return _InterlockedExchange(acc, value);
 }
 
-<<<<<<< HEAD
-RAJA_INLINE long long builtin_atomicExchange(long long* acc, long long value)
-=======
 #if defined(_WIN64)
 
 RAJA_INLINE long long builtin_atomicExchange(long long *acc, long long value)
->>>>>>> 2fcd22ee
 {
   return _InterlockedExchange64(acc, value);
 }
@@ -192,7 +173,7 @@
  */
 template <typename T,
           std::enable_if_t<builtin_useIntrinsic<T>::value, bool> = true>
-RAJA_INLINE void builtin_atomicStore(T* acc, T value)
+RAJA_INLINE void builtin_atomicStore(T *acc, T value)
 {
   builtin_atomicExchange(acc, value);
 }
@@ -201,29 +182,24 @@
 /*!
  * Atomic compare and swap using intrinsics
  */
-RAJA_INLINE char builtin_atomicCAS(char* acc, char compare, char value)
+RAJA_INLINE char builtin_atomicCAS(char *acc, char compare, char value)
 {
   return _InterlockedCompareExchange8(acc, value, compare);
 }
 
-RAJA_INLINE short builtin_atomicCAS(short* acc, short compare, short value)
+RAJA_INLINE short builtin_atomicCAS(short *acc, short compare, short value)
 {
   return _InterlockedCompareExchange16(acc, value, compare);
 }
 
-RAJA_INLINE long builtin_atomicCAS(long* acc, long compare, long value)
+RAJA_INLINE long builtin_atomicCAS(long *acc, long compare, long value)
 {
   return _InterlockedCompareExchange(acc, value, compare);
 }
 
-<<<<<<< HEAD
-RAJA_INLINE long long
-builtin_atomicCAS(long long* acc, long long compare, long long value)
-=======
 #if defined(_WIN64)
 
 RAJA_INLINE long long builtin_atomicCAS(long long *acc, long long compare, long long value)
->>>>>>> 2fcd22ee
 {
   return _InterlockedCompareExchange64(acc, value, compare);
 }
@@ -234,28 +210,24 @@
 /*!
  * Atomic addition using intrinsics
  */
-RAJA_INLINE char builtin_atomicAdd(char* acc, char value)
+RAJA_INLINE char builtin_atomicAdd(char *acc, char value)
 {
   return _InterlockedExchangeAdd8(acc, value);
 }
 
-RAJA_INLINE short builtin_atomicAdd(short* acc, short value)
+RAJA_INLINE short builtin_atomicAdd(short *acc, short value)
 {
   return _InterlockedExchangeAdd16(acc, value);
 }
 
-RAJA_INLINE long builtin_atomicAdd(long* acc, long value)
+RAJA_INLINE long builtin_atomicAdd(long *acc, long value)
 {
   return _InterlockedExchangeAdd(acc, value);
 }
 
-<<<<<<< HEAD
-RAJA_INLINE long long builtin_atomicAdd(long long* acc, long long value)
-=======
 #if defined(_WIN64)
 
 RAJA_INLINE long long builtin_atomicAdd(long long *acc, long long value)
->>>>>>> 2fcd22ee
 {
   return _InterlockedExchangeAdd64(acc, value);
 }
@@ -266,28 +238,24 @@
 /*!
  * Atomic subtraction using intrinsics
  */
-RAJA_INLINE char builtin_atomicSub(char* acc, char value)
+RAJA_INLINE char builtin_atomicSub(char *acc, char value)
 {
   return _InterlockedExchangeAdd8(acc, -value);
 }
 
-RAJA_INLINE short builtin_atomicSub(short* acc, short value)
+RAJA_INLINE short builtin_atomicSub(short *acc, short value)
 {
   return _InterlockedExchangeAdd16(acc, -value);
 }
 
-RAJA_INLINE long builtin_atomicSub(long* acc, long value)
+RAJA_INLINE long builtin_atomicSub(long *acc, long value)
 {
   return _InterlockedExchangeAdd(acc, -value);
 }
 
-<<<<<<< HEAD
-RAJA_INLINE long long builtin_atomicSub(long long* acc, long long value)
-=======
 #if defined(_WIN64)
 
 RAJA_INLINE long long builtin_atomicSub(long long *acc, long long value)
->>>>>>> 2fcd22ee
 {
   return _InterlockedExchangeAdd64(acc, -value);
 }
@@ -298,28 +266,24 @@
 /*!
  * Atomic and using intrinsics
  */
-RAJA_INLINE char builtin_atomicAnd(char* acc, char value)
+RAJA_INLINE char builtin_atomicAnd(char *acc, char value)
 {
   return _InterlockedAnd8(acc, value);
 }
 
-RAJA_INLINE short builtin_atomicAnd(short* acc, short value)
+RAJA_INLINE short builtin_atomicAnd(short *acc, short value)
 {
   return _InterlockedAnd16(acc, value);
 }
 
-RAJA_INLINE long builtin_atomicAnd(long* acc, long value)
+RAJA_INLINE long builtin_atomicAnd(long *acc, long value)
 {
   return _InterlockedAnd(acc, value);
 }
 
-<<<<<<< HEAD
-RAJA_INLINE long long builtin_atomicAnd(long long* acc, long long value)
-=======
 #if defined(_WIN64)
 
 RAJA_INLINE long long builtin_atomicAnd(long long *acc, long long value)
->>>>>>> 2fcd22ee
 {
   return _InterlockedAnd64(acc, value);
 }
@@ -330,28 +294,24 @@
 /*!
  * Atomic xor using intrinsics
  */
-RAJA_INLINE char builtin_atomicXor(char* acc, char value)
+RAJA_INLINE char builtin_atomicXor(char *acc, char value)
 {
   return _InterlockedXor8(acc, value);
 }
 
-RAJA_INLINE short builtin_atomicXor(short* acc, short value)
+RAJA_INLINE short builtin_atomicXor(short *acc, short value)
 {
   return _InterlockedXor16(acc, value);
 }
 
-RAJA_INLINE long builtin_atomicXor(long* acc, long value)
+RAJA_INLINE long builtin_atomicXor(long *acc, long value)
 {
   return _InterlockedXor(acc, value);
 }
 
-<<<<<<< HEAD
-RAJA_INLINE long long builtin_atomicXor(long long* acc, long long value)
-=======
 #if defined(_WIN64)
 
 RAJA_INLINE long long builtin_atomicXor(long long *acc, long long value)
->>>>>>> 2fcd22ee
 {
   return _InterlockedXor64(acc, value);
 }
@@ -367,11 +327,10 @@
  * using an intrinsic
  */
 template <typename T>
-struct builtin_useIntrinsic
-{
+struct builtin_useIntrinsic {
   static constexpr bool value =
-      (std::is_integral<T>::value || std::is_enum<T>::value) &&
-      (sizeof(T) == 1 || sizeof(T) == 2 || sizeof(T) == 4 || sizeof(T) == 8);
+    (std::is_integral<T>::value || std::is_enum<T>::value) &&
+    (sizeof(T) == 1 || sizeof(T) == 2 || sizeof(T) == 4 || sizeof(T) == 8);
 };
 
 
@@ -380,54 +339,54 @@
  * by reinterpreting inputs to types that intrinsics support
  */
 template <typename T>
-struct builtin_useReinterpret
-{
-  static constexpr bool value = !std::is_integral<T>::value &&
-                                !std::is_enum<T>::value &&
-                                ((sizeof(T) == 1
+struct builtin_useReinterpret {
+  static constexpr bool value =
+    !std::is_integral<T>::value &&
+    !std::is_enum<T>::value &&
+    ((sizeof(T) == 1
 #if !defined(UINT8_MAX)
-                                  && sizeof(unsigned char) == 1
-#endif
-                                  ) ||
-                                 (sizeof(T) == 2
+      && sizeof(unsigned char) == 1
+#endif
+     ) ||
+     (sizeof(T) == 2
 #if !defined(UINT16_MAX)
-                                  && sizeof(unsigned short) == 2
-#endif
-                                  ) ||
-                                 (sizeof(T) == 4
+      && sizeof(unsigned short) == 2
+#endif
+     ) ||
+     (sizeof(T) == 4
 #if !defined(UINT32_MAX)
-                                  && sizeof(unsigned int) == 4
-#endif
-                                  ) ||
-                                 (sizeof(T) == 8
+      && sizeof(unsigned int) == 4
+#endif
+     ) ||
+     (sizeof(T) == 8
 #if !defined(UINT64_MAX)
-                                  && sizeof(unsigned long long) == 8
-#endif
-                                  ));
+      && sizeof(unsigned long long) == 8
+#endif
+     ));
 
   using type =
-      std::conditional_t<sizeof(T) == 1,
+    std::conditional_t<sizeof(T) == 1,
 #if defined(UINT8_MAX)
-                         uint8_t,
+                       uint8_t,
 #else
-                         unsigned char,
-#endif
-                         std::conditional_t<sizeof(T) == 2,
+                       unsigned char,
+#endif
+    std::conditional_t<sizeof(T) == 2,
 #if defined(UINT16_MAX)
-                                            uint16_t,
+                       uint16_t,
 #else
-                                            unsigned short,
-#endif
-                                            std::conditional_t<sizeof(T) == 4,
+                       unsigned short,
+#endif
+    std::conditional_t<sizeof(T) == 4,
 #if defined(UINT32_MAX)
-                                                               uint32_t,
+                       uint32_t,
 #else
-                                                               unsigned int,
+                       unsigned int,
 #endif
 #if defined(UINT64_MAX)
-                                                               uint64_t>>>;
+                       uint64_t>>>;
 #else
-                                                               unsigned long long>>>;
+                       unsigned long long>>>;
 #endif
 };
 
@@ -437,11 +396,10 @@
  * using a compare and swap loop
  */
 template <typename T>
-struct builtin_useCAS
-{
+struct builtin_useCAS {
   static constexpr bool value =
-      !std::is_integral<T>::value && !std::is_enum<T>::value &&
-      (sizeof(T) == 1 || sizeof(T) == 2 || sizeof(T) == 4 || sizeof(T) == 8);
+    !std::is_integral<T>::value && !std::is_enum<T>::value &&
+    (sizeof(T) == 1 || sizeof(T) == 2 || sizeof(T) == 4 || sizeof(T) == 8);
 };
 
 
@@ -455,7 +413,7 @@
  */
 template <typename T,
           std::enable_if_t<builtin_useIntrinsic<T>::value, bool> = true>
-RAJA_DEVICE_HIP RAJA_INLINE T builtin_atomicLoad(T* acc)
+RAJA_DEVICE_HIP RAJA_INLINE T builtin_atomicLoad(T *acc)
 {
   return __atomic_load_n(acc, __ATOMIC_RELAXED);
 }
@@ -466,7 +424,7 @@
  */
 template <typename T,
           std::enable_if_t<builtin_useIntrinsic<T>::value, bool> = true>
-RAJA_DEVICE_HIP RAJA_INLINE void builtin_atomicStore(T* acc, T value)
+RAJA_DEVICE_HIP RAJA_INLINE void builtin_atomicStore(T *acc, T value)
 {
   __atomic_store_n(acc, value, __ATOMIC_RELAXED);
 }
@@ -477,7 +435,7 @@
  */
 template <typename T,
           std::enable_if_t<builtin_useIntrinsic<T>::value, bool> = true>
-RAJA_DEVICE_HIP RAJA_INLINE T builtin_atomicExchange(T* acc, T value)
+RAJA_DEVICE_HIP RAJA_INLINE T builtin_atomicExchange(T *acc, T value)
 {
   return __atomic_exchange_n(acc, value, __ATOMIC_RELAXED);
 }
@@ -488,10 +446,10 @@
  */
 template <typename T,
           std::enable_if_t<builtin_useIntrinsic<T>::value, bool> = true>
-RAJA_DEVICE_HIP RAJA_INLINE T builtin_atomicCAS(T* acc, T compare, T value)
-{
-  __atomic_compare_exchange_n(acc, &compare, value, false, __ATOMIC_RELAXED,
-                              __ATOMIC_RELAXED);
+RAJA_DEVICE_HIP RAJA_INLINE T builtin_atomicCAS(T *acc, T compare, T value)
+{
+  __atomic_compare_exchange_n(
+      acc, &compare, value, false, __ATOMIC_RELAXED, __ATOMIC_RELAXED);
   return compare;
 }
 
@@ -501,7 +459,7 @@
  */
 template <typename T,
           std::enable_if_t<builtin_useIntrinsic<T>::value, bool> = true>
-RAJA_DEVICE_HIP RAJA_INLINE T builtin_atomicAdd(T* acc, T value)
+RAJA_DEVICE_HIP RAJA_INLINE T builtin_atomicAdd(T *acc, T value)
 {
   return __atomic_fetch_add(acc, value, __ATOMIC_RELAXED);
 }
@@ -512,7 +470,7 @@
  */
 template <typename T,
           std::enable_if_t<builtin_useIntrinsic<T>::value, bool> = true>
-RAJA_DEVICE_HIP RAJA_INLINE T builtin_atomicSub(T* acc, T value)
+RAJA_DEVICE_HIP RAJA_INLINE T builtin_atomicSub(T *acc, T value)
 {
   return __atomic_fetch_sub(acc, value, __ATOMIC_RELAXED);
 }
@@ -523,7 +481,7 @@
  */
 template <typename T,
           std::enable_if_t<builtin_useIntrinsic<T>::value, bool> = true>
-RAJA_DEVICE_HIP RAJA_INLINE T builtin_atomicAnd(T* acc, T value)
+RAJA_DEVICE_HIP RAJA_INLINE T builtin_atomicAnd(T *acc, T value)
 {
   return __atomic_fetch_and(acc, value, __ATOMIC_RELAXED);
 }
@@ -534,7 +492,7 @@
  */
 template <typename T,
           std::enable_if_t<builtin_useIntrinsic<T>::value, bool> = true>
-RAJA_DEVICE_HIP RAJA_INLINE T builtin_atomicOr(T* acc, T value)
+RAJA_DEVICE_HIP RAJA_INLINE T builtin_atomicOr(T *acc, T value)
 {
   return __atomic_fetch_or(acc, value, __ATOMIC_RELAXED);
 }
@@ -545,7 +503,7 @@
  */
 template <typename T,
           std::enable_if_t<builtin_useIntrinsic<T>::value, bool> = true>
-RAJA_DEVICE_HIP RAJA_INLINE T builtin_atomicXor(T* acc, T value)
+RAJA_DEVICE_HIP RAJA_INLINE T builtin_atomicXor(T *acc, T value)
 {
   return __atomic_fetch_xor(acc, value, __ATOMIC_RELAXED);
 }
@@ -571,12 +529,12 @@
  */
 template <typename T,
           std::enable_if_t<builtin_useReinterpret<T>::value, bool> = true>
-RAJA_DEVICE_HIP RAJA_INLINE T builtin_atomicLoad(T* acc)
+RAJA_DEVICE_HIP RAJA_INLINE T builtin_atomicLoad(T *acc)
 {
   using R = builtin_useReinterpret_t<T>;
 
   return RAJA::util::reinterp_A_as_B<R, T>(
-      builtin_atomicLoad(reinterpret_cast<R*>(acc)));
+    builtin_atomicLoad(reinterpret_cast<R*>(acc)));
 }
 
 
@@ -585,7 +543,7 @@
  */
 template <typename T,
           std::enable_if_t<builtin_useReinterpret<T>::value, bool> = true>
-RAJA_DEVICE_HIP RAJA_INLINE void builtin_atomicStore(T* acc, T value)
+RAJA_DEVICE_HIP RAJA_INLINE void builtin_atomicStore(T *acc, T value)
 {
   using R = builtin_useReinterpret_t<T>;
 
@@ -599,12 +557,13 @@
  */
 template <typename T,
           std::enable_if_t<builtin_useReinterpret<T>::value, bool> = true>
-RAJA_DEVICE_HIP RAJA_INLINE T builtin_atomicExchange(T* acc, T value)
+RAJA_DEVICE_HIP RAJA_INLINE T builtin_atomicExchange(T *acc, T value)
 {
   using R = builtin_useReinterpret_t<T>;
 
-  return RAJA::util::reinterp_A_as_B<R, T>(builtin_atomicExchange(
-      reinterpret_cast<R*>(acc), RAJA::util::reinterp_A_as_B<T, R>(value)));
+  return RAJA::util::reinterp_A_as_B<R, T>(
+    builtin_atomicExchange(reinterpret_cast<R*>(acc),
+                           RAJA::util::reinterp_A_as_B<T, R>(value)));
 }
 
 
@@ -613,13 +572,14 @@
  */
 template <typename T,
           std::enable_if_t<builtin_useReinterpret<T>::value, bool> = true>
-RAJA_DEVICE_HIP RAJA_INLINE T builtin_atomicCAS(T* acc, T compare, T value)
+RAJA_DEVICE_HIP RAJA_INLINE T builtin_atomicCAS(T *acc, T compare, T value)
 {
   using R = builtin_useReinterpret_t<T>;
 
-  return RAJA::util::reinterp_A_as_B<R, T>(builtin_atomicCAS(
-      reinterpret_cast<R*>(acc), RAJA::util::reinterp_A_as_B<T, R>(compare),
-      RAJA::util::reinterp_A_as_B<T, R>(value)));
+  return RAJA::util::reinterp_A_as_B<R, T>(
+    builtin_atomicCAS(reinterpret_cast<R*>(acc),
+                      RAJA::util::reinterp_A_as_B<T, R>(compare),
+                      RAJA::util::reinterp_A_as_B<T, R>(value)));
 }
 
 
@@ -634,7 +594,7 @@
  */
 template <typename T,
           std::enable_if_t<builtin_useIntrinsic<T>::value, bool> = true>
-RAJA_DEVICE_HIP RAJA_INLINE bool builtin_atomicCAS_equal(const T& a, const T& b)
+RAJA_DEVICE_HIP RAJA_INLINE bool builtin_atomicCAS_equal(const T &a, const T &b)
 {
   return a == b;
 }
@@ -647,7 +607,7 @@
  */
 template <typename T,
           std::enable_if_t<builtin_useReinterpret<T>::value, bool> = true>
-RAJA_DEVICE_HIP RAJA_INLINE bool builtin_atomicCAS_equal(const T& a, const T& b)
+RAJA_DEVICE_HIP RAJA_INLINE bool builtin_atomicCAS_equal(const T &a, const T &b)
 {
   using R = builtin_useReinterpret_t<T>;
 
@@ -662,15 +622,15 @@
  * Returns the OLD value that was replaced by the result of this operation.
  */
 template <typename T, typename Oper>
-RAJA_DEVICE_HIP RAJA_INLINE T builtin_atomicCAS_loop(T* acc, Oper&& oper)
+RAJA_DEVICE_HIP RAJA_INLINE T builtin_atomicCAS_loop(T *acc,
+                                                     Oper &&oper)
 {
   T old = builtin_atomicLoad(acc);
   T expected;
 
-  do
-  {
+  do {
     expected = old;
-    old      = builtin_atomicCAS(acc, expected, oper(expected));
+    old = builtin_atomicCAS(acc, expected, oper(expected));
   } while (!builtin_atomicCAS_equal(old, expected));
 
   return old;
@@ -684,23 +644,21 @@
  * that was replaced by the result of this operation.
  */
 template <typename T, typename Oper, typename ShortCircuit>
-RAJA_DEVICE_HIP RAJA_INLINE T builtin_atomicCAS_loop(T* acc,
-                                                     Oper&& oper,
-                                                     ShortCircuit&& sc)
+RAJA_DEVICE_HIP RAJA_INLINE T builtin_atomicCAS_loop(T *acc,
+                                                     Oper &&oper,
+                                                     ShortCircuit &&sc)
 {
   T old = builtin_atomicLoad(acc);
 
-  if (sc(old))
-  {
+  if (sc(old)) {
     return old;
   }
 
   T expected;
 
-  do
-  {
+  do {
     expected = old;
-    old      = builtin_atomicCAS(acc, expected, oper(expected));
+    old = builtin_atomicCAS(acc, expected, oper(expected));
   } while (!builtin_atomicCAS_equal(old, expected) && !sc(old));
 
   return old;
@@ -715,50 +673,65 @@
 /*!
  * Atomic addition using compare and swap loop
  */
-template <typename T, std::enable_if_t<builtin_useCAS<T>::value, bool> = true>
-RAJA_DEVICE_HIP RAJA_INLINE T builtin_atomicAdd(T* acc, T value)
-{
-  return builtin_atomicCAS_loop(acc, [value](T old) { return old + value; });
+template <typename T,
+          std::enable_if_t<builtin_useCAS<T>::value, bool> = true>
+RAJA_DEVICE_HIP RAJA_INLINE T builtin_atomicAdd(T *acc, T value)
+{
+  return builtin_atomicCAS_loop(acc, [value] (T old) {
+    return old + value;
+  });
 }
 
 
 /*!
  * Atomic subtraction using compare and swap loop
  */
-template <typename T, std::enable_if_t<builtin_useCAS<T>::value, bool> = true>
-RAJA_DEVICE_HIP RAJA_INLINE T builtin_atomicSub(T* acc, T value)
-{
-  return builtin_atomicCAS_loop(acc, [value](T old) { return old - value; });
+template <typename T,
+          std::enable_if_t<builtin_useCAS<T>::value, bool> = true>
+RAJA_DEVICE_HIP RAJA_INLINE T builtin_atomicSub(T *acc, T value)
+{
+  return builtin_atomicCAS_loop(acc, [value] (T old) {
+    return old - value;
+  });
 }
 
 
 /*!
  * Atomic and using compare and swap loop
  */
-template <typename T, std::enable_if_t<builtin_useCAS<T>::value, bool> = true>
-RAJA_DEVICE_HIP RAJA_INLINE T builtin_atomicAnd(T* acc, T value)
-{
-  return builtin_atomicCAS_loop(acc, [value](T old) { return old & value; });
+template <typename T,
+          std::enable_if_t<builtin_useCAS<T>::value, bool> = true>
+RAJA_DEVICE_HIP RAJA_INLINE T builtin_atomicAnd(T *acc, T value)
+{
+  return builtin_atomicCAS_loop(acc, [value] (T old) {
+    return old & value;
+  });
 }
 
 
 /*!
  * Atomic or using compare and swap loop
  */
-template <typename T, std::enable_if_t<builtin_useCAS<T>::value, bool> = true>
-RAJA_DEVICE_HIP RAJA_INLINE T builtin_atomicOr(T* acc, T value)
-{
-  return builtin_atomicCAS_loop(acc, [value](T old) { return old | value; });
+template <typename T,
+          std::enable_if_t<builtin_useCAS<T>::value, bool> = true>
+RAJA_DEVICE_HIP RAJA_INLINE T builtin_atomicOr(T *acc, T value)
+{
+  return builtin_atomicCAS_loop(acc, [value] (T old) {
+    return old | value;
+  });
 }
 
 
 /*!
  * Atomic xor using compare and swap loop
  */
-template <typename T, std::enable_if_t<builtin_useCAS<T>::value, bool> = true>
-RAJA_DEVICE_HIP RAJA_INLINE T builtin_atomicXor(T* acc, T value)
-{
-  return builtin_atomicCAS_loop(acc, [value](T old) { return old ^ value; });
+template <typename T,
+          std::enable_if_t<builtin_useCAS<T>::value, bool> = true>
+RAJA_DEVICE_HIP RAJA_INLINE T builtin_atomicXor(T *acc, T value)
+{
+  return builtin_atomicCAS_loop(acc, [value] (T old) {
+    return old ^ value;
+  });
 }
 
 
@@ -766,105 +739,109 @@
 
 
 template <typename T>
-RAJA_DEVICE_HIP RAJA_INLINE T atomicLoad(builtin_atomic, T* acc)
+RAJA_DEVICE_HIP RAJA_INLINE T atomicLoad(builtin_atomic, T *acc)
 {
   return detail::builtin_atomicLoad(acc);
 }
 
 template <typename T>
-RAJA_DEVICE_HIP RAJA_INLINE void atomicStore(builtin_atomic, T* acc, T value)
+RAJA_DEVICE_HIP RAJA_INLINE void atomicStore(builtin_atomic, T *acc, T value)
 {
   detail::builtin_atomicStore(acc, value);
 }
 
 template <typename T>
-RAJA_DEVICE_HIP RAJA_INLINE T atomicAdd(builtin_atomic, T* acc, T value)
+RAJA_DEVICE_HIP RAJA_INLINE T atomicAdd(builtin_atomic, T *acc, T value)
 {
   return detail::builtin_atomicAdd(acc, value);
 }
 
 template <typename T>
-RAJA_DEVICE_HIP RAJA_INLINE T atomicSub(builtin_atomic, T* acc, T value)
+RAJA_DEVICE_HIP RAJA_INLINE T atomicSub(builtin_atomic, T *acc, T value)
 {
   return detail::builtin_atomicSub(acc, value);
 }
 
 template <typename T>
-RAJA_DEVICE_HIP RAJA_INLINE T atomicMin(builtin_atomic, T* acc, T value)
+RAJA_DEVICE_HIP RAJA_INLINE T atomicMin(builtin_atomic, T *acc, T value)
 {
   return detail::builtin_atomicCAS_loop(
-      acc, [value](T old) { return value < old ? value : old; },
-      [value](T current) { return current <= value; });
-}
-
-template <typename T>
-RAJA_DEVICE_HIP RAJA_INLINE T atomicMax(builtin_atomic, T* acc, T value)
+    acc,
+    [value] (T old) {
+      return value < old ? value : old;
+    },
+    [value] (T current) {
+      return current <= value;
+    });
+}
+
+template <typename T>
+RAJA_DEVICE_HIP RAJA_INLINE T atomicMax(builtin_atomic, T *acc, T value)
 {
   return detail::builtin_atomicCAS_loop(
-      acc, [value](T old) { return old < value ? value : old; },
-      [value](T current) { return value <= current; });
-}
-
-template <typename T>
-RAJA_DEVICE_HIP RAJA_INLINE T atomicInc(builtin_atomic, T* acc)
+    acc,
+    [value] (T old) {
+      return old < value ? value : old;
+    },
+    [value] (T current) {
+      return value <= current;
+    });
+}
+
+template <typename T>
+RAJA_DEVICE_HIP RAJA_INLINE T atomicInc(builtin_atomic, T *acc)
 {
   return detail::builtin_atomicAdd(acc, static_cast<T>(1));
 }
 
 template <typename T>
-RAJA_DEVICE_HIP RAJA_INLINE T atomicInc(builtin_atomic, T* acc, T value)
-{
-  return detail::builtin_atomicCAS_loop(
-      acc, [value](T old)
-      { return value <= old ? static_cast<T>(0) : old + static_cast<T>(1); });
-}
-
-template <typename T>
-RAJA_DEVICE_HIP RAJA_INLINE T atomicDec(builtin_atomic, T* acc)
+RAJA_DEVICE_HIP RAJA_INLINE T atomicInc(builtin_atomic, T *acc, T value)
+{
+  return detail::builtin_atomicCAS_loop(acc, [value] (T old) {
+    return value <= old ? static_cast<T>(0) : old + static_cast<T>(1);
+  });
+}
+
+template <typename T>
+RAJA_DEVICE_HIP RAJA_INLINE T atomicDec(builtin_atomic, T *acc)
 {
   return detail::builtin_atomicSub(acc, static_cast<T>(1));
 }
 
 template <typename T>
-RAJA_DEVICE_HIP RAJA_INLINE T atomicDec(builtin_atomic, T* acc, T value)
-{
-  return detail::builtin_atomicCAS_loop(acc,
-                                        [value](T old)
-                                        {
-                                          return old == static_cast<T>(0) ||
-                                                         value < old
-                                                     ? value
-                                                     : old - static_cast<T>(1);
-                                        });
-}
-
-template <typename T>
-RAJA_DEVICE_HIP RAJA_INLINE T atomicAnd(builtin_atomic, T* acc, T value)
+RAJA_DEVICE_HIP RAJA_INLINE T atomicDec(builtin_atomic, T *acc, T value)
+{
+  return detail::builtin_atomicCAS_loop(acc, [value] (T old) {
+    return old == static_cast<T>(0) || value < old ? value : old - static_cast<T>(1);
+  });
+}
+
+template <typename T>
+RAJA_DEVICE_HIP RAJA_INLINE T atomicAnd(builtin_atomic, T *acc, T value)
 {
   return detail::builtin_atomicAnd(acc, value);
 }
 
 template <typename T>
-RAJA_DEVICE_HIP RAJA_INLINE T atomicOr(builtin_atomic, T* acc, T value)
+RAJA_DEVICE_HIP RAJA_INLINE T atomicOr(builtin_atomic, T *acc, T value)
 {
   return detail::builtin_atomicOr(acc, value);
 }
 
 template <typename T>
-RAJA_DEVICE_HIP RAJA_INLINE T atomicXor(builtin_atomic, T* acc, T value)
+RAJA_DEVICE_HIP RAJA_INLINE T atomicXor(builtin_atomic, T *acc, T value)
 {
   return detail::builtin_atomicXor(acc, value);
 }
 
 template <typename T>
-RAJA_DEVICE_HIP RAJA_INLINE T atomicExchange(builtin_atomic, T* acc, T value)
+RAJA_DEVICE_HIP RAJA_INLINE T atomicExchange(builtin_atomic, T *acc, T value)
 {
   return detail::builtin_atomicExchange(acc, value);
 }
 
 template <typename T>
-RAJA_DEVICE_HIP RAJA_INLINE T
-atomicCAS(builtin_atomic, T* acc, T compare, T value)
+RAJA_DEVICE_HIP RAJA_INLINE T atomicCAS(builtin_atomic, T *acc, T compare, T value)
 {
   return detail::builtin_atomicCAS(acc, compare, value);
 }
