--- conflicted
+++ resolved
@@ -79,9 +79,6 @@
   return RAJA::util::reinterp_A_as_B<long long, unsigned long long>(_InterlockedOr64((long long *)acc, 0));
 }
 
-<<<<<<< HEAD
-RAJA_INLINE unsigned builtin_atomic_CAS(unsigned *acc,
-=======
 RAJA_INLINE void builtin_atomic_store(unsigned volatile *acc, unsigned value)
 {
   static_assert(sizeof(unsigned) == sizeof(long),
@@ -101,7 +98,6 @@
 }
 
 RAJA_INLINE unsigned builtin_atomic_CAS(unsigned volatile *acc,
->>>>>>> f9ced7c2
                                         unsigned compare,
                                         unsigned value)
 {
@@ -148,9 +144,6 @@
 }
 
 RAJA_DEVICE_HIP
-<<<<<<< HEAD
-RAJA_INLINE unsigned builtin_atomic_CAS(unsigned *acc,
-=======
 RAJA_INLINE void builtin_atomic_store(unsigned volatile *acc,
                                       unsigned value)
 {
@@ -167,7 +160,6 @@
 
 RAJA_DEVICE_HIP
 RAJA_INLINE unsigned builtin_atomic_CAS(unsigned volatile *acc,
->>>>>>> f9ced7c2
                                         unsigned compare,
                                         unsigned value)
 {
