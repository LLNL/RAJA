/*!
 ******************************************************************************
 *
 * \file
 *
 * \brief   Header file containing RAJA SYCL policy definitions.
 *
 ******************************************************************************
 */

//~~~~~~~~~~~~~~~~~~~~~~~~~~~~~~~~~~~~~~~~~~~~~~~~~~~~~~~~~~~~~~~~~~~~~~~~~~~//
// Copyright (c) 2016-22, Lawrence Livermore National Security, LLC
// and RAJA project contributors. See the RAJA/LICENSE file for details.
//
// SPDX-License-Identifier: (BSD-3-Clause)
//~~~~~~~~~~~~~~~~~~~~~~~~~~~~~~~~~~~~~~~~~~~~~~~~~~~~~~~~~~~~~~~~~~~~~~~~~~~//

#ifndef policy_sycl_HPP
#define policy_sycl_HPP

#include "RAJA/config.hpp"

#if defined(RAJA_SYCL_ACTIVE)

#include <CL/sycl.hpp>

#include "RAJA/policy/PolicyBase.hpp"
#include "RAJA/policy/loop/policy.hpp"

#include "RAJA/util/Operators.hpp"
#include "RAJA/util/types.hpp"

#include <cstddef>

namespace RAJA
{

struct uint3 {
  unsigned long x, y, z;
};

using sycl_dim_t = cl::sycl::range<1>;

using sycl_dim_3_t = uint3;

namespace detail
{
template <bool Async>
struct get_launch {
  static constexpr RAJA::Launch value = RAJA::Launch::async;
};

template <>
struct get_launch<false> {
  static constexpr RAJA::Launch value = RAJA::Launch::sync;
};
}  // end namespace detail

namespace policy
{
namespace sycl
{

//
//////////////////////////////////////////////////////////////////////
//
// Execution policies
//
//////////////////////////////////////////////////////////////////////

template <size_t BLOCK_SIZE, bool Async = true>
struct sycl_exec : public RAJA::make_policy_pattern_launch_platform_t<
                       RAJA::Policy::sycl,
                       RAJA::Pattern::forall,
                       detail::get_launch<Async>::value,
                       RAJA::Platform::sycl> {
};

template <bool Async, int num_threads = 0>
struct sycl_launch_t : public RAJA::make_policy_pattern_launch_platform_t<
                       RAJA::Policy::sycl,
                       RAJA::Pattern::region,
                       detail::get_launch<Async>::value,
                       RAJA::Platform::sycl> {
};

struct sycl_reduce
    : make_policy_pattern_t<RAJA::Policy::sycl, RAJA::Pattern::reduce> {
};

//
// Sycl atomic policy for using sycl atomics on the device and
// the provided Policy on the host
//
template<typename host_policy>
struct sycl_atomic_explicit{};

//
// Default cuda atomic policy uses cuda atomics on the device and non-atomics
// on the host
//
using sycl_atomic = sycl_atomic_explicit<loop_atomic>;

template<typename Mask>
struct sycl_local_masked_direct {};

template<typename Mask>
struct sycl_local_masked_loop {};

}  // namespace sycl
}  // namespace policy

using policy::sycl::sycl_exec;
using policy::sycl::sycl_reduce;
<<<<<<< HEAD

using policy::sycl::sycl_atomic;
using policy::sycl::sycl_atomic_explicit;

using policy::sycl::sycl_local_masked_direct;
using policy::sycl::sycl_local_masked_loop;


=======
using policy::sycl::sycl_launch_t;
  
>>>>>>> c80477c7
/*!
 * Maps indices to SYCL global id
 * Optional WORK_GROUP_SIZE to
 */
template<int dim, int WORK_GROUP_SIZE = 1>
struct sycl_global_012{};

template<int WORK_GROUP_SIZE>
using sycl_global_0 = sycl_global_012<0, WORK_GROUP_SIZE>;
template<int WORK_GROUP_SIZE>
using sycl_global_1 = sycl_global_012<1, WORK_GROUP_SIZE>;
template<int WORK_GROUP_SIZE>
using sycl_global_2 = sycl_global_012<2, WORK_GROUP_SIZE>;

/*!
 * Maps segment indices to SYCL group ids.
 * Loops to allow for any value
 */
template<int ... dim>
struct sycl_group_012_loop{};

using sycl_group_0_loop = sycl_group_012_loop<0>;
using sycl_group_1_loop = sycl_group_012_loop<1>;
using sycl_group_2_loop = sycl_group_012_loop<2>;

/*!
 * Maps segment indices to SYCL local ids.
 * Loops to allow for any value
 */
template<int ... dim>
struct sycl_local_012_loop{};

using sycl_local_0_loop = sycl_local_012_loop<0>;
using sycl_local_1_loop = sycl_local_012_loop<1>;
using sycl_local_2_loop = sycl_local_012_loop<2>;

/*!
 * Maps segment indices to SYCL group ids.
 */
template<int ... dim>
struct sycl_group_012_direct{};

using sycl_group_0_direct = sycl_group_012_direct<0>;
using sycl_group_1_direct = sycl_group_012_direct<1>;
using sycl_group_2_direct = sycl_group_012_direct<2>;

/*!
 * Maps segment indices to SYCL local ids.
 */
template<int ... dim>
struct sycl_local_012_direct{};

using sycl_local_0_direct = sycl_local_012_direct<0>;
using sycl_local_1_direct = sycl_local_012_direct<1>;
using sycl_local_2_direct = sycl_local_012_direct<2>;


namespace internal{

template<int dim>
struct SyclDimHelper;

template<>
struct SyclDimHelper<0>{

  template<typename dim_t>
  inline
  static
  constexpr
  auto get(dim_t const &d) ->
    decltype(d.x)
  {
    return d.x;
  }

  template<typename dim_t>
  inline
  static
  void set(dim_t &d, int value)
  {
    d.x = value;
  }
};

template<>
struct SyclDimHelper<1>{

  template<typename dim_t>
  inline
  static
  constexpr
  auto get(dim_t const &d) ->
    decltype(d.x)
  {
    return d.y;
  }

  template<typename dim_t>
  inline
  static
  void set(dim_t &d, int value)
  {
    d.y = value;
  }
};

template<>
struct SyclDimHelper<2>{

  template<typename dim_t>
  inline
  static
  constexpr
  auto get(dim_t const &d) ->
    decltype(d.x)
  {
    return d.z;
  }

  template<typename dim_t>
  inline
  static
  void set(dim_t &d, int value)
  {
    d.z = value;
  }
};

template<int dim, typename dim_t>
constexpr
auto get_sycl_dim(dim_t const &d) ->
  decltype(d.x)
{
  return SyclDimHelper<dim>::get(d);
}

template<int dim, typename dim_t>
void set_sycl_dim(dim_t &d, int value)
{
  return SyclDimHelper<dim>::set(d, value);
}
} // namespace internal

}  // namespace RAJA

#endif // RAJA_ENABLE_SYCL

#endif<|MERGE_RESOLUTION|>--- conflicted
+++ resolved
@@ -112,7 +112,6 @@
 
 using policy::sycl::sycl_exec;
 using policy::sycl::sycl_reduce;
-<<<<<<< HEAD
 
 using policy::sycl::sycl_atomic;
 using policy::sycl::sycl_atomic_explicit;
@@ -120,11 +119,8 @@
 using policy::sycl::sycl_local_masked_direct;
 using policy::sycl::sycl_local_masked_loop;
 
-
-=======
 using policy::sycl::sycl_launch_t;
   
->>>>>>> c80477c7
 /*!
  * Maps indices to SYCL global id
  * Optional WORK_GROUP_SIZE to
