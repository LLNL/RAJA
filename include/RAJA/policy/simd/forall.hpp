/*!
 ******************************************************************************
 *
 * \file
 *
 * \brief   Header file containing RAJA segment template methods for
 *          SIMD execution.
 *
 *          These methods should work on any platform. They make no
 *          asumptions about data alignment.
 *
 ******************************************************************************
 */

#ifndef RAJA_forall_simd_HPP
#define RAJA_forall_simd_HPP

//~~~~~~~~~~~~~~~~~~~~~~~~~~~~~~~~~~~~~~~~~~~~~~~~~~~~~~~~~~~~~~~~~~~~~~~~~~~//
// Copyright (c) 2016, Lawrence Livermore National Security, LLC.
//
// Produced at the Lawrence Livermore National Laboratory
//
// LLNL-CODE-689114
//
// All rights reserved.
//
// This file is part of RAJA.
//
// For additional details, please also read RAJA/LICENSE.
//
// Redistribution and use in source and binary forms, with or without
// modification, are permitted provided that the following conditions are met:
//
// * Redistributions of source code must retain the above copyright notice,
//   this list of conditions and the disclaimer below.
//
// * Redistributions in binary form must reproduce the above copyright notice,
//   this list of conditions and the disclaimer (as noted below) in the
//   documentation and/or other materials provided with the distribution.
//
// * Neither the name of the LLNS/LLNL nor the names of its contributors may
//   be used to endorse or promote products derived from this software without
//   specific prior written permission.
//
// THIS SOFTWARE IS PROVIDED BY THE COPYRIGHT HOLDERS AND CONTRIBUTORS "AS IS"
// AND ANY EXPRESS OR IMPLIED WARRANTIES, INCLUDING, BUT NOT LIMITED TO, THE
// IMPLIED WARRANTIES OF MERCHANTABILITY AND FITNESS FOR A PARTICULAR PURPOSE
// ARE DISCLAIMED. IN NO EVENT SHALL LAWRENCE LIVERMORE NATIONAL SECURITY,
// LLC, THE U.S. DEPARTMENT OF ENERGY OR CONTRIBUTORS BE LIABLE FOR ANY
// DIRECT, INDIRECT, INCIDENTAL, SPECIAL, EXEMPLARY, OR CONSEQUENTIAL
// DAMAGES  (INCLUDING, BUT NOT LIMITED TO, PROCUREMENT OF SUBSTITUTE GOODS
// OR SERVICES; LOSS OF USE, DATA, OR PROFITS; OR BUSINESS INTERRUPTION)
// HOWEVER CAUSED AND ON ANY THEORY OF LIABILITY, WHETHER IN CONTRACT,
// STRICT LIABILITY, OR TORT (INCLUDING NEGLIGENCE OR OTHERWISE) ARISING
// IN ANY WAY OUT OF THE USE OF THIS SOFTWARE, EVEN IF ADVISED OF THE
// POSSIBILITY OF SUCH DAMAGE.
//
//~~~~~~~~~~~~~~~~~~~~~~~~~~~~~~~~~~~~~~~~~~~~~~~~~~~~~~~~~~~~~~~~~~~~~~~~~~~//

#include <iterator>
#include <type_traits>

#include "RAJA/config.hpp"

#include "RAJA/util/types.hpp"

#include "RAJA/internal/fault_tolerance.hpp"

#include "RAJA/policy/simd/policy.hpp"

namespace RAJA
{

namespace impl
{

<<<<<<< HEAD
// SIMD forall(ListSegment)
template <typename LSegment, typename Func>
RAJA_INLINE
typename std::enable_if<std::is_base_of<ListSegment, LSegment>::value>::type
forall(const simd_exec &, LSegment &&iseg, Func &&loop_body)
{
  const auto *RAJA_RESTRICT idx = iseg.getIndex();
  auto len = iseg.getLength();
  for (decltype(len) k = 0; k < len; ++k) {
    loop_body(idx[k]);
  }
}
=======
>>>>>>> fd40ee61

template <typename Iterable, typename Func>
<<<<<<< HEAD
RAJA_INLINE typename std::enable_if<!std::is_base_of<ListSegment,
                                          Iterable>::value>::type
forall(const simd_exec &, Iterable &&iter, Func &&loop_body)
{
  // TODO: if KNL, make sure long is used
  auto len = iter.size();
  auto ii = std::begin(iter);
  RAJA_SIMD
  for (decltype(len) i = 0; i < len; ++i) {
    loop_body(*(ii + i));
  }
}

// SIMD forall(ListSegment)
template <typename LSegment, typename IndexType, typename Func>
RAJA_INLINE typename std::enable_if<std::is_integral<IndexType>::value
                                    && std::is_base_of<ListSegment,
                                            LSegment>::value>::type
forall_Icount(const simd_exec &,LSegment &&iseg,IndexType icount, Func &&loop_body)
{
  const auto *RAJA_RESTRICT idx = iseg.getIndex();
  auto len = iseg.getLength();
  for (decltype(len) k = 0; k < len; ++k) {
    loop_body(static_cast<IndexType>(k + icount), idx[k]);
=======
RAJA_INLINE void
forall(const simd_exec &, Iterable &&iter, Func &&loop_body)
{
  auto begin = std::begin(iter);
  auto end = std::end(iter);
  auto distance = std::distance(begin, end);
  RAJA_SIMD
  for (decltype(distance) i = 0; i < distance; ++i) {
    loop_body(*(begin + i));
>>>>>>> fd40ee61
  }
}

// SIMD forall(Iterable)
template <typename Iterable, typename IndexType, typename Func>
<<<<<<< HEAD
RAJA_INLINE typename std::enable_if<std::is_integral<IndexType>::value
                                    && !std::is_base_of<ListSegment,
                                                        Iterable>::value>::type
forall_Icount(const simd_exec &, Iterable &&iter, IndexType icount, Func &&loop_body)             
=======
RAJA_INLINE void
forall_Icount(const simd_exec &,
              Iterable &&iter,
              IndexType icount,
              Func &&loop_body)
>>>>>>> fd40ee61
{
  auto begin = std::begin(iter);
  auto end = std::end(iter);
  auto distance = std::distance(begin, end);
  RAJA_SIMD
  for (decltype(distance) i = 0; i < distance; ++i) {
    loop_body(static_cast<IndexType>(i + icount), *(begin + i));
  }
}

}  // closing brace for impl namespace

}  // closing brace for RAJA namespace

#endif  // closing endif for header file include guard<|MERGE_RESOLUTION|>--- conflicted
+++ resolved
@@ -74,7 +74,6 @@
 namespace impl
 {
 
-<<<<<<< HEAD
 // SIMD forall(ListSegment)
 template <typename LSegment, typename Func>
 RAJA_INLINE
@@ -87,11 +86,9 @@
     loop_body(idx[k]);
   }
 }
-=======
->>>>>>> fd40ee61
+
 
 template <typename Iterable, typename Func>
-<<<<<<< HEAD
 RAJA_INLINE typename std::enable_if<!std::is_base_of<ListSegment,
                                           Iterable>::value>::type
 forall(const simd_exec &, Iterable &&iter, Func &&loop_body)
@@ -116,7 +113,6 @@
   auto len = iseg.getLength();
   for (decltype(len) k = 0; k < len; ++k) {
     loop_body(static_cast<IndexType>(k + icount), idx[k]);
-=======
 RAJA_INLINE void
 forall(const simd_exec &, Iterable &&iter, Func &&loop_body)
 {
@@ -126,24 +122,20 @@
   RAJA_SIMD
   for (decltype(distance) i = 0; i < distance; ++i) {
     loop_body(*(begin + i));
->>>>>>> fd40ee61
   }
 }
 
 // SIMD forall(Iterable)
 template <typename Iterable, typename IndexType, typename Func>
-<<<<<<< HEAD
 RAJA_INLINE typename std::enable_if<std::is_integral<IndexType>::value
                                     && !std::is_base_of<ListSegment,
                                                         Iterable>::value>::type
 forall_Icount(const simd_exec &, Iterable &&iter, IndexType icount, Func &&loop_body)             
-=======
 RAJA_INLINE void
 forall_Icount(const simd_exec &,
               Iterable &&iter,
               IndexType icount,
               Func &&loop_body)
->>>>>>> fd40ee61
 {
   auto begin = std::begin(iter);
   auto end = std::end(iter);
