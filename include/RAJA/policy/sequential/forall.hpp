--- conflicted
+++ resolved
@@ -92,11 +92,9 @@
   auto begin = std::begin(iter);
   auto end = std::end(iter);
   auto distance = std::distance(begin, end);
-<<<<<<< HEAD
+
 
   RAJA_NoSIMD
-=======
->>>>>>> fd40ee61
   for (decltype(distance) i = 0; i < distance; ++i) {
     body(*(begin + i));
   }
