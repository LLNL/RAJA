--- conflicted
+++ resolved
@@ -93,19 +93,11 @@
 template <typename Iterable, typename Func>
 RAJA_INLINE void forall(const seq_exec &, Iterable &&iter, Func &&body)
 {
-<<<<<<< HEAD
   RAJA_EXTRACT_BED_IT(iter);
+
+  RAJA_NO_SIMD
   for (decltype(distance_it) i = 0; i < distance_it; ++i) {
     body(*(begin_it + i));
-=======
-  auto begin = std::begin(iter);
-  auto end = std::end(iter);
-  auto distance = std::distance(begin, end);
-
-  RAJA_NO_SIMD
-  for (decltype(distance) i = 0; i < distance; ++i) {
-    body(*(begin + i));
->>>>>>> 6881e328
   }
 }
 
@@ -113,19 +105,11 @@
 RAJA_INLINE concepts::enable_if<type_traits::is_integral<IndexType>>
 forall_Icount(const seq_exec &, Iterable &&iter, IndexType icount, Func &&body)
 {
-<<<<<<< HEAD
   RAJA_EXTRACT_BED_IT(iter);
+
+  RAJA_NO_SIMD
   for (decltype(distance_it) i = 0; i < distance_it; ++i) {
     body(static_cast<IndexType>(i + icount), *(begin_it + i));
-=======
-  auto begin = std::begin(iter);
-  auto end = std::end(iter);
-  auto distance = std::distance(begin, end);
-
-  RAJA_NO_SIMD
-  for (decltype(distance) i = 0; i < distance; ++i) {
-    body(static_cast<IndexType>(i + icount), *(begin + i));
->>>>>>> 6881e328
   }
 }
 
