/*!
 ******************************************************************************
 *
 * \file
 *
 * \brief   RAJA header file defining sequential atomic operations.
 *
 ******************************************************************************
 */

//~~~~~~~~~~~~~~~~~~~~~~~~~~~~~~~~~~~~~~~~~~~~~~~~~~~~~~~~~~~~~~~~~~~~~~~~~~~//
// Copyright (c) 2016-24, Lawrence Livermore National Security, LLC
// and RAJA project contributors. See the RAJA/LICENSE file for details.
//
// SPDX-License-Identifier: (BSD-3-Clause)
//~~~~~~~~~~~~~~~~~~~~~~~~~~~~~~~~~~~~~~~~~~~~~~~~~~~~~~~~~~~~~~~~~~~~~~~~~~~//

#ifndef RAJA_policy_sequential_atomic_HPP
#define RAJA_policy_sequential_atomic_HPP

#include "RAJA/config.hpp"

#include "RAJA/util/macros.hpp"

namespace RAJA
{

RAJA_SUPPRESS_HD_WARN
template <typename T>
RAJA_HOST_DEVICE
<<<<<<< HEAD
RAJA_INLINE T atomicAdd(seq_atomic, T *acc, T value)
=======
RAJA_INLINE T atomicLoad(seq_atomic, T volatile *acc)
{
  return *acc;
}

RAJA_SUPPRESS_HD_WARN
template <typename T>
RAJA_HOST_DEVICE
RAJA_INLINE void atomicStore(seq_atomic, T volatile *acc, T value)
{
  *acc = value;
}

RAJA_SUPPRESS_HD_WARN
template <typename T>
RAJA_HOST_DEVICE
RAJA_INLINE T atomicAdd(seq_atomic, T volatile *acc, T value)
>>>>>>> f9ced7c2
{
  T ret = *acc;
  *acc += value;
  return ret;
}


RAJA_SUPPRESS_HD_WARN
template <typename T>
RAJA_HOST_DEVICE
RAJA_INLINE T atomicSub(seq_atomic, T *acc, T value)
{
  T ret = *acc;
  *acc -= value;
  return ret;
}


RAJA_SUPPRESS_HD_WARN
template <typename T>
RAJA_HOST_DEVICE
RAJA_INLINE T atomicMin(seq_atomic, T *acc, T value)
{
  T ret = *acc;
  *acc = ret < value ? ret : value;
  return ret;
}

RAJA_SUPPRESS_HD_WARN
template <typename T>
RAJA_HOST_DEVICE
RAJA_INLINE T atomicMax(seq_atomic, T *acc, T value)
{
  T ret = *acc;
  *acc = ret > value ? ret : value;
  return ret;
}


RAJA_SUPPRESS_HD_WARN
template <typename T>
RAJA_HOST_DEVICE
RAJA_INLINE T atomicInc(seq_atomic, T *acc)
{
  T ret = *acc;
  (*acc) += 1;
  return ret;
}

RAJA_SUPPRESS_HD_WARN
template <typename T>
RAJA_HOST_DEVICE
RAJA_INLINE T atomicInc(seq_atomic, T *acc, T val)
{
  T old = *acc;
  (*acc) = ((old >= val) ? 0 : (old + 1));
  return old;
}

RAJA_SUPPRESS_HD_WARN
template <typename T>
RAJA_HOST_DEVICE
RAJA_INLINE T atomicDec(seq_atomic, T *acc)
{
  T ret = *acc;
  (*acc) -= 1;
  return ret;
}

RAJA_SUPPRESS_HD_WARN
template <typename T>
RAJA_HOST_DEVICE
RAJA_INLINE T atomicDec(seq_atomic, T *acc, T val)
{
  T old = *acc;
  (*acc) = (((old == 0) | (old > val)) ? val : (old - 1));
  return old;
}

RAJA_SUPPRESS_HD_WARN
template <typename T>
RAJA_HOST_DEVICE
RAJA_INLINE T atomicAnd(seq_atomic, T *acc, T value)
{
  T ret = *acc;
  *acc &= value;
  return ret;
}

RAJA_SUPPRESS_HD_WARN
template <typename T>
RAJA_HOST_DEVICE
RAJA_INLINE T atomicOr(seq_atomic, T *acc, T value)
{
  T ret = *acc;
  *acc |= value;
  return ret;
}

RAJA_SUPPRESS_HD_WARN
template <typename T>
RAJA_HOST_DEVICE
RAJA_INLINE T atomicXor(seq_atomic, T *acc, T value)
{
  T ret = *acc;
  *acc ^= value;
  return ret;
}

RAJA_SUPPRESS_HD_WARN
template <typename T>
RAJA_HOST_DEVICE
RAJA_INLINE T atomicExchange(seq_atomic, T *acc, T value)
{
  T ret = *acc;
  *acc = value;
  return ret;
}

RAJA_SUPPRESS_HD_WARN
template <typename T>
RAJA_HOST_DEVICE
RAJA_INLINE T atomicCAS(seq_atomic, T *acc, T compare, T value)
{
  T ret = *acc;
  *acc = ret == compare ? value : ret;
  return ret;
}


}  // namespace RAJA


#endif  // guard<|MERGE_RESOLUTION|>--- conflicted
+++ resolved
@@ -28,9 +28,6 @@
 RAJA_SUPPRESS_HD_WARN
 template <typename T>
 RAJA_HOST_DEVICE
-<<<<<<< HEAD
-RAJA_INLINE T atomicAdd(seq_atomic, T *acc, T value)
-=======
 RAJA_INLINE T atomicLoad(seq_atomic, T volatile *acc)
 {
   return *acc;
@@ -47,8 +44,6 @@
 RAJA_SUPPRESS_HD_WARN
 template <typename T>
 RAJA_HOST_DEVICE
-RAJA_INLINE T atomicAdd(seq_atomic, T volatile *acc, T value)
->>>>>>> f9ced7c2
 {
   T ret = *acc;
   *acc += value;
