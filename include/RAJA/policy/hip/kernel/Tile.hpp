/*!
 ******************************************************************************
 *
 * \file
 *
 * \brief   Header file for HIP tiled executors.
 *
 ******************************************************************************
 */


//~~~~~~~~~~~~~~~~~~~~~~~~~~~~~~~~~~~~~~~~~~~~~~~~~~~~~~~~~~~~~~~~~~~~~~~~~~~//
// Copyright (c) 2016-23, Lawrence Livermore National Security, LLC
// and RAJA project contributors. See the RAJA/LICENSE file for details.
//
// SPDX-License-Identifier: (BSD-3-Clause)
//~~~~~~~~~~~~~~~~~~~~~~~~~~~~~~~~~~~~~~~~~~~~~~~~~~~~~~~~~~~~~~~~~~~~~~~~~~~//


#ifndef RAJA_policy_hip_kernel_Tile_HPP
#define RAJA_policy_hip_kernel_Tile_HPP

#include "RAJA/config.hpp"

#if defined(RAJA_ENABLE_HIP)

#include <iostream>
#include <type_traits>

#include "camp/camp.hpp"
#include "camp/concepts.hpp"
#include "camp/tuple.hpp"

#include "RAJA/util/macros.hpp"
#include "RAJA/util/types.hpp"

#include "RAJA/pattern/kernel/Tile.hpp"
#include "RAJA/pattern/kernel/internal.hpp"

namespace RAJA
{
namespace internal
{

/*!
 * A specialized RAJA::kernel hip_impl executor for statement::Tile
 * Assigns the tile segment to segment ArgumentId
 * Meets all sync requirements
 */
template <typename Data,
          camp::idx_t ArgumentId,
          camp::idx_t chunk_size,
          typename IndexMapper,
          kernel_sync_requirement sync,
          typename... EnclosedStmts,
          typename Types>
struct HipStatementExecutor<
    Data,
    statement::Tile<ArgumentId,
                    RAJA::tile_fixed<chunk_size>,
                    RAJA::policy::hip::hip_indexer<iteration_mapping::Direct, sync, IndexMapper>,
                    EnclosedStmts...>,
                    Types>
  {

  using stmt_list_t = StatementList<EnclosedStmts...>;

  using enclosed_stmts_t = HipStatementListExecutor<Data, stmt_list_t, Types>;

  using diff_t = segment_diff_type<ArgumentId, Data>;

  using DimensionCalculator = KernelDimensionCalculator<RAJA::policy::hip::hip_indexer<iteration_mapping::Direct, sync, IndexMapper>>;

  static inline RAJA_DEVICE
  void exec(Data &data, bool thread_active)
  {
    // Get the segment referenced by this Tile statement
    auto &segment = camp::get<ArgumentId>(data.segment_tuple);

    using segment_t = camp::decay<decltype(segment)>;

    // compute trip count
    const diff_t len = segment.end() - segment.begin();
    const diff_t i = IndexMapper::template index<diff_t>() * static_cast<diff_t>(chunk_size);

    // execute enclosed statements if any thread will
    // but mask off threads without work
    const bool have_work = (i < len);

    // Keep copy of original segment, so we can restore it
    segment_t orig_segment = segment;

    // Assign our new tiled segment
    segment = orig_segment.slice(i, static_cast<diff_t>(chunk_size));

    // execute enclosed statements
    enclosed_stmts_t::exec(data, thread_active && have_work);

    // Set range back to original values
    segment = orig_segment;
  }

  static inline
  LaunchDims calculateDimensions(Data const &data)
  {
    // Compute how many chunks
    const diff_t full_len = segment_length<ArgumentId>(data);
    const diff_t len = RAJA_DIVIDE_CEILING_INT(full_len, static_cast<diff_t>(chunk_size));

    HipDims my_dims(0), my_min_dims(0);
    DimensionCalculator{}.set_dimensions(my_dims, my_min_dims, len);
    LaunchDims dims{my_dims, my_min_dims};

    // privatize data, so we can mess with the segments
    using data_t = camp::decay<Data>;
    data_t private_data = data;

    // Get original segment
    auto &segment = camp::get<ArgumentId>(private_data.segment_tuple);

    // restrict to first tile
    segment = segment.slice(0, static_cast<diff_t>(chunk_size));

    LaunchDims enclosed_dims =
        enclosed_stmts_t::calculateDimensions(private_data);

    return dims.max(enclosed_dims);
  }
};

<<<<<<< HEAD
=======

>>>>>>> 0b5215ad
/*!
 * A specialized RAJA::kernel hip_impl executor for statement::Tile
 * Assigns the tile segment to segment ArgumentId
 * Meets all sync requirements
 */
template <typename Data,
          camp::idx_t ArgumentId,
          camp::idx_t chunk_size,
          typename IndexMapper,
          typename... EnclosedStmts,
          typename Types>
struct HipStatementExecutor<
    Data,
    statement::Tile<ArgumentId,
                    RAJA::tile_fixed<chunk_size>,
                    RAJA::policy::hip::hip_indexer<iteration_mapping::StridedLoop, kernel_sync_requirement::sync, IndexMapper>,
                    EnclosedStmts...>, Types>
  {

  using stmt_list_t = StatementList<EnclosedStmts...>;

  using enclosed_stmts_t = HipStatementListExecutor<Data, stmt_list_t, Types>;

  using diff_t = segment_diff_type<ArgumentId, Data>;

  using DimensionCalculator = KernelDimensionCalculator<RAJA::policy::hip::hip_indexer<iteration_mapping::StridedLoop, kernel_sync_requirement::sync, IndexMapper>>;

  static inline RAJA_DEVICE
  void exec(Data &data, bool thread_active)
  {
    // Get the segment referenced by this Tile statement
    auto &segment = camp::get<ArgumentId>(data.segment_tuple);

    // Keep copy of original segment, so we can restore it
    using segment_t = camp::decay<decltype(segment)>;
    segment_t orig_segment = segment;

    // compute trip count
    const diff_t len = segment.end() - segment.begin();
    const diff_t i_init = IndexMapper::template index<diff_t>() * static_cast<diff_t>(chunk_size);
    const diff_t i_stride = IndexMapper::template size<diff_t>() * static_cast<diff_t>(chunk_size);

    // Iterate through in chunks
    // threads will have the same numbers of iterations
    for (diff_t ii = 0; ii < len; ii += i_stride) {
      const diff_t i = ii + i_init;

      // execute enclosed statements if any thread will
      // but mask off threads without work
      const bool have_work = (i < len);

      // Assign our new tiled segment
      segment = orig_segment.slice(i, static_cast<diff_t>(chunk_size));

      // execute enclosed statements
      enclosed_stmts_t::exec(data, thread_active && have_work);
    }

    // Set range back to original values
    segment = orig_segment;
  }

  static inline
  LaunchDims calculateDimensions(Data const &data)
  {
    // Compute how many chunks
    const diff_t full_len = segment_length<ArgumentId>(data);
    const diff_t len = RAJA_DIVIDE_CEILING_INT(full_len, static_cast<diff_t>(chunk_size));

    HipDims my_dims(0), my_min_dims(0);
    DimensionCalculator{}.set_dimensions(my_dims, my_min_dims, len);
    LaunchDims dims{my_dims, my_min_dims};

    // privatize data, so we can mess with the segments
    using data_t = camp::decay<Data>;
    data_t private_data = data;

    // Get original segment
    auto &segment = camp::get<ArgumentId>(private_data.segment_tuple);

    // restrict to first tile
    segment = segment.slice(0, chunk_size);

    LaunchDims enclosed_dims =
        enclosed_stmts_t::calculateDimensions(private_data);

    return dims.max(enclosed_dims);
  }
};

/*!
 * A specialized RAJA::kernel hip_impl executor for statement::Tile
 * Assigns the tile segment to segment ArgumentId
 * Meets no sync requirements
 */
template <typename Data,
          camp::idx_t ArgumentId,
          camp::idx_t chunk_size,
          typename IndexMapper,
          typename... EnclosedStmts,
          typename Types>
struct HipStatementExecutor<
    Data,
    statement::Tile<ArgumentId,
                    RAJA::tile_fixed<chunk_size>,
                    RAJA::policy::hip::hip_indexer<iteration_mapping::StridedLoop, kernel_sync_requirement::none, IndexMapper>,
                    EnclosedStmts...>, Types>
  {

  using stmt_list_t = StatementList<EnclosedStmts...>;

  using enclosed_stmts_t = HipStatementListExecutor<Data, stmt_list_t, Types>;

  using diff_t = segment_diff_type<ArgumentId, Data>;

  using DimensionCalculator = KernelDimensionCalculator<RAJA::policy::hip::hip_indexer<iteration_mapping::StridedLoop, kernel_sync_requirement::none, IndexMapper>>;

  static inline RAJA_DEVICE
  void exec(Data &data, bool thread_active)
  {
    // Get the segment referenced by this Tile statement
    auto &segment = camp::get<ArgumentId>(data.segment_tuple);

    // Keep copy of original segment, so we can restore it
    using segment_t = camp::decay<decltype(segment)>;
    segment_t orig_segment = segment;

    // compute trip count
    const diff_t len = segment.end() - segment.begin();
    const diff_t i_init = IndexMapper::template index<diff_t>() * static_cast<diff_t>(chunk_size);
    const diff_t i_stride = IndexMapper::template size<diff_t>() * static_cast<diff_t>(chunk_size);

    // Iterate through one at a time
    // threads will have the different numbers of iterations
    for (diff_t i = i_init; i < len; i += i_stride) {

      // Assign our new tiled segment
      segment = orig_segment.slice(i, static_cast<diff_t>(chunk_size));

      // execute enclosed statements
      enclosed_stmts_t::exec(data, thread_active);
    }

    // Set range back to original values
    segment = orig_segment;
  }

  static inline
  LaunchDims calculateDimensions(Data const &data)
  {
    // Compute how many chunks
    const diff_t full_len = segment_length<ArgumentId>(data);
    const diff_t len = RAJA_DIVIDE_CEILING_INT(full_len, static_cast<diff_t>(chunk_size));

    HipDims my_dims(0), my_min_dims(0);
    DimensionCalculator{}.set_dimensions(my_dims, my_min_dims, len);
    LaunchDims dims{my_dims, my_min_dims};

    // privatize data, so we can mess with the segments
    using data_t = camp::decay<Data>;
    data_t private_data = data;

    // Get original segment
    auto &segment = camp::get<ArgumentId>(private_data.segment_tuple);

    // restrict to first tile
    segment = segment.slice(0, chunk_size);

    LaunchDims enclosed_dims =
        enclosed_stmts_t::calculateDimensions(private_data);

    return dims.max(enclosed_dims);
  }
};


/*!
 * A specialized RAJA::kernel hip_impl executor for statement::Tile
 * Assigns the tile segment to segment ArgumentId
 *
 */
template <typename Data,
          camp::idx_t ArgumentId,
          typename TPol,
          typename... EnclosedStmts,
          typename Types>
struct HipStatementExecutor<
    Data,
    statement::Tile<ArgumentId, TPol, seq_exec, EnclosedStmts...>, Types>
: HipStatementExecutor<Data, statement::Tile<ArgumentId, TPol,
    RAJA::policy::hip::hip_indexer<iteration_mapping::StridedLoop,
                                   kernel_sync_requirement::none,
                                   hip::IndexGlobal<named_dim::x, named_usage::ignored, named_usage::ignored>>,
    EnclosedStmts...>, Types>
{

};
///
template <typename Data,
          camp::idx_t ArgumentId,
          typename TPol,
          typename... EnclosedStmts,
          typename Types>
struct HipStatementExecutor<
    Data,
    statement::Tile<ArgumentId, TPol, loop_exec, EnclosedStmts...>, Types>
: HipStatementExecutor<Data, statement::Tile<ArgumentId, TPol,
    RAJA::policy::hip::hip_indexer<iteration_mapping::StridedLoop,
                                   kernel_sync_requirement::none,
                                   hip::IndexGlobal<named_dim::x, named_usage::ignored, named_usage::ignored>>,
    EnclosedStmts...>, Types>
{

};

}  // end namespace internal
}  // end namespace RAJA

#endif  // RAJA_ENABLE_HIP
#endif  /* RAJA_policy_hip_kernel_Tile_HPP */<|MERGE_RESOLUTION|>--- conflicted
+++ resolved
@@ -128,10 +128,6 @@
   }
 };
 
-<<<<<<< HEAD
-=======
-
->>>>>>> 0b5215ad
 /*!
  * A specialized RAJA::kernel hip_impl executor for statement::Tile
  * Assigns the tile segment to segment ArgumentId
@@ -329,23 +325,6 @@
 {
 
 };
-///
-template <typename Data,
-          camp::idx_t ArgumentId,
-          typename TPol,
-          typename... EnclosedStmts,
-          typename Types>
-struct HipStatementExecutor<
-    Data,
-    statement::Tile<ArgumentId, TPol, loop_exec, EnclosedStmts...>, Types>
-: HipStatementExecutor<Data, statement::Tile<ArgumentId, TPol,
-    RAJA::policy::hip::hip_indexer<iteration_mapping::StridedLoop,
-                                   kernel_sync_requirement::none,
-                                   hip::IndexGlobal<named_dim::x, named_usage::ignored, named_usage::ignored>>,
-    EnclosedStmts...>, Types>
-{
-
-};
 
 }  // end namespace internal
 }  // end namespace RAJA
