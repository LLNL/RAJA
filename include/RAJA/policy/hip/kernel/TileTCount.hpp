/*!
 ******************************************************************************
 *
 * \file
 *
 * \brief   Header file for HIP tiled executors.
 *
 ******************************************************************************
 */


//~~~~~~~~~~~~~~~~~~~~~~~~~~~~~~~~~~~~~~~~~~~~~~~~~~~~~~~~~~~~~~~~~~~~~~~~~~~//
// Copyright (c) 2016-25, Lawrence Livermore National Security, LLC
// and RAJA project contributors. See the RAJA/LICENSE file for details.
//
// SPDX-License-Identifier: (BSD-3-Clause)
//~~~~~~~~~~~~~~~~~~~~~~~~~~~~~~~~~~~~~~~~~~~~~~~~~~~~~~~~~~~~~~~~~~~~~~~~~~~//


#ifndef RAJA_policy_hip_kernel_TileTCount_HPP
#define RAJA_policy_hip_kernel_TileTCount_HPP

#include "RAJA/config.hpp"

#if defined(RAJA_ENABLE_HIP)

#include <iostream>
#include <type_traits>

#include "camp/camp.hpp"
#include "camp/concepts.hpp"
#include "camp/tuple.hpp"

#include "RAJA/util/macros.hpp"
#include "RAJA/util/types.hpp"

#include "RAJA/pattern/kernel/Tile.hpp"
#include "RAJA/pattern/kernel/internal.hpp"

namespace RAJA
{
namespace internal
{

/*!
 * A specialized RAJA::kernel hip_impl executor for statement::TileTCount
 * Assigns the tile segment to segment ArgumentId
 * Assigns the tile index to param ParamId
 * Meets all sync requirements
 */
template<typename Data,
         camp::idx_t ArgumentId,
         typename ParamId,
         camp::idx_t chunk_size,
         typename IndexMapper,
         kernel_sync_requirement sync,
         typename... EnclosedStmts,
         typename Types>
struct HipStatementExecutor<
    Data,
    statement::TileTCount<
        ArgumentId,
        ParamId,
        RAJA::tile_fixed<chunk_size>,
        RAJA::policy::hip::
<<<<<<< HEAD
            hip_indexer<iteration_mapping::DirectUnchecked, sync, IndexMapper>,
=======
            hip_indexer<iteration_mapping::Direct, sync, IndexMapper>,
>>>>>>> 579ff77d
        EnclosedStmts...>,
    Types>
    : public HipStatementExecutor<
          Data,
          statement::Tile<
              ArgumentId,
              RAJA::tile_fixed<chunk_size>,
<<<<<<< HEAD
              RAJA::policy::hip::hip_indexer<iteration_mapping::DirectUnchecked,
                                             sync,
                                             IndexMapper>,
              EnclosedStmts...>,
          Types>
{

  using Base = HipStatementExecutor<
      Data,
      statement::Tile<
          ArgumentId,
          RAJA::tile_fixed<chunk_size>,
          RAJA::policy::hip::hip_indexer<iteration_mapping::DirectUnchecked,
                                         sync,
                                         IndexMapper>,
          EnclosedStmts...>,
      Types>;

  using typename Base::diff_t;
  using typename Base::enclosed_stmts_t;

  static inline RAJA_DEVICE void exec(Data& data, bool thread_active)
  {
    // Get the segment referenced by this Tile statement
    auto& segment = camp::get<ArgumentId>(data.segment_tuple);

    using segment_t = camp::decay<decltype(segment)>;

    // compute trip count
    const diff_t t = IndexMapper::template index<diff_t>();
    const diff_t i = t * static_cast<diff_t>(chunk_size);

    // Keep copy of original segment, so we can restore it
    segment_t orig_segment = segment;

    // Assign our new tiled segment
    segment = orig_segment.slice(i, static_cast<diff_t>(chunk_size));
    data.template assign_param<ParamId>(t);

    // execute enclosed statements
    enclosed_stmts_t::exec(data, thread_active);

    // Set range back to original values
    segment = orig_segment;
  }
};

/*!
 * A specialized RAJA::kernel hip_impl executor for statement::TileTCount
 * Assigns the tile segment to segment ArgumentId
 * Assigns the tile index to param ParamId
 * Meets all sync requirements
 */
template<typename Data,
         camp::idx_t ArgumentId,
         typename ParamId,
         camp::idx_t chunk_size,
         typename IndexMapper,
         kernel_sync_requirement sync,
         typename... EnclosedStmts,
         typename Types>
struct HipStatementExecutor<
    Data,
    statement::TileTCount<
        ArgumentId,
        ParamId,
        RAJA::tile_fixed<chunk_size>,
        RAJA::policy::hip::
            hip_indexer<iteration_mapping::Direct, sync, IndexMapper>,
        EnclosedStmts...>,
    Types>
    : public HipStatementExecutor<
          Data,
          statement::Tile<
              ArgumentId,
              RAJA::tile_fixed<chunk_size>,
=======
>>>>>>> 579ff77d
              RAJA::policy::hip::
                  hip_indexer<iteration_mapping::Direct, sync, IndexMapper>,
              EnclosedStmts...>,
          Types>
{

  using Base = HipStatementExecutor<
      Data,
      statement::Tile<ArgumentId,
                      RAJA::tile_fixed<chunk_size>,
                      RAJA::policy::hip::hip_indexer<iteration_mapping::Direct,
                                                     sync,
                                                     IndexMapper>,
                      EnclosedStmts...>,
      Types>;

  using typename Base::diff_t;
  using typename Base::enclosed_stmts_t;

  static inline RAJA_DEVICE void exec(Data& data, bool thread_active)
  {
    // Get the segment referenced by this Tile statement
    auto& segment = camp::get<ArgumentId>(data.segment_tuple);

    using segment_t = camp::decay<decltype(segment)>;

    // compute trip count
    const diff_t len = segment.end() - segment.begin();
    const diff_t t   = IndexMapper::template index<diff_t>();
    const diff_t i   = t * static_cast<diff_t>(chunk_size);

    // execute enclosed statements if any thread will
    // but mask off threads without work
    const bool have_work = (i < len);

    // Keep copy of original segment, so we can restore it
    segment_t orig_segment = segment;

    // Assign our new tiled segment
    segment = orig_segment.slice(i, static_cast<diff_t>(chunk_size));
    data.template assign_param<ParamId>(t);

    // execute enclosed statements
    enclosed_stmts_t::exec(data, thread_active && have_work);

    // Set range back to original values
    segment = orig_segment;
  }
};

/*!
 * A specialized RAJA::kernel hip_impl executor for statement::TileTCount
 * Assigns the tile segment to segment ArgumentId
 * Assigns the tile index to param ParamId
 * Meets all sync requirements
 */
template<typename Data,
         camp::idx_t ArgumentId,
         typename ParamId,
         camp::idx_t chunk_size,
         typename IndexMapper,
         typename... EnclosedStmts,
         typename Types>
struct HipStatementExecutor<
    Data,
    statement::TileTCount<
        ArgumentId,
        ParamId,
        RAJA::tile_fixed<chunk_size>,
        RAJA::policy::hip::hip_indexer<
            iteration_mapping::StridedLoop<named_usage::unspecified>,
            kernel_sync_requirement::sync,
            IndexMapper>,
        EnclosedStmts...>,
    Types>
    : public HipStatementExecutor<
          Data,
          statement::Tile<
              ArgumentId,
              RAJA::tile_fixed<chunk_size>,
              RAJA::policy::hip::hip_indexer<
                  iteration_mapping::StridedLoop<named_usage::unspecified>,
                  kernel_sync_requirement::sync,
                  IndexMapper>,
              EnclosedStmts...>,
          Types>
{

  using Base = HipStatementExecutor<
      Data,
      statement::Tile<
          ArgumentId,
          RAJA::tile_fixed<chunk_size>,
          RAJA::policy::hip::hip_indexer<
              iteration_mapping::StridedLoop<named_usage::unspecified>,
              kernel_sync_requirement::sync,
              IndexMapper>,
          EnclosedStmts...>,
      Types>;

  using typename Base::diff_t;
  using typename Base::enclosed_stmts_t;

  static inline RAJA_DEVICE void exec(Data& data, bool thread_active)
  {
    // Get the segment referenced by this Tile statement
    auto& segment = camp::get<ArgumentId>(data.segment_tuple);

    // Keep copy of original segment, so we can restore it
    using segment_t        = camp::decay<decltype(segment)>;
    segment_t orig_segment = segment;

    // compute trip count
    const diff_t len      = segment.end() - segment.begin();
    const diff_t t_init   = IndexMapper::template index<diff_t>();
    const diff_t i_init   = t_init * static_cast<diff_t>(chunk_size);
    const diff_t t_stride = IndexMapper::template size<diff_t>();
    const diff_t i_stride = t_stride * static_cast<diff_t>(chunk_size);

    // Iterate through in chunks
    // threads will have the same numbers of iterations
    for (diff_t ii = 0, t = t_init; ii < len; ii += i_stride, t += t_stride)
    {
      const diff_t i = ii + i_init;

      // execute enclosed statements if any thread will
      // but mask off threads without work
      const bool have_work = (i < len);

      // Assign our new tiled segment
      segment = orig_segment.slice(i, static_cast<diff_t>(chunk_size));
      data.template assign_param<ParamId>(t);

      // execute enclosed statements
      enclosed_stmts_t::exec(data, thread_active && have_work);
    }

    // Set range back to original values
    segment = orig_segment;
  }
};

/*!
 * A specialized RAJA::kernel hip_impl executor for statement::TileTCount
 * Assigns the tile segment to segment ArgumentId
 * Assigns the tile index to param ParamId
 * Meets no sync requirements
 */
template<typename Data,
         camp::idx_t ArgumentId,
         typename ParamId,
         camp::idx_t chunk_size,
         typename IndexMapper,
         typename... EnclosedStmts,
         typename Types>
struct HipStatementExecutor<
    Data,
    statement::TileTCount<
        ArgumentId,
        ParamId,
        RAJA::tile_fixed<chunk_size>,
        RAJA::policy::hip::hip_indexer<
            iteration_mapping::StridedLoop<named_usage::unspecified>,
            kernel_sync_requirement::none,
            IndexMapper>,
        EnclosedStmts...>,
    Types>
    : public HipStatementExecutor<
          Data,
          statement::Tile<
              ArgumentId,
              RAJA::tile_fixed<chunk_size>,
              RAJA::policy::hip::hip_indexer<
                  iteration_mapping::StridedLoop<named_usage::unspecified>,
                  kernel_sync_requirement::none,
                  IndexMapper>,
              EnclosedStmts...>,
          Types>
{

  using Base = HipStatementExecutor<
      Data,
      statement::Tile<
          ArgumentId,
          RAJA::tile_fixed<chunk_size>,
          RAJA::policy::hip::hip_indexer<
              iteration_mapping::StridedLoop<named_usage::unspecified>,
              kernel_sync_requirement::none,
              IndexMapper>,
          EnclosedStmts...>,
      Types>;

  using typename Base::diff_t;
  using typename Base::enclosed_stmts_t;

  static inline RAJA_DEVICE void exec(Data& data, bool thread_active)
  {
    // Get the segment referenced by this Tile statement
    auto& segment = camp::get<ArgumentId>(data.segment_tuple);

    // Keep copy of original segment, so we can restore it
    using segment_t        = camp::decay<decltype(segment)>;
    segment_t orig_segment = segment;

    // compute trip count
    const diff_t len      = segment.end() - segment.begin();
    const diff_t t_init   = IndexMapper::template index<diff_t>();
    const diff_t i_init   = t_init * static_cast<diff_t>(chunk_size);
    const diff_t t_stride = IndexMapper::template size<diff_t>();
    const diff_t i_stride = t_stride * static_cast<diff_t>(chunk_size);

    // Iterate through one at a time
    // threads will have the different numbers of iterations
    for (diff_t i = i_init, t = t_init; i < len; i += i_stride, t += t_stride)
    {

      // Assign our new tiled segment
      segment = orig_segment.slice(i, static_cast<diff_t>(chunk_size));
      data.template assign_param<ParamId>(t);

      // execute enclosed statements
      enclosed_stmts_t::exec(data, thread_active);
    }

    // Set range back to original values
    segment = orig_segment;
  }
};

/*!
 * A specialized RAJA::kernel hip_impl executor for statement::TileTCount
 * Assigns the tile segment to segment ArgumentId
 * Assigns the tile index to param ParamId
 */
template<typename Data,
         camp::idx_t ArgumentId,
         typename ParamId,
         typename TPol,
         typename... EnclosedStmts,
         typename Types>
struct HipStatementExecutor<
    Data,
    statement::
        TileTCount<ArgumentId, ParamId, TPol, seq_exec, EnclosedStmts...>,
    Types>
    : HipStatementExecutor<
          Data,
          statement::TileTCount<
              ArgumentId,
              ParamId,
              TPol,
              RAJA::policy::hip::hip_indexer<
                  iteration_mapping::StridedLoop<named_usage::unspecified>,
                  kernel_sync_requirement::none,
                  hip::IndexGlobal<named_dim::x,
                                   named_usage::ignored,
                                   named_usage::ignored>>,
              EnclosedStmts...>,
          Types>
{};

}  // end namespace internal
}  // end namespace RAJA

#endif  // RAJA_ENABLE_HIP
#endif  /* RAJA_policy_hip_kernel_TileTCount_HPP */<|MERGE_RESOLUTION|>--- conflicted
+++ resolved
@@ -63,11 +63,7 @@
         ParamId,
         RAJA::tile_fixed<chunk_size>,
         RAJA::policy::hip::
-<<<<<<< HEAD
             hip_indexer<iteration_mapping::DirectUnchecked, sync, IndexMapper>,
-=======
-            hip_indexer<iteration_mapping::Direct, sync, IndexMapper>,
->>>>>>> 579ff77d
         EnclosedStmts...>,
     Types>
     : public HipStatementExecutor<
@@ -75,7 +71,6 @@
           statement::Tile<
               ArgumentId,
               RAJA::tile_fixed<chunk_size>,
-<<<<<<< HEAD
               RAJA::policy::hip::hip_indexer<iteration_mapping::DirectUnchecked,
                                              sync,
                                              IndexMapper>,
@@ -152,8 +147,6 @@
           statement::Tile<
               ArgumentId,
               RAJA::tile_fixed<chunk_size>,
-=======
->>>>>>> 579ff77d
               RAJA::policy::hip::
                   hip_indexer<iteration_mapping::Direct, sync, IndexMapper>,
               EnclosedStmts...>,
