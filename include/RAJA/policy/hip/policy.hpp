--- conflicted
+++ resolved
@@ -158,7 +158,7 @@
  * Default hip atomic policy uses hip atomics on the device and non-atomics
  * on the host
  */
-using hip_atomic = hip_atomic_explicit<loop_atomic>;
+using hip_atomic = hip_atomic_explicit<seq_atomic>;
 
 using hip_reduce = hip_reduce_base<false>;
 
@@ -235,22 +235,6 @@
                                                        Launch::sync> {
 };
 
-<<<<<<< HEAD
-=======
-/*!
- * Hip atomic policy for using hip atomics on the device and
- * the provided host_policy on the host
- */
-template<typename host_policy>
-struct hip_atomic_explicit{};
-
-/*!
- * Default hip atomic policy uses hip atomics on the device and non-atomics
- * on the host
- */
-using hip_atomic = hip_atomic_explicit<seq_atomic>;
-
->>>>>>> 0b5215ad
 }  // end namespace hip
 }  // end namespace policy
 
