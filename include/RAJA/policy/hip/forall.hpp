--- conflicted
+++ resolved
@@ -361,65 +361,6 @@
 //////////////////////////////////////////////////////////////////////
 //
 
-<<<<<<< HEAD
-=======
-/*!
- ******************************************************************************
- *
- * \brief  HIP kernel forall template.
- *
- ******************************************************************************
- */
-template<typename EXEC_POL,
-         typename Iterator,
-         typename LOOP_BODY,
-         typename IndexType,
-         typename IterationMapping = typename EXEC_POL::IterationMapping,
-         typename IterationGetter  = typename EXEC_POL::IterationGetter,
-         std::enable_if_t<std::is_base_of<iteration_mapping::DirectBase,
-                                          IterationMapping>::value &&
-                              (IterationGetter::block_size > 0),
-                          size_t> BlockSize = IterationGetter::block_size>
-__launch_bounds__(BlockSize, 1) __global__
-    void forall_hip_kernel(const LOOP_BODY loop_body,
-                           const Iterator idx,
-                           const IndexType length)
-{
-  using RAJA::internal::thread_privatize;
-  auto privatizer = thread_privatize(loop_body);
-  auto& body      = privatizer.get_priv();
-  auto ii         = IterationGetter::template index<IndexType>();
-  if (ii < length)
-  {
-    body(idx[ii]);
-  }
-}
-
-///
-template<typename EXEC_POL,
-         typename Iterator,
-         typename LOOP_BODY,
-         typename IndexType,
-         typename IterationMapping = typename EXEC_POL::IterationMapping,
-         typename IterationGetter  = typename EXEC_POL::IterationGetter,
-         std::enable_if_t<std::is_base_of<iteration_mapping::DirectBase,
-                                          IterationMapping>::value &&
-                              (IterationGetter::block_size <= 0),
-                          size_t> RAJA_UNUSED_ARG(BlockSize) = 0>
-__global__ void forall_hip_kernel(const LOOP_BODY loop_body,
-                                  const Iterator idx,
-                                  const IndexType length)
-{
-  using RAJA::internal::thread_privatize;
-  auto privatizer = thread_privatize(loop_body);
-  auto& body      = privatizer.get_priv();
-  auto ii         = IterationGetter::template index<IndexType>();
-  if (ii < length)
-  {
-    body(idx[ii]);
-  }
-}
->>>>>>> cf82067b
 
 template<typename EXEC_POL,
          typename Iterator,
@@ -495,68 +436,9 @@
       RAJA::expt::invoke_body(f_params, body, idx[ii]);
     }
   }
-<<<<<<< HEAD
   if constexpr (!is_forall_parampack_empty)
   {
     RAJA::expt::ParamMultiplexer::parampack_combine(EXEC_POL {}, f_params);
-=======
-  RAJA::expt::ParamMultiplexer::parampack_combine(EXEC_POL {}, f_params);
-}
-
-template<
-    typename EXEC_POL,
-    typename Iterator,
-    typename LOOP_BODY,
-    typename IndexType,
-    typename IterationMapping          = typename EXEC_POL::IterationMapping,
-    typename IterationGetter           = typename EXEC_POL::IterationGetter,
-    std::enable_if_t<std::is_base_of<iteration_mapping::StridedLoopBase,
-                                     IterationMapping>::value &&
-                         std::is_base_of<iteration_mapping::UnsizedLoopBase,
-                                         IterationMapping>::value &&
-                         (IterationGetter::block_size > 0),
-                     size_t> BlockSize = IterationGetter::block_size>
-__launch_bounds__(BlockSize, 1) __global__
-    void forall_hip_kernel(const LOOP_BODY loop_body,
-                           const Iterator idx,
-                           const IndexType length)
-{
-  using RAJA::internal::thread_privatize;
-  auto privatizer = thread_privatize(loop_body);
-  auto& body      = privatizer.get_priv();
-  for (auto ii = IterationGetter::template index<IndexType>(); ii < length;
-       ii += IterationGetter::template size<IndexType>())
-  {
-    body(idx[ii]);
-  }
-}
-
-///
-template<
-    typename EXEC_POL,
-    typename Iterator,
-    typename LOOP_BODY,
-    typename IndexType,
-    typename IterationMapping = typename EXEC_POL::IterationMapping,
-    typename IterationGetter  = typename EXEC_POL::IterationGetter,
-    std::enable_if_t<std::is_base_of<iteration_mapping::StridedLoopBase,
-                                     IterationMapping>::value &&
-                         std::is_base_of<iteration_mapping::UnsizedLoopBase,
-                                         IterationMapping>::value &&
-                         (IterationGetter::block_size <= 0),
-                     size_t> RAJA_UNUSED_ARG(BlockSize) = 0>
-__global__ void forall_hip_kernel(const LOOP_BODY loop_body,
-                                  const Iterator idx,
-                                  const IndexType length)
-{
-  using RAJA::internal::thread_privatize;
-  auto privatizer = thread_privatize(loop_body);
-  auto& body      = privatizer.get_priv();
-  for (auto ii = IterationGetter::template index<IndexType>(); ii < length;
-       ii += IterationGetter::template size<IndexType>())
-  {
-    body(idx[ii]);
->>>>>>> cf82067b
   }
 }
 
