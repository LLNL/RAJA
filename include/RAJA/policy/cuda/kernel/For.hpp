/*!
 ******************************************************************************
 *
 * \file
 *
 * \brief   Header file for CUDA statement executors.
 *
 ******************************************************************************
 */

//~~~~~~~~~~~~~~~~~~~~~~~~~~~~~~~~~~~~~~~~~~~~~~~~~~~~~~~~~~~~~~~~~~~~~~~~~~~//
// Copyright (c) 2016-23, Lawrence Livermore National Security, LLC
// and RAJA project contributors. See the RAJA/LICENSE file for details.
//
// SPDX-License-Identifier: (BSD-3-Clause)
//~~~~~~~~~~~~~~~~~~~~~~~~~~~~~~~~~~~~~~~~~~~~~~~~~~~~~~~~~~~~~~~~~~~~~~~~~~~//


#ifndef RAJA_policy_cuda_kernel_For_HPP
#define RAJA_policy_cuda_kernel_For_HPP

#include "RAJA/config.hpp"

#include "RAJA/policy/cuda/kernel/internal.hpp"


namespace RAJA
{

namespace internal
{

/*
 * Executor for work sharing inside CudaKernel.
 * Mapping directly from IndexMapper to indices
 * Assigns the loop index to offset ArgumentId
 * Meets all sync requirements
 */
template <typename Data,
          camp::idx_t ArgumentId,
          typename IndexMapper,
          kernel_sync_requirement sync,
          typename... EnclosedStmts,
          typename Types>
struct CudaStatementExecutor<
    Data,
    statement::For<ArgumentId,
                   RAJA::policy::cuda::cuda_indexer<iteration_mapping::Direct, sync, IndexMapper>,
                   EnclosedStmts...>,
    Types> {

  using stmt_list_t = StatementList<EnclosedStmts...>;

  // Set the argument type for this loop
  using NewTypes = setSegmentTypeFromData<Types, ArgumentId, Data>;

  using enclosed_stmts_t =
      CudaStatementListExecutor<Data, stmt_list_t, NewTypes>;

  using diff_t = segment_diff_type<ArgumentId, Data>;

  using DimensionCalculator = RAJA::internal::KernelDimensionCalculator<
      RAJA::policy::cuda::cuda_indexer<iteration_mapping::Direct, sync, IndexMapper>>;

  static inline RAJA_DEVICE
  void exec(Data &data, bool thread_active)
  {
    const diff_t len = segment_length<ArgumentId>(data);
    const diff_t i = IndexMapper::template index<diff_t>();

    // execute enclosed statements if any thread will
    // but mask off threads without work
    const bool have_work = (i < len);

    // Assign the index to the argument
    data.template assign_offset<ArgumentId>(i);

    // execute enclosed statements
    enclosed_stmts_t::exec(data, thread_active && have_work);
  }

  static inline
  LaunchDims calculateDimensions(Data const &data)
  {
    const diff_t len = segment_length<ArgumentId>(data);

    CudaDims my_dims(0), my_min_dims(0);
    DimensionCalculator::set_dimensions(my_dims, my_min_dims, len);
    LaunchDims dims{my_dims, my_min_dims};

    // combine with enclosed statements
    LaunchDims enclosed_dims = enclosed_stmts_t::calculateDimensions(data);
    return dims.max(enclosed_dims);
  }
};

/*
 * Executor for work sharing inside CudaKernel.
 * Provides a strided loop for IndexMapper.
 * Assigns the loop index to offset ArgumentId.
 * Meets all sync requirements
 */
template <typename Data,
          camp::idx_t ArgumentId,
          typename IndexMapper,
          typename... EnclosedStmts,
          typename Types>
struct CudaStatementExecutor<
    Data,
    statement::For<ArgumentId,
                   RAJA::policy::cuda::cuda_indexer<iteration_mapping::StridedLoop, kernel_sync_requirement::sync, IndexMapper>,
                   EnclosedStmts...>,
    Types> {

  using stmt_list_t = StatementList<EnclosedStmts...>;

  // Set the argument type for this loop
  using NewTypes = setSegmentTypeFromData<Types, ArgumentId, Data>;

  using enclosed_stmts_t =
      CudaStatementListExecutor<Data, stmt_list_t, NewTypes>;

  using diff_t = segment_diff_type<ArgumentId, Data>;

  using DimensionCalculator = RAJA::internal::KernelDimensionCalculator<
      RAJA::policy::cuda::cuda_indexer<iteration_mapping::StridedLoop, kernel_sync_requirement::sync, IndexMapper>>;


  static inline RAJA_DEVICE
  void exec(Data &data, bool thread_active)
  {
    // grid stride loop
    const diff_t len = segment_length<ArgumentId>(data);
    const diff_t i_init = IndexMapper::template index<diff_t>();
    const diff_t i_stride = IndexMapper::template size<diff_t>();

    // Iterate through in chunks
    // threads will have the same numbers of iterations
    for (diff_t ii = 0; ii < len; ii += i_stride) {
      const diff_t i = ii + i_init;

      // execute enclosed statements if any thread will
      // but mask off threads without work
      const bool have_work = (i < len);

      // Assign the index to the argument
      data.template assign_offset<ArgumentId>(i);

      // execute enclosed statements
      enclosed_stmts_t::exec(data, thread_active && have_work);
    }
  }

  static inline
  LaunchDims calculateDimensions(Data const &data)
  {
    diff_t len = segment_length<ArgumentId>(data);

    CudaDims my_dims(0), my_min_dims(0);
    DimensionCalculator{}.set_dimensions(my_dims, my_min_dims, len);
    LaunchDims dims{my_dims, my_min_dims};

    // combine with enclosed statements
    LaunchDims enclosed_dims = enclosed_stmts_t::calculateDimensions(data);
    return dims.max(enclosed_dims);
  }
};

/*
 * Executor for work sharing inside CudaKernel.
 * Provides a strided loop for IndexMapper.
 * Assigns the loop index to offset ArgumentId.
 * Meets no sync requirements
 */
template <typename Data,
          camp::idx_t ArgumentId,
          typename IndexMapper,
          typename... EnclosedStmts,
          typename Types>
struct CudaStatementExecutor<
    Data,
    statement::For<ArgumentId,
                   RAJA::policy::cuda::cuda_indexer<iteration_mapping::StridedLoop, kernel_sync_requirement::none, IndexMapper>,
                   EnclosedStmts...>,
    Types> {

  using stmt_list_t = StatementList<EnclosedStmts...>;

  // Set the argument type for this loop
  using NewTypes = setSegmentTypeFromData<Types, ArgumentId, Data>;

  using enclosed_stmts_t =
      CudaStatementListExecutor<Data, stmt_list_t, NewTypes>;

  using diff_t = segment_diff_type<ArgumentId, Data>;

  using DimensionCalculator = RAJA::internal::KernelDimensionCalculator<
      RAJA::policy::cuda::cuda_indexer<iteration_mapping::StridedLoop, kernel_sync_requirement::none, IndexMapper>>;


  static inline RAJA_DEVICE
  void exec(Data &data, bool thread_active)
  {
    // grid stride loop
    const diff_t len = segment_length<ArgumentId>(data);
    const diff_t i_init = IndexMapper::template index<diff_t>();
    const diff_t i_stride = IndexMapper::template size<diff_t>();

    // Iterate through one at a time
    // threads will have different numbers of iterations
    for (diff_t i = i_init; i < len; i += i_stride) {

      // Assign the index to the argument
      data.template assign_offset<ArgumentId>(i);

      // execute enclosed statements
      enclosed_stmts_t::exec(data, thread_active);
    }
  }

  static inline
  LaunchDims calculateDimensions(Data const &data)
  {
    const diff_t len = segment_length<ArgumentId>(data);

    CudaDims my_dims(0), my_min_dims(0);
    DimensionCalculator{}.set_dimensions(my_dims, my_min_dims, len);
    LaunchDims dims{my_dims, my_min_dims};

    // combine with enclosed statements
    LaunchDims enclosed_dims = enclosed_stmts_t::calculateDimensions(data);
    return dims.max(enclosed_dims);
  }
};


/*
 * Executor for sequential loops inside of a CudaKernel.
 */
template <typename Data,
          camp::idx_t ArgumentId,
          typename... EnclosedStmts,
          typename Types>
struct CudaStatementExecutor<
    Data,
    statement::For<ArgumentId, seq_exec, EnclosedStmts...>,
    Types>
: CudaStatementExecutor<Data, statement::For<ArgumentId,
      RAJA::policy::cuda::cuda_indexer<iteration_mapping::StridedLoop,
                                     kernel_sync_requirement::none,
                                     cuda::IndexGlobal<named_dim::x, named_usage::ignored, named_usage::ignored>>,
      EnclosedStmts...>, Types>
{

};
///
template <typename Data,
          camp::idx_t ArgumentId,
          typename... EnclosedStmts,
          typename Types>
struct CudaStatementExecutor<
    Data,
    statement::For<ArgumentId, loop_exec, EnclosedStmts...>,
    Types>
: CudaStatementExecutor<Data, statement::For<ArgumentId,
      RAJA::policy::cuda::cuda_indexer<iteration_mapping::StridedLoop,
                                     kernel_sync_requirement::none,
                                     cuda::IndexGlobal<named_dim::x, named_usage::ignored, named_usage::ignored>>,
      EnclosedStmts...>, Types>
{

};


/*
 * Executor for thread work sharing loop inside CudaKernel.
 * Mapping directly from a warp lane
 * Assigns the loop index to offset ArgumentId
 */
template <typename Data,
          camp::idx_t ArgumentId,
          typename Mask,
          typename ... EnclosedStmts,
          typename Types>
struct CudaStatementExecutor<
  Data,
  statement::For<ArgumentId, RAJA::cuda_warp_masked_direct<Mask>,
                 EnclosedStmts ...>,
  Types> {

  using stmt_list_t = StatementList<EnclosedStmts ...>;

  // Set the argument type for this loop
  using NewTypes = setSegmentTypeFromData<Types, ArgumentId, Data>;

  using enclosed_stmts_t =
          CudaStatementListExecutor<Data, stmt_list_t, NewTypes>;

  using mask_t = Mask;

  using diff_t = segment_diff_type<ArgumentId, Data>;

  static_assert(mask_t::max_masked_size <= RAJA::policy::cuda::WARP_SIZE,
                "BitMask is too large for CUDA warp size");

  static
  inline
  RAJA_DEVICE
  void exec(Data &data, bool thread_active)
  {
    const diff_t len = segment_length<ArgumentId>(data);

    const diff_t i = mask_t::maskValue((diff_t)threadIdx.x);

    // assign thread id directly to offset
    data.template assign_offset<ArgumentId>(i);

    // execute enclosed statements if in bounds
    enclosed_stmts_t::exec(data, thread_active && (i<len));
  }


  static
  inline
  LaunchDims calculateDimensions(Data const &data)
  {
    // Get enclosed statements
    LaunchDims dims = enclosed_stmts_t::calculateDimensions(data);

    // we always get EXACTLY one warp by allocating one warp in the X
    // dimension
    const diff_t len = RAJA::policy::cuda::WARP_SIZE;

    // request one thread per element in the segment
    set_cuda_dim<named_dim::x>(dims.dims.threads, len);

    // since we are direct-mapping, we REQUIRE len
    set_cuda_dim<named_dim::x>(dims.min_dims.threads, len);

    return(dims);
  }
};

/*
 * Executor for thread work sharing loop inside CudaKernel.
 * Mapping directly from a warp lane
 * Assigns the loop index to offset ArgumentId
 */
template <typename Data,
          camp::idx_t ArgumentId,
          typename Mask,
          typename ... EnclosedStmts,
          typename Types>
struct CudaStatementExecutor<
  Data,
  statement::For<ArgumentId, RAJA::cuda_warp_masked_loop<Mask>,
                 EnclosedStmts ...>,
  Types> {

  using stmt_list_t = StatementList<EnclosedStmts ...>;

  // Set the argument type for this loop
  using NewTypes = setSegmentTypeFromData<Types, ArgumentId, Data>;

  using enclosed_stmts_t =
          CudaStatementListExecutor<Data, stmt_list_t, NewTypes>;

  using mask_t = Mask;

  using diff_t = segment_diff_type<ArgumentId, Data>;

  static_assert(mask_t::max_masked_size <= RAJA::policy::cuda::WARP_SIZE,
                "BitMask is too large for CUDA warp size");

  static
  inline
  RAJA_DEVICE
  void exec(Data &data, bool thread_active)
  {
    // masked size strided loop
    const diff_t len = segment_length<ArgumentId>(data);
    const diff_t i_init = mask_t::maskValue((diff_t)threadIdx.x);
    const diff_t i_stride = (diff_t) mask_t::max_masked_size;

    // Iterate through grid stride of chunks
    for (diff_t ii = 0; ii < len; ii += i_stride) {
      const diff_t i = ii + i_init;

      // execute enclosed statements if any thread will
      // but mask off threads without work
      bool have_work = i < len;

      // Assign the x thread to the argument
      data.template assign_offset<ArgumentId>(i);

      // execute enclosed statements
      enclosed_stmts_t::exec(data, thread_active && have_work);
    }
  }


  static
  inline
  LaunchDims calculateDimensions(Data const &data)
  {
    // Get enclosed statements
    LaunchDims dims = enclosed_stmts_t::calculateDimensions(data);

    // we always get EXACTLY one warp by allocating one warp in the X
    // dimension
    const diff_t len = RAJA::policy::cuda::WARP_SIZE;

    // request one thread per element in the segment
    set_cuda_dim<named_dim::x>(dims.dims.threads, len);

    // since we are direct-mapping, we REQUIRE len
    set_cuda_dim<named_dim::x>(dims.min_dims.threads, len);

    return(dims);
  }
};

/*
 * Executor for thread work sharing loop inside CudaKernel.
 * Mapping directly from raw threadIdx.x
 * Assigns the loop index to offset ArgumentId
 */
template <typename Data,
          camp::idx_t ArgumentId,
          typename Mask,
          typename ... EnclosedStmts,
          typename Types>
struct CudaStatementExecutor<
  Data,
  statement::For<ArgumentId, RAJA::cuda_thread_masked_direct<Mask>,
                 EnclosedStmts ...>,
  Types> {

  using stmt_list_t = StatementList<EnclosedStmts ...>;

  // Set the argument type for this loop
  using NewTypes = setSegmentTypeFromData<Types, ArgumentId, Data>;

  using enclosed_stmts_t =
          CudaStatementListExecutor<Data, stmt_list_t, NewTypes>;

  using mask_t = Mask;

  using diff_t = segment_diff_type<ArgumentId, Data>;

  static
  inline
  RAJA_DEVICE
  void exec(Data &data, bool thread_active)
  {
    const diff_t len = segment_length<ArgumentId>(data);

    const diff_t i = mask_t::maskValue((diff_t)threadIdx.x);

    // assign thread id directly to offset
    data.template assign_offset<ArgumentId>(i);

    // execute enclosed statements if in bounds
    enclosed_stmts_t::exec(data, thread_active && (i<len));
  }


  static
  inline
  LaunchDims calculateDimensions(Data const &data)
  {
    // Get enclosed statements
    LaunchDims dims;

    // we need to allocate enough threads for the segment size, and the
    // shifted off bits
    const diff_t len = mask_t::max_input_size;

    // request one thread per element in the segment
    set_cuda_dim<named_dim::x>(dims.dims.threads, len);

    // since we are direct-mapping, we REQUIRE len
    set_cuda_dim<named_dim::x>(dims.min_dims.threads, len);

    LaunchDims enclosed_dims = enclosed_stmts_t::calculateDimensions(data);
    return(dims.max(enclosed_dims));
  }
};

/*
 * Executor for thread work sharing loop inside CudaKernel.
 * Mapping directly from a warp lane
 * Assigns the loop index to offset ArgumentId
 */
template <typename Data,
          camp::idx_t ArgumentId,
          typename Mask,
          typename ... EnclosedStmts,
          typename Types>
struct CudaStatementExecutor<
  Data,
  statement::For<ArgumentId, RAJA::cuda_thread_masked_loop<Mask>,
                 EnclosedStmts ...>,
  Types> {

  using stmt_list_t = StatementList<EnclosedStmts ...>;

  // Set the argument type for this loop
  using NewTypes = setSegmentTypeFromData<Types, ArgumentId, Data>;

  using enclosed_stmts_t =
          CudaStatementListExecutor<Data, stmt_list_t, NewTypes>;

  using mask_t = Mask;

  using diff_t = segment_diff_type<ArgumentId, Data>;


  static
  inline
  RAJA_DEVICE
  void exec(Data &data, bool thread_active)
  {
    // masked size strided loop
    const diff_t len = segment_length<ArgumentId>(data);
    const diff_t i_init = mask_t::maskValue((diff_t)threadIdx.x);
    const diff_t i_stride = (diff_t) mask_t::max_masked_size;

    // Iterate through grid stride of chunks
    for (diff_t ii = 0; ii < len; ii += i_stride) {
      const diff_t i = ii + i_init;

      // execute enclosed statements if any thread will
      // but mask off threads without work
      bool have_work = i < len;

      // Assign the x thread to the argument
      data.template assign_offset<ArgumentId>(i);

      // execute enclosed statements
      enclosed_stmts_t::exec(data, thread_active && have_work);
    }
  }


  static
  inline
  LaunchDims calculateDimensions(Data const &data)
  {
    // Get enclosed statements
    LaunchDims dims;

    // we need to allocate enough threads for the segment size, and the
    // shifted off bits
    const diff_t len = mask_t::max_input_size;

    // request one thread per element in the segment
    set_cuda_dim<named_dim::x>(dims.dims.threads, len);

    // since we are direct-mapping, we REQUIRE len
    set_cuda_dim<named_dim::x>(dims.min_dims.threads, len);

    LaunchDims enclosed_dims = enclosed_stmts_t::calculateDimensions(data);
    return(dims.max(enclosed_dims));
  }
};

<<<<<<< HEAD
=======

/*
 * Executor for block work sharing inside CudaKernel.
 * Mapping directly from blockIdx.xyz to indicies
 * Assigns the loop index to offset ArgumentId
 */
template <typename Data,
          camp::idx_t ArgumentId,
          int BlockDim,
          typename... EnclosedStmts,
          typename Types>
struct CudaStatementExecutor<
    Data,
    statement::For<ArgumentId, RAJA::cuda_block_xyz_direct<BlockDim>, EnclosedStmts...>,
    Types> {

  using stmt_list_t = StatementList<EnclosedStmts...>;

  // Set the argument type for this loop
  using NewTypes = setSegmentTypeFromData<Types, ArgumentId, Data>;

  using enclosed_stmts_t =
      CudaStatementListExecutor<Data, stmt_list_t, NewTypes>;

  using diff_t = segment_diff_type<ArgumentId, Data>;


  static
  inline RAJA_DEVICE void exec(Data &data, bool thread_active)
  {
    diff_t len = segment_length<ArgumentId>(data);
    diff_t i = get_cuda_dim<BlockDim>(blockIdx);

    if (i < len) {

      // Assign the x thread to the argument
      data.template assign_offset<ArgumentId>(i);

      // execute enclosed statements
      enclosed_stmts_t::exec(data, thread_active);
    }
  }


  static
  inline
  LaunchDims calculateDimensions(Data const &data)
  {
    diff_t len = segment_length<ArgumentId>(data);

    // request one block per element in the segment
    LaunchDims dims;
    set_cuda_dim<BlockDim>(dims.blocks, len);

    // since we are direct-mapping, we REQUIRE len
    set_cuda_dim<BlockDim>(dims.min_blocks, len);

    // combine with enclosed statements
    LaunchDims enclosed_dims = enclosed_stmts_t::calculateDimensions(data);
    return dims.max(enclosed_dims);
  }
};

/*
 * Executor for block work sharing inside CudaKernel.
 * Provides a grid-stride loop (stride of gridDim.xyz) for
 * each block in xyz.
 * Assigns the loop index to offset ArgumentId
 */
template <typename Data,
          camp::idx_t ArgumentId,
          int BlockDim,
          typename... EnclosedStmts,
          typename Types>
struct CudaStatementExecutor<
    Data,
    statement::For<ArgumentId, RAJA::cuda_block_xyz_loop<BlockDim>, EnclosedStmts...>,
    Types> {

  using stmt_list_t = StatementList<EnclosedStmts...>;

  // Set the argument type for this loop
  using NewTypes = setSegmentTypeFromData<Types, ArgumentId, Data>;

  using enclosed_stmts_t =
      CudaStatementListExecutor<Data, stmt_list_t, NewTypes>;

  using diff_t = segment_diff_type<ArgumentId, Data>;


  static
  inline RAJA_DEVICE void exec(Data &data, bool thread_active)
  {
    // grid stride loop
    diff_t len = segment_length<ArgumentId>(data);
    diff_t i_init = get_cuda_dim<BlockDim>(blockIdx);
    diff_t i_stride = get_cuda_dim<BlockDim>(gridDim);

    // Iterate through grid stride of chunks
    for(diff_t i = i_init;i < len;i += i_stride){

      // Assign the x thread to the argument
      data.template assign_offset<ArgumentId>(i);

      // execute enclosed statements
      enclosed_stmts_t::exec(data, thread_active);
    }
  }


  static
  inline
  LaunchDims calculateDimensions(Data const &data)
  {
    diff_t len = segment_length<ArgumentId>(data);

    // request one block per element in the segment
    LaunchDims dims;
    set_cuda_dim<BlockDim>(dims.blocks, len);

    // combine with enclosed statements
    LaunchDims enclosed_dims = enclosed_stmts_t::calculateDimensions(data);
    return dims.max(enclosed_dims);
  }
};



/*
 * Executor for sequential loops inside of a CudaKernel.
 *
 * This is specialized since it need to execute the loop immediately.
 * Assigns the loop index to offset ArgumentId
 */
template <typename Data,
          camp::idx_t ArgumentId,
          typename... EnclosedStmts,
          typename Types>
struct CudaStatementExecutor<
    Data,
    statement::For<ArgumentId, seq_exec, EnclosedStmts...>,
    Types> {

  using stmt_list_t = StatementList<EnclosedStmts...>;

  // Set the argument type for this loop
  using NewTypes = setSegmentTypeFromData<Types, ArgumentId, Data>;

  using enclosed_stmts_t =
      CudaStatementListExecutor<Data, stmt_list_t, NewTypes>;

  using diff_t = segment_diff_type<ArgumentId, Data>;

  static
  inline
  RAJA_DEVICE
  void exec(Data &data, bool thread_active)
  {
    diff_t len = segment_length<ArgumentId>(data);

    for(diff_t i = 0;i < len;++ i){
      // Assign i to the argument
      data.template assign_offset<ArgumentId>(i);

      // execute enclosed statements
      enclosed_stmts_t::exec(data, thread_active);
    }
  }


  static
  inline
  LaunchDims calculateDimensions(Data const &data)
  {
    return enclosed_stmts_t::calculateDimensions(data);
  }
};


>>>>>>> 0b5215ad
}  // namespace internal
}  // end namespace RAJA


#endif /* RAJA_policy_cuda_kernel_For_HPP */<|MERGE_RESOLUTION|>--- conflicted
+++ resolved
@@ -253,23 +253,6 @@
 {
 
 };
-///
-template <typename Data,
-          camp::idx_t ArgumentId,
-          typename... EnclosedStmts,
-          typename Types>
-struct CudaStatementExecutor<
-    Data,
-    statement::For<ArgumentId, loop_exec, EnclosedStmts...>,
-    Types>
-: CudaStatementExecutor<Data, statement::For<ArgumentId,
-      RAJA::policy::cuda::cuda_indexer<iteration_mapping::StridedLoop,
-                                     kernel_sync_requirement::none,
-                                     cuda::IndexGlobal<named_dim::x, named_usage::ignored, named_usage::ignored>>,
-      EnclosedStmts...>, Types>
-{
-
-};
 
 
 /*
@@ -565,188 +548,6 @@
   }
 };
 
-<<<<<<< HEAD
-=======
-
-/*
- * Executor for block work sharing inside CudaKernel.
- * Mapping directly from blockIdx.xyz to indicies
- * Assigns the loop index to offset ArgumentId
- */
-template <typename Data,
-          camp::idx_t ArgumentId,
-          int BlockDim,
-          typename... EnclosedStmts,
-          typename Types>
-struct CudaStatementExecutor<
-    Data,
-    statement::For<ArgumentId, RAJA::cuda_block_xyz_direct<BlockDim>, EnclosedStmts...>,
-    Types> {
-
-  using stmt_list_t = StatementList<EnclosedStmts...>;
-
-  // Set the argument type for this loop
-  using NewTypes = setSegmentTypeFromData<Types, ArgumentId, Data>;
-
-  using enclosed_stmts_t =
-      CudaStatementListExecutor<Data, stmt_list_t, NewTypes>;
-
-  using diff_t = segment_diff_type<ArgumentId, Data>;
-
-
-  static
-  inline RAJA_DEVICE void exec(Data &data, bool thread_active)
-  {
-    diff_t len = segment_length<ArgumentId>(data);
-    diff_t i = get_cuda_dim<BlockDim>(blockIdx);
-
-    if (i < len) {
-
-      // Assign the x thread to the argument
-      data.template assign_offset<ArgumentId>(i);
-
-      // execute enclosed statements
-      enclosed_stmts_t::exec(data, thread_active);
-    }
-  }
-
-
-  static
-  inline
-  LaunchDims calculateDimensions(Data const &data)
-  {
-    diff_t len = segment_length<ArgumentId>(data);
-
-    // request one block per element in the segment
-    LaunchDims dims;
-    set_cuda_dim<BlockDim>(dims.blocks, len);
-
-    // since we are direct-mapping, we REQUIRE len
-    set_cuda_dim<BlockDim>(dims.min_blocks, len);
-
-    // combine with enclosed statements
-    LaunchDims enclosed_dims = enclosed_stmts_t::calculateDimensions(data);
-    return dims.max(enclosed_dims);
-  }
-};
-
-/*
- * Executor for block work sharing inside CudaKernel.
- * Provides a grid-stride loop (stride of gridDim.xyz) for
- * each block in xyz.
- * Assigns the loop index to offset ArgumentId
- */
-template <typename Data,
-          camp::idx_t ArgumentId,
-          int BlockDim,
-          typename... EnclosedStmts,
-          typename Types>
-struct CudaStatementExecutor<
-    Data,
-    statement::For<ArgumentId, RAJA::cuda_block_xyz_loop<BlockDim>, EnclosedStmts...>,
-    Types> {
-
-  using stmt_list_t = StatementList<EnclosedStmts...>;
-
-  // Set the argument type for this loop
-  using NewTypes = setSegmentTypeFromData<Types, ArgumentId, Data>;
-
-  using enclosed_stmts_t =
-      CudaStatementListExecutor<Data, stmt_list_t, NewTypes>;
-
-  using diff_t = segment_diff_type<ArgumentId, Data>;
-
-
-  static
-  inline RAJA_DEVICE void exec(Data &data, bool thread_active)
-  {
-    // grid stride loop
-    diff_t len = segment_length<ArgumentId>(data);
-    diff_t i_init = get_cuda_dim<BlockDim>(blockIdx);
-    diff_t i_stride = get_cuda_dim<BlockDim>(gridDim);
-
-    // Iterate through grid stride of chunks
-    for(diff_t i = i_init;i < len;i += i_stride){
-
-      // Assign the x thread to the argument
-      data.template assign_offset<ArgumentId>(i);
-
-      // execute enclosed statements
-      enclosed_stmts_t::exec(data, thread_active);
-    }
-  }
-
-
-  static
-  inline
-  LaunchDims calculateDimensions(Data const &data)
-  {
-    diff_t len = segment_length<ArgumentId>(data);
-
-    // request one block per element in the segment
-    LaunchDims dims;
-    set_cuda_dim<BlockDim>(dims.blocks, len);
-
-    // combine with enclosed statements
-    LaunchDims enclosed_dims = enclosed_stmts_t::calculateDimensions(data);
-    return dims.max(enclosed_dims);
-  }
-};
-
-
-
-/*
- * Executor for sequential loops inside of a CudaKernel.
- *
- * This is specialized since it need to execute the loop immediately.
- * Assigns the loop index to offset ArgumentId
- */
-template <typename Data,
-          camp::idx_t ArgumentId,
-          typename... EnclosedStmts,
-          typename Types>
-struct CudaStatementExecutor<
-    Data,
-    statement::For<ArgumentId, seq_exec, EnclosedStmts...>,
-    Types> {
-
-  using stmt_list_t = StatementList<EnclosedStmts...>;
-
-  // Set the argument type for this loop
-  using NewTypes = setSegmentTypeFromData<Types, ArgumentId, Data>;
-
-  using enclosed_stmts_t =
-      CudaStatementListExecutor<Data, stmt_list_t, NewTypes>;
-
-  using diff_t = segment_diff_type<ArgumentId, Data>;
-
-  static
-  inline
-  RAJA_DEVICE
-  void exec(Data &data, bool thread_active)
-  {
-    diff_t len = segment_length<ArgumentId>(data);
-
-    for(diff_t i = 0;i < len;++ i){
-      // Assign i to the argument
-      data.template assign_offset<ArgumentId>(i);
-
-      // execute enclosed statements
-      enclosed_stmts_t::exec(data, thread_active);
-    }
-  }
-
-
-  static
-  inline
-  LaunchDims calculateDimensions(Data const &data)
-  {
-    return enclosed_stmts_t::calculateDimensions(data);
-  }
-};
-
-
->>>>>>> 0b5215ad
 }  // namespace internal
 }  // end namespace RAJA
 
