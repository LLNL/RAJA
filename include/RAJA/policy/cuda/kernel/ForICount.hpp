--- conflicted
+++ resolved
@@ -49,7 +49,6 @@
         ArgumentId,
         ParamId,
         RAJA::policy::cuda::
-<<<<<<< HEAD
             cuda_indexer<iteration_mapping::DirectUnchecked, sync, IndexMapper>,
         EnclosedStmts...>,
     Types>
@@ -111,8 +110,6 @@
         ArgumentId,
         ParamId,
         RAJA::policy::cuda::
-=======
->>>>>>> 579ff77d
             cuda_indexer<iteration_mapping::Direct, sync, IndexMapper>,
         EnclosedStmts...>,
     Types>
