/*!
 ******************************************************************************
 *
 * \file
 *
 * \brief   RAJA header file containing constructs used to run kernel
 *          traversals on GPU with CUDA.
 *
 ******************************************************************************
 */

//~~~~~~~~~~~~~~~~~~~~~~~~~~~~~~~~~~~~~~~~~~~~~~~~~~~~~~~~~~~~~~~~~~~~~~~~~~~//
// Copyright (c) 2016-25, Lawrence Livermore National Security, LLC
// and RAJA project contributors. See the RAJA/LICENSE file for details.
//
// SPDX-License-Identifier: (BSD-3-Clause)
//~~~~~~~~~~~~~~~~~~~~~~~~~~~~~~~~~~~~~~~~~~~~~~~~~~~~~~~~~~~~~~~~~~~~~~~~~~~//


#ifndef RAJA_policy_cuda_kernel_internal_HPP
#define RAJA_policy_cuda_kernel_internal_HPP

#include "RAJA/config.hpp"

#if defined(RAJA_ENABLE_CUDA)

#include <cassert>
#include <climits>

#include "camp/camp.hpp"

#include "RAJA/pattern/kernel.hpp"

#include "RAJA/util/macros.hpp"
#include "RAJA/util/types.hpp"

#include "RAJA/policy/cuda/MemUtils_CUDA.hpp"
#include "RAJA/policy/cuda/policy.hpp"

namespace RAJA
{

namespace internal
{

struct LaunchDims
{

  CudaDims active {0};
  CudaDims dims {0};
  CudaDims min_dims {0};

  LaunchDims()                             = default;
  LaunchDims(LaunchDims const&)            = default;
  LaunchDims(LaunchDims&&)                 = default;
  LaunchDims& operator=(LaunchDims const&) = default;
  LaunchDims& operator=(LaunchDims&&)      = default;

  RAJA_INLINE
  LaunchDims(CudaDims _active, CudaDims _dims, CudaDims _min_dims)
      : active {_active},
        dims {_dims},
        min_dims {_min_dims}
  {}

  RAJA_INLINE
  LaunchDims max(LaunchDims const& c) const
  {
    LaunchDims result;

    result.active.blocks.x = std::max(c.active.blocks.x, active.blocks.x);
    result.active.blocks.y = std::max(c.active.blocks.y, active.blocks.y);
    result.active.blocks.z = std::max(c.active.blocks.z, active.blocks.z);

    result.dims.blocks.x = std::max(c.dims.blocks.x, dims.blocks.x);
    result.dims.blocks.y = std::max(c.dims.blocks.y, dims.blocks.y);
    result.dims.blocks.z = std::max(c.dims.blocks.z, dims.blocks.z);

    result.min_dims.blocks.x = std::max(c.min_dims.blocks.x, min_dims.blocks.x);
    result.min_dims.blocks.y = std::max(c.min_dims.blocks.y, min_dims.blocks.y);
    result.min_dims.blocks.z = std::max(c.min_dims.blocks.z, min_dims.blocks.z);

    result.active.threads.x = std::max(c.active.threads.x, active.threads.x);
    result.active.threads.y = std::max(c.active.threads.y, active.threads.y);
    result.active.threads.z = std::max(c.active.threads.z, active.threads.z);

    result.dims.threads.x = std::max(c.dims.threads.x, dims.threads.x);
    result.dims.threads.y = std::max(c.dims.threads.y, dims.threads.y);
    result.dims.threads.z = std::max(c.dims.threads.z, dims.threads.z);

    result.min_dims.threads.x =
        std::max(c.min_dims.threads.x, min_dims.threads.x);
    result.min_dims.threads.y =
        std::max(c.min_dims.threads.y, min_dims.threads.y);
    result.min_dims.threads.z =
        std::max(c.min_dims.threads.z, min_dims.threads.z);

    return result;
  }

  RAJA_INLINE
  int blocks_are_active() const
  {
    return active.blocks.x || active.blocks.y || active.blocks.z;
  }

  RAJA_INLINE
  int threads_are_active() const
  {
    return active.threads.x || active.threads.y || active.threads.z;
  }

  RAJA_INLINE
  int num_blocks() const
  {
<<<<<<< HEAD
    if (blocks_are_active()) {
      return (active.blocks.x ? dims.blocks.x : 1) *
             (active.blocks.y ? dims.blocks.y : 1) *
             (active.blocks.z ? dims.blocks.z : 1);
    } else {
=======
    if (blocks_are_active())
    {
      return (active.blocks.x ? dims.blocks.x : 1) *
             (active.blocks.y ? dims.blocks.y : 1) *
             (active.blocks.z ? dims.blocks.z : 1);
    }
    else
    {
>>>>>>> a6acb963
      return 0;
    }
  }

  RAJA_INLINE
  int num_threads() const
  {
<<<<<<< HEAD
    if (threads_are_active()) {
      return (active.threads.x ? dims.threads.x : 1) *
             (active.threads.y ? dims.threads.y : 1) *
             (active.threads.z ? dims.threads.z : 1);
    } else {
=======
    if (threads_are_active())
    {
      return (active.threads.x ? dims.threads.x : 1) *
             (active.threads.y ? dims.threads.y : 1) *
             (active.threads.z ? dims.threads.z : 1);
    }
    else
    {
>>>>>>> a6acb963
      return 0;
    }
  }

  RAJA_INLINE
  void clamp_to_min_blocks()
  {
    dims.blocks.x = std::max(min_dims.blocks.x, dims.blocks.x);
    dims.blocks.y = std::max(min_dims.blocks.y, dims.blocks.y);
    dims.blocks.z = std::max(min_dims.blocks.z, dims.blocks.z);
  };

  RAJA_INLINE
  void clamp_to_min_threads()
  {
    dims.threads.x = std::max(min_dims.threads.x, dims.threads.x);
    dims.threads.y = std::max(min_dims.threads.y, dims.threads.y);
    dims.threads.z = std::max(min_dims.threads.z, dims.threads.z);
  };
};

RAJA_INLINE
LaunchDims combine(LaunchDims const& lhs, LaunchDims const& rhs)
{
  return lhs.max(rhs);
}

template<camp::idx_t cur_stmt, camp::idx_t num_stmts, typename StmtList>
struct CudaStatementListExecutorHelper
{

  using next_helper_t =
      CudaStatementListExecutorHelper<cur_stmt + 1, num_stmts, StmtList>;

  using cur_stmt_t = camp::at_v<StmtList, cur_stmt>;

  template<typename Data>
  inline static RAJA_DEVICE void exec(Data& data, bool thread_active)
  {
    // Execute stmt
    cur_stmt_t::exec(data, thread_active);

    // Execute next stmt
    next_helper_t::exec(data, thread_active);
  }

  template<typename Data>
  inline static LaunchDims calculateDimensions(Data& data)
  {
    LaunchDims statement_dims = cur_stmt_t::calculateDimensions(data);

    LaunchDims next_dims = next_helper_t::calculateDimensions(data);

    return combine(statement_dims, next_dims);
  }
};

template<camp::idx_t num_stmts, typename StmtList>
struct CudaStatementListExecutorHelper<num_stmts, num_stmts, StmtList>
{

  template<typename Data>
  inline static RAJA_DEVICE void exec(Data&, bool)
  {
    // nop terminator
  }

  template<typename Data>
  inline static LaunchDims calculateDimensions(Data&)
  {
    return LaunchDims();
  }
};


template<typename Data, typename Policy, typename Types>
struct CudaStatementExecutor;

template<typename Data, typename StmtList, typename Types>
struct CudaStatementListExecutor;

template<typename Data, typename... Stmts, typename Types>
struct CudaStatementListExecutor<Data, StatementList<Stmts...>, Types>
{

  using enclosed_stmts_t =
      camp::list<CudaStatementExecutor<Data, Stmts, Types>...>;

  static constexpr size_t num_stmts = sizeof...(Stmts);

  static inline RAJA_DEVICE void exec(Data& data, bool thread_active)
  {
    // Execute statements in order with helper class
    CudaStatementListExecutorHelper<0, num_stmts, enclosed_stmts_t>::exec(
        data, thread_active);
  }

  static inline LaunchDims calculateDimensions(Data const& data)
  {
    // Compute this statements launch dimensions
    return CudaStatementListExecutorHelper<
        0, num_stmts, enclosed_stmts_t>::calculateDimensions(data);
  }
};

template<typename StmtList, typename Data, typename Types>
using cuda_statement_list_executor_t =
    CudaStatementListExecutor<Data, StmtList, Types>;


template<typename kernel_indexer>
struct KernelDimensionCalculator;

// specialization for direct unchecked sequential policies
template<named_dim dim, kernel_sync_requirement sync>
struct KernelDimensionCalculator<RAJA::policy::cuda::cuda_indexer<
    iteration_mapping::DirectUnchecked,
    sync,
    cuda::IndexGlobal<dim, named_usage::ignored, named_usage::ignored>>>
{
  using IndexMapper =
      cuda::IndexGlobal<dim, named_usage::ignored, named_usage::ignored>;

  template<typename IdxT>
  static LaunchDims get_dimensions(IdxT len)
  {
    if (len != static_cast<IdxT>(1))
    {
      RAJA_ABORT_OR_THROW("len does not match the size of the direct_unchecked "
                          "mapped index space");
    }

    return LaunchDims{};
  }
};

// specialization for direct unchecked thread policies
template<named_dim dim, kernel_sync_requirement sync>
struct KernelDimensionCalculator<RAJA::policy::cuda::cuda_indexer<
    iteration_mapping::DirectUnchecked,
    sync,
    cuda::IndexGlobal<dim, named_usage::unspecified, named_usage::ignored>>>
{
  using IndexMapper =
      cuda::IndexGlobal<dim, named_usage::unspecified, named_usage::ignored>;

  template<typename IdxT>
  static LaunchDims get_dimensions(IdxT len)
  {
    LaunchDims dims;

    // BEWARE: if calculated block_size is too high then the kernel launch will
    // fail
    set_cuda_dim<dim>(dims.  active.threads, static_cast<cuda_dim_member_t>(true));
    set_cuda_dim<dim>(dims.    dims.threads, static_cast<cuda_dim_member_t>(len));
    set_cuda_dim<dim>(dims.min_dims.threads, static_cast<cuda_dim_member_t>(len));

    return dims;
  }
};

///
template<named_dim dim, int BLOCK_SIZE, kernel_sync_requirement sync>
struct KernelDimensionCalculator<RAJA::policy::cuda::cuda_indexer<
    iteration_mapping::DirectUnchecked,
    sync,
    cuda::IndexGlobal<dim, BLOCK_SIZE, named_usage::ignored>>>
{
  static_assert(BLOCK_SIZE > 0,
                "block size must be > 0, named_usage::unspecified, or "
                "named_usage::ignored with kernel");

  using IndexMapper = cuda::IndexGlobal<dim, BLOCK_SIZE, named_usage::ignored>;

  template<typename IdxT>
  static LaunchDims get_dimensions(IdxT len)
  {
    if (len != static_cast<IdxT>(IndexMapper::block_size))
    {
      RAJA_ABORT_OR_THROW("len does not match the size of the direct_unchecked "
                          "mapped index space");
    }

    LaunchDims dims;

    set_cuda_dim<dim>(dims.  active.threads, static_cast<cuda_dim_member_t>(true));
    set_cuda_dim<dim>(dims.    dims.threads, static_cast<cuda_dim_member_t>(IndexMapper::block_size));
    set_cuda_dim<dim>(dims.min_dims.threads, static_cast<cuda_dim_member_t>(IndexMapper::block_size));

    return dims;
  }
};

// specialization for direct unchecked block policies
template<named_dim dim, kernel_sync_requirement sync>
struct KernelDimensionCalculator<RAJA::policy::cuda::cuda_indexer<
    iteration_mapping::DirectUnchecked,
    sync,
    cuda::IndexGlobal<dim, named_usage::ignored, named_usage::unspecified>>>
{
  using IndexMapper =
      cuda::IndexGlobal<dim, named_usage::ignored, named_usage::unspecified>;

  template<typename IdxT>
  static LaunchDims get_dimensions(IdxT len)
  {
    LaunchDims dims;

    set_cuda_dim<dim>(dims.  active.blocks, static_cast<cuda_dim_member_t>(true));
    set_cuda_dim<dim>(dims.    dims.blocks, static_cast<cuda_dim_member_t>(len));
    set_cuda_dim<dim>(dims.min_dims.blocks, static_cast<cuda_dim_member_t>(len));

    return dims;
  }
};

///
template<named_dim dim, int GRID_SIZE, kernel_sync_requirement sync>
struct KernelDimensionCalculator<RAJA::policy::cuda::cuda_indexer<
    iteration_mapping::DirectUnchecked,
    sync,
    cuda::IndexGlobal<dim, named_usage::ignored, GRID_SIZE>>>
{
  static_assert(GRID_SIZE > 0,
                "grid size must be > 0, named_usage::unspecified, or "
                "named_usage::ignored with kernel");

  using IndexMapper = cuda::IndexGlobal<dim, named_usage::ignored, GRID_SIZE>;

  template<typename IdxT>
  static LaunchDims get_dimensions(IdxT len)
  {
    if (len != static_cast<IdxT>(IndexMapper::grid_size))
    {
      RAJA_ABORT_OR_THROW("len does not match the size of the direct_unchecked "
                          "mapped index space");
    }

    LaunchDims dims;

    set_cuda_dim<dim>(dims.  active.blocks, static_cast<cuda_dim_member_t>(true));
    set_cuda_dim<dim>(dims.    dims.blocks, static_cast<cuda_dim_member_t>(IndexMapper::grid_size));
    set_cuda_dim<dim>(dims.min_dims.blocks, static_cast<cuda_dim_member_t>(IndexMapper::grid_size));

    return dims;
  }
};

// specialization for direct unchecked global policies
template<named_dim dim, kernel_sync_requirement sync>
struct KernelDimensionCalculator<RAJA::policy::cuda::cuda_indexer<
    iteration_mapping::DirectUnchecked,
    sync,
    cuda::IndexGlobal<dim, named_usage::unspecified, named_usage::unspecified>>>
{
  using IndexMapper = cuda::
      IndexGlobal<dim, named_usage::unspecified, named_usage::unspecified>;

  template<typename IdxT>
  static LaunchDims get_dimensions(IdxT len)
  {
    if (len != static_cast<IdxT>(0))
    {
      RAJA_ABORT_OR_THROW("must know one of block_size or grid_size");
    }

    return {};
  }
};

///
template<named_dim dim, int GRID_SIZE, kernel_sync_requirement sync>
struct KernelDimensionCalculator<RAJA::policy::cuda::cuda_indexer<
    iteration_mapping::DirectUnchecked,
    sync,
    cuda::IndexGlobal<dim, named_usage::unspecified, GRID_SIZE>>>
{
  static_assert(GRID_SIZE > 0,
                "grid size must be > 0, named_usage::unspecified, or "
                "named_usage::ignored with kernel");

  using IndexMapper =
      cuda::IndexGlobal<dim, named_usage::unspecified, GRID_SIZE>;

  template<typename IdxT>
  static LaunchDims get_dimensions(IdxT len)
  {
    // BEWARE: if calculated block_size is too high then the kernel launch will
    // fail
    const IdxT block_size =
        RAJA_DIVIDE_CEILING_INT(len, static_cast<IdxT>(IndexMapper::grid_size));
    if (len != (block_size * static_cast<IdxT>(IndexMapper::grid_size)))
    {
      RAJA_ABORT_OR_THROW("len does not match the size of the direct_unchecked "
                          "mapped index space");
    }

    LaunchDims dims;

    set_cuda_dim<dim>(dims.  active.threads, static_cast<cuda_dim_member_t>(true));
    set_cuda_dim<dim>(dims.    dims.threads, static_cast<cuda_dim_member_t>(block_size));
    set_cuda_dim<dim>(dims.min_dims.threads, static_cast<cuda_dim_member_t>(block_size));

    set_cuda_dim<dim>(dims.  active.blocks, static_cast<cuda_dim_member_t>(true));
    set_cuda_dim<dim>(dims.    dims.blocks, static_cast<cuda_dim_member_t>(IndexMapper::grid_size));
    set_cuda_dim<dim>(dims.min_dims.blocks, static_cast<cuda_dim_member_t>(IndexMapper::grid_size));

    return dims;
  }
};

///
template<named_dim dim, int BLOCK_SIZE, kernel_sync_requirement sync>
struct KernelDimensionCalculator<RAJA::policy::cuda::cuda_indexer<
    iteration_mapping::DirectUnchecked,
    sync,
    cuda::IndexGlobal<dim, BLOCK_SIZE, named_usage::unspecified>>>
{
  static_assert(BLOCK_SIZE > 0,
                "block size must be > 0, named_usage::unspecified, or "
                "named_usage::ignored with kernel");

  using IndexMapper =
      cuda::IndexGlobal<dim, BLOCK_SIZE, named_usage::unspecified>;

  template<typename IdxT>
  static LaunchDims get_dimensions(IdxT len)
  {
    const IdxT grid_size = RAJA_DIVIDE_CEILING_INT(
        len, static_cast<IdxT>(IndexMapper::block_size));
    if (len != (static_cast<IdxT>(IndexMapper::block_size) * grid_size))
    {
      RAJA_ABORT_OR_THROW("len does not match the size of the direct_unchecked "
                          "mapped index space");
    }

    LaunchDims dims;

    set_cuda_dim<dim>(dims.  active.threads, static_cast<cuda_dim_member_t>(true));
    set_cuda_dim<dim>(dims.    dims.threads, static_cast<cuda_dim_member_t>(IndexMapper::block_size));
    set_cuda_dim<dim>(dims.min_dims.threads, static_cast<cuda_dim_member_t>(IndexMapper::block_size));

    set_cuda_dim<dim>(dims.  active.blocks, static_cast<cuda_dim_member_t>(true));
    set_cuda_dim<dim>(dims.    dims.blocks, static_cast<cuda_dim_member_t>(grid_size));
    set_cuda_dim<dim>(dims.min_dims.blocks, static_cast<cuda_dim_member_t>(grid_size));

    return dims;
  }
};

///
template<named_dim dim,
         int BLOCK_SIZE,
         int GRID_SIZE,
         kernel_sync_requirement sync>
struct KernelDimensionCalculator<RAJA::policy::cuda::cuda_indexer<
    iteration_mapping::DirectUnchecked,
    sync,
    cuda::IndexGlobal<dim, BLOCK_SIZE, GRID_SIZE>>>
{
  static_assert(BLOCK_SIZE > 0,
                "block size must be > 0, named_usage::unspecified, or "
                "named_usage::ignored with kernel");
  static_assert(GRID_SIZE > 0,
                "grid size must be > 0, named_usage::unspecified, or "
                "named_usage::ignored with kernel");

  using IndexMapper = cuda::IndexGlobal<dim, BLOCK_SIZE, GRID_SIZE>;

  template<typename IdxT>
  static LaunchDims get_dimensions(IdxT len)
  {
    if (len != (static_cast<IdxT>(IndexMapper::block_size) *
                static_cast<IdxT>(IndexMapper::grid_size)))
    {
      RAJA_ABORT_OR_THROW("len does not match the size of the direct_unchecked "
                          "mapped index space");
    }

    LaunchDims dims;

    set_cuda_dim<dim>(dims.  active.threads, static_cast<cuda_dim_member_t>(true));
    set_cuda_dim<dim>(dims.    dims.threads, static_cast<cuda_dim_member_t>(IndexMapper::block_size));
    set_cuda_dim<dim>(dims.min_dims.threads, static_cast<cuda_dim_member_t>(IndexMapper::block_size));

    set_cuda_dim<dim>(dims.  active.blocks, static_cast<cuda_dim_member_t>(true));
    set_cuda_dim<dim>(dims.    dims.blocks, static_cast<cuda_dim_member_t>(IndexMapper::grid_size));
    set_cuda_dim<dim>(dims.min_dims.blocks, static_cast<cuda_dim_member_t>(IndexMapper::grid_size));

    return dims;
  }
};

// specialization for direct sequential policies
template<named_dim dim, kernel_sync_requirement sync>
struct KernelDimensionCalculator<RAJA::policy::cuda::cuda_indexer<
    iteration_mapping::Direct,
    sync,
    cuda::IndexGlobal<dim, named_usage::ignored, named_usage::ignored>>>
{
  using IndexMapper =
      cuda::IndexGlobal<dim, named_usage::ignored, named_usage::ignored>;

  template<typename IdxT>
  static LaunchDims get_dimensions(IdxT len)
  {
    if (len > static_cast<IdxT>(1))
    {
      RAJA_ABORT_OR_THROW(
          "len exceeds the size of the directly mapped index space");
    }

    return LaunchDims {};
  }
};

// specialization for direct thread policies
template<named_dim dim, kernel_sync_requirement sync>
struct KernelDimensionCalculator<RAJA::policy::cuda::cuda_indexer<
    iteration_mapping::Direct,
    sync,
    cuda::IndexGlobal<dim, named_usage::unspecified, named_usage::ignored>>>
{
  using IndexMapper =
      cuda::IndexGlobal<dim, named_usage::unspecified, named_usage::ignored>;

  template<typename IdxT>
  static LaunchDims get_dimensions(IdxT len)
  {
    LaunchDims dims;

    // BEWARE: if calculated block_size is too high then the kernel launch will
    // fail
    set_cuda_dim<dim>(dims.active.threads,
                      static_cast<cuda_dim_member_t>(true));
    set_cuda_dim<dim>(dims.dims.threads, static_cast<cuda_dim_member_t>(len));
    set_cuda_dim<dim>(dims.min_dims.threads,
                      static_cast<cuda_dim_member_t>(len));

    return dims;
  }
};

///
template<named_dim dim, int BLOCK_SIZE, kernel_sync_requirement sync>
struct KernelDimensionCalculator<RAJA::policy::cuda::cuda_indexer<
    iteration_mapping::Direct,
    sync,
    cuda::IndexGlobal<dim, BLOCK_SIZE, named_usage::ignored>>>
{
  static_assert(BLOCK_SIZE > 0,
                "block size must be > 0, named_usage::unspecified, or "
                "named_usage::ignored with kernel");

  using IndexMapper = cuda::IndexGlobal<dim, BLOCK_SIZE, named_usage::ignored>;

  template<typename IdxT>
  static LaunchDims get_dimensions(IdxT len)
  {
    constexpr auto zero = static_cast<IdxT>(0);

    if (len > static_cast<IdxT>(IndexMapper::block_size))
    {
      RAJA_ABORT_OR_THROW(
          "len exceeds the size of the directly mapped index space");
    }

    LaunchDims dims;

    set_cuda_dim<dim>(dims.active.threads,
                      static_cast<cuda_dim_member_t>(true));
    set_cuda_dim<dim>(dims.dims.threads,
                      static_cast<cuda_dim_member_t>(
                          (len > zero) ? IndexMapper::block_size : 0));
    set_cuda_dim<dim>(dims.min_dims.threads,
                      static_cast<cuda_dim_member_t>(IndexMapper::block_size));

    return dims;
  }
};

// specialization for direct block policies
template<named_dim dim, kernel_sync_requirement sync>
struct KernelDimensionCalculator<RAJA::policy::cuda::cuda_indexer<
    iteration_mapping::Direct,
    sync,
    cuda::IndexGlobal<dim, named_usage::ignored, named_usage::unspecified>>>
{
  using IndexMapper =
      cuda::IndexGlobal<dim, named_usage::ignored, named_usage::unspecified>;

  template<typename IdxT>
  static LaunchDims get_dimensions(IdxT len)
  {
    LaunchDims dims;

    set_cuda_dim<dim>(dims.active.blocks, static_cast<cuda_dim_member_t>(true));
    set_cuda_dim<dim>(dims.dims.blocks, static_cast<cuda_dim_member_t>(len));
    set_cuda_dim<dim>(dims.min_dims.blocks,
                      static_cast<cuda_dim_member_t>(len));

    return dims;
  }
};

///
template<named_dim dim, int GRID_SIZE, kernel_sync_requirement sync>
struct KernelDimensionCalculator<RAJA::policy::cuda::cuda_indexer<
    iteration_mapping::Direct,
    sync,
    cuda::IndexGlobal<dim, named_usage::ignored, GRID_SIZE>>>
{
  static_assert(GRID_SIZE > 0,
                "grid size must be > 0, named_usage::unspecified, or "
                "named_usage::ignored with kernel");

  using IndexMapper = cuda::IndexGlobal<dim, named_usage::ignored, GRID_SIZE>;

  template<typename IdxT>
  static LaunchDims get_dimensions(IdxT len)
  {
    constexpr auto zero = static_cast<IdxT>(0);

    if (len > static_cast<IdxT>(IndexMapper::grid_size))
    {
      RAJA_ABORT_OR_THROW(
          "len exceeds the size of the directly mapped index space");
    }

    LaunchDims dims;

    set_cuda_dim<dim>(dims.active.blocks, static_cast<cuda_dim_member_t>(true));
    set_cuda_dim<dim>(dims.dims.blocks,
                      static_cast<cuda_dim_member_t>(
                          (len > zero) ? IndexMapper::grid_size : 0));
    set_cuda_dim<dim>(dims.min_dims.blocks,
                      static_cast<cuda_dim_member_t>(IndexMapper::grid_size));

    return dims;
  }
};

// specialization for direct global policies
template<named_dim dim, kernel_sync_requirement sync>
struct KernelDimensionCalculator<RAJA::policy::cuda::cuda_indexer<
    iteration_mapping::Direct,
    sync,
    cuda::IndexGlobal<dim, named_usage::unspecified, named_usage::unspecified>>>
{
  using IndexMapper = cuda::
      IndexGlobal<dim, named_usage::unspecified, named_usage::unspecified>;

  template<typename IdxT>
  static LaunchDims get_dimensions(IdxT len)
  {
    if (len > static_cast<IdxT>(0))
    {
      RAJA_ABORT_OR_THROW("must know one of block_size or grid_size");
    }

    return LaunchDims {};
  }
};

///
template<named_dim dim, int GRID_SIZE, kernel_sync_requirement sync>
struct KernelDimensionCalculator<RAJA::policy::cuda::cuda_indexer<
    iteration_mapping::Direct,
    sync,
    cuda::IndexGlobal<dim, named_usage::unspecified, GRID_SIZE>>>
{
  static_assert(GRID_SIZE > 0,
                "grid size must be > 0, named_usage::unspecified, or "
                "named_usage::ignored with kernel");

  using IndexMapper =
      cuda::IndexGlobal<dim, named_usage::unspecified, GRID_SIZE>;

  template<typename IdxT>
  static LaunchDims get_dimensions(IdxT len)
  {
    constexpr auto zero = static_cast<IdxT>(0);

    // BEWARE: if calculated block_size is too high then the kernel launch will
    // fail
    const IdxT block_size =
        RAJA_DIVIDE_CEILING_INT(len, static_cast<IdxT>(IndexMapper::grid_size));

    LaunchDims dims;

    set_cuda_dim<dim>(dims.active.threads,
                      static_cast<cuda_dim_member_t>(true));
    set_cuda_dim<dim>(dims.dims.threads,
                      static_cast<cuda_dim_member_t>(block_size));
    set_cuda_dim<dim>(dims.min_dims.threads,
                      static_cast<cuda_dim_member_t>(block_size));

    set_cuda_dim<dim>(dims.active.blocks, static_cast<cuda_dim_member_t>(true));
    set_cuda_dim<dim>(dims.dims.blocks,
                      static_cast<cuda_dim_member_t>(
                          (len > zero) ? IndexMapper::grid_size : 0));
    set_cuda_dim<dim>(dims.min_dims.blocks,
                      static_cast<cuda_dim_member_t>(IndexMapper::grid_size));

    return dims;
  }
};

///
template<named_dim dim, int BLOCK_SIZE, kernel_sync_requirement sync>
struct KernelDimensionCalculator<RAJA::policy::cuda::cuda_indexer<
    iteration_mapping::Direct,
    sync,
    cuda::IndexGlobal<dim, BLOCK_SIZE, named_usage::unspecified>>>
{
  static_assert(BLOCK_SIZE > 0,
                "block size must be > 0, named_usage::unspecified, or "
                "named_usage::ignored with kernel");

  using IndexMapper =
      cuda::IndexGlobal<dim, BLOCK_SIZE, named_usage::unspecified>;

  template<typename IdxT>
  static LaunchDims get_dimensions(IdxT len)
  {
    constexpr auto zero = static_cast<IdxT>(0);

    const IdxT grid_size = RAJA_DIVIDE_CEILING_INT(
        len, static_cast<IdxT>(IndexMapper::block_size));

    LaunchDims dims;

    set_cuda_dim<dim>(dims.active.threads,
                      static_cast<cuda_dim_member_t>(true));
    set_cuda_dim<dim>(dims.dims.threads,
                      static_cast<cuda_dim_member_t>(
                          (len > zero) ? IndexMapper::block_size : 0));
    set_cuda_dim<dim>(dims.min_dims.threads,
                      static_cast<cuda_dim_member_t>(IndexMapper::block_size));

    set_cuda_dim<dim>(dims.active.blocks, static_cast<cuda_dim_member_t>(true));
    set_cuda_dim<dim>(dims.dims.blocks,
                      static_cast<cuda_dim_member_t>(grid_size));
    set_cuda_dim<dim>(dims.min_dims.blocks,
                      static_cast<cuda_dim_member_t>(grid_size));

    return dims;
  }
};

///
template<named_dim dim,
         int BLOCK_SIZE,
         int GRID_SIZE,
         kernel_sync_requirement sync>
struct KernelDimensionCalculator<RAJA::policy::cuda::cuda_indexer<
    iteration_mapping::Direct,
    sync,
    cuda::IndexGlobal<dim, BLOCK_SIZE, GRID_SIZE>>>
{
  static_assert(BLOCK_SIZE > 0,
                "block size must be > 0, named_usage::unspecified, or "
                "named_usage::ignored with kernel");
  static_assert(GRID_SIZE > 0,
                "grid size must be > 0, named_usage::unspecified, or "
                "named_usage::ignored with kernel");

  using IndexMapper = cuda::IndexGlobal<dim, BLOCK_SIZE, GRID_SIZE>;

  template<typename IdxT>
  static LaunchDims get_dimensions(IdxT len)
  {
    constexpr auto zero = static_cast<IdxT>(0);

    if (len > (static_cast<IdxT>(IndexMapper::block_size) *
               static_cast<IdxT>(IndexMapper::grid_size)))
    {
      RAJA_ABORT_OR_THROW(
          "len exceeds the size of the directly mapped index space");
    }

    LaunchDims dims;

    set_cuda_dim<dim>(dims.active.threads,
                      static_cast<cuda_dim_member_t>(true));
    set_cuda_dim<dim>(dims.dims.threads,
                      static_cast<cuda_dim_member_t>(
                          (len > zero) ? IndexMapper::block_size : 0));
    set_cuda_dim<dim>(dims.min_dims.threads,
                      static_cast<cuda_dim_member_t>(IndexMapper::block_size));

    set_cuda_dim<dim>(dims.active.blocks, static_cast<cuda_dim_member_t>(true));
    set_cuda_dim<dim>(dims.dims.blocks,
                      static_cast<cuda_dim_member_t>(
                          (len > zero) ? IndexMapper::grid_size : 0));
    set_cuda_dim<dim>(dims.min_dims.blocks,
                      static_cast<cuda_dim_member_t>(IndexMapper::grid_size));

    return dims;
  }
};

// specialization for strided loop sequential policies
template<named_dim dim, kernel_sync_requirement sync>
struct KernelDimensionCalculator<RAJA::policy::cuda::cuda_indexer<
    iteration_mapping::StridedLoop<named_usage::unspecified>,
    sync,
    cuda::IndexGlobal<dim, named_usage::ignored, named_usage::ignored>>>
{
  using IndexMapper =
      cuda::IndexGlobal<dim, named_usage::ignored, named_usage::ignored>;

  template<typename IdxT>
  static LaunchDims get_dimensions(IdxT RAJA_UNUSED_ARG(len))
  {
    return LaunchDims {};
  }
};

// specialization for strided loop thread policies
template<named_dim dim, kernel_sync_requirement sync>
struct KernelDimensionCalculator<RAJA::policy::cuda::cuda_indexer<
    iteration_mapping::StridedLoop<named_usage::unspecified>,
    sync,
    cuda::IndexGlobal<dim, named_usage::unspecified, named_usage::ignored>>>
{
  using IndexMapper =
      cuda::IndexGlobal<dim, named_usage::unspecified, named_usage::ignored>;

  template<typename IdxT>
  static LaunchDims get_dimensions(IdxT len)
  {
    LaunchDims dims;

    // BEWARE: if calculated block_size is too high then the kernel launch will
    // fail
    set_cuda_dim<dim>(dims.active.threads,
                      static_cast<cuda_dim_member_t>(true));
    set_cuda_dim<dim>(dims.dims.threads, static_cast<cuda_dim_member_t>(len));
    set_cuda_dim<dim>(dims.min_dims.threads, static_cast<cuda_dim_member_t>(1));

    return dims;
  }
};

///
template<named_dim dim, int BLOCK_SIZE, kernel_sync_requirement sync>
struct KernelDimensionCalculator<RAJA::policy::cuda::cuda_indexer<
    iteration_mapping::StridedLoop<named_usage::unspecified>,
    sync,
    cuda::IndexGlobal<dim, BLOCK_SIZE, named_usage::ignored>>>
{
  static_assert(BLOCK_SIZE > 0,
                "block size must be > 0, named_usage::unspecified, or "
                "named_usage::ignored with kernel");

  using IndexMapper = cuda::IndexGlobal<dim, BLOCK_SIZE, named_usage::ignored>;

  template<typename IdxT>
  static LaunchDims get_dimensions(IdxT len)
  {
    constexpr auto zero = static_cast<IdxT>(0);

    LaunchDims dims;

    set_cuda_dim<dim>(dims.active.threads,
                      static_cast<cuda_dim_member_t>(true));
    set_cuda_dim<dim>(dims.dims.threads,
                      static_cast<cuda_dim_member_t>(
                          (len > zero) ? IndexMapper::block_size : 0));
    set_cuda_dim<dim>(dims.min_dims.threads,
                      static_cast<cuda_dim_member_t>(IndexMapper::block_size));

    return dims;
  }
};

// specialization for strided loop block policies
template<named_dim dim, kernel_sync_requirement sync>
struct KernelDimensionCalculator<RAJA::policy::cuda::cuda_indexer<
    iteration_mapping::StridedLoop<named_usage::unspecified>,
    sync,
    cuda::IndexGlobal<dim, named_usage::ignored, named_usage::unspecified>>>
{
  using IndexMapper =
      cuda::IndexGlobal<dim, named_usage::ignored, named_usage::unspecified>;

  template<typename IdxT>
  static LaunchDims get_dimensions(IdxT len)
  {
    LaunchDims dims;

    set_cuda_dim<dim>(dims.active.blocks, static_cast<cuda_dim_member_t>(true));
    set_cuda_dim<dim>(dims.dims.blocks, static_cast<cuda_dim_member_t>(len));
    set_cuda_dim<dim>(dims.min_dims.blocks, static_cast<cuda_dim_member_t>(1));

    return dims;
  }
};

///
template<named_dim dim, int GRID_SIZE, kernel_sync_requirement sync>
struct KernelDimensionCalculator<RAJA::policy::cuda::cuda_indexer<
    iteration_mapping::StridedLoop<named_usage::unspecified>,
    sync,
    cuda::IndexGlobal<dim, named_usage::ignored, GRID_SIZE>>>
{
  static_assert(GRID_SIZE > 0,
                "grid size must be > 0, named_usage::unspecified, or "
                "named_usage::ignored with kernel");

  using IndexMapper = cuda::IndexGlobal<dim, named_usage::ignored, GRID_SIZE>;

  template<typename IdxT>
  static LaunchDims get_dimensions(IdxT len)
  {
    constexpr auto zero = static_cast<IdxT>(0);

    LaunchDims dims;

    set_cuda_dim<dim>(dims.active.blocks, static_cast<cuda_dim_member_t>(true));
    set_cuda_dim<dim>(dims.dims.blocks,
                      static_cast<cuda_dim_member_t>(
                          (len > zero) ? IndexMapper::grid_size : 0));
    set_cuda_dim<dim>(dims.min_dims.blocks,
                      static_cast<cuda_dim_member_t>(IndexMapper::grid_size));

    return dims;
  }
};

// specialization for strided loop global policies
template<named_dim dim, kernel_sync_requirement sync>
struct KernelDimensionCalculator<RAJA::policy::cuda::cuda_indexer<
    iteration_mapping::StridedLoop<named_usage::unspecified>,
    sync,
    cuda::IndexGlobal<dim, named_usage::unspecified, named_usage::unspecified>>>
{
  using IndexMapper = cuda::
      IndexGlobal<dim, named_usage::unspecified, named_usage::unspecified>;

  template<typename IdxT>
  static LaunchDims get_dimensions(IdxT len)
  {
    constexpr auto zero = static_cast<IdxT>(0);

    LaunchDims dims;

    set_cuda_dim<dim>(dims.active.threads,
                      static_cast<cuda_dim_member_t>(true));
    set_cuda_dim<dim>(dims.dims.threads,
                      static_cast<cuda_dim_member_t>((len > zero) ? 1 : 0));
    set_cuda_dim<dim>(dims.min_dims.threads, static_cast<cuda_dim_member_t>(1));

    set_cuda_dim<dim>(dims.active.blocks, static_cast<cuda_dim_member_t>(true));
    set_cuda_dim<dim>(dims.dims.blocks,
                      static_cast<cuda_dim_member_t>((len > zero) ? 1 : 0));
    set_cuda_dim<dim>(dims.min_dims.blocks, static_cast<cuda_dim_member_t>(1));

    return dims;
  }
};

///
template<named_dim dim, int GRID_SIZE, kernel_sync_requirement sync>
struct KernelDimensionCalculator<RAJA::policy::cuda::cuda_indexer<
    iteration_mapping::StridedLoop<named_usage::unspecified>,
    sync,
    cuda::IndexGlobal<dim, named_usage::unspecified, GRID_SIZE>>>
{
  static_assert(GRID_SIZE > 0,
                "grid size must be > 0, named_usage::unspecified, or "
                "named_usage::ignored with kernel");

  using IndexMapper =
      cuda::IndexGlobal<dim, named_usage::unspecified, GRID_SIZE>;

  template<typename IdxT>
  static LaunchDims get_dimensions(IdxT len)
  {
    constexpr auto zero = static_cast<IdxT>(0);

    // BEWARE: if calculated block_size is too high then the kernel launch will
    // fail
    const IdxT block_size =
        RAJA_DIVIDE_CEILING_INT(len, static_cast<IdxT>(IndexMapper::grid_size));

    LaunchDims dims;

    set_cuda_dim<dim>(dims.active.threads,
                      static_cast<cuda_dim_member_t>(true));
    set_cuda_dim<dim>(dims.dims.threads,
                      static_cast<cuda_dim_member_t>(block_size));
    set_cuda_dim<dim>(dims.min_dims.threads, static_cast<cuda_dim_member_t>(1));

    set_cuda_dim<dim>(dims.active.blocks, static_cast<cuda_dim_member_t>(true));
    set_cuda_dim<dim>(dims.dims.blocks,
                      static_cast<cuda_dim_member_t>(
                          (len > zero) ? IndexMapper::grid_size : 0));
    set_cuda_dim<dim>(dims.min_dims.blocks,
                      static_cast<cuda_dim_member_t>(IndexMapper::grid_size));

    return dims;
  }
};

///
template<named_dim dim, int BLOCK_SIZE, kernel_sync_requirement sync>
struct KernelDimensionCalculator<RAJA::policy::cuda::cuda_indexer<
    iteration_mapping::StridedLoop<named_usage::unspecified>,
    sync,
    cuda::IndexGlobal<dim, BLOCK_SIZE, named_usage::unspecified>>>
{
  static_assert(BLOCK_SIZE > 0,
                "block size must be > 0, named_usage::unspecified, or "
                "named_usage::ignored with kernel");

  using IndexMapper =
      cuda::IndexGlobal<dim, BLOCK_SIZE, named_usage::unspecified>;

  template<typename IdxT>
  static LaunchDims get_dimensions(IdxT len)
  {
    constexpr auto zero = static_cast<IdxT>(0);

    const IdxT grid_size = RAJA_DIVIDE_CEILING_INT(
        len, static_cast<IdxT>(IndexMapper::block_size));

    LaunchDims dims;

    set_cuda_dim<dim>(dims.active.threads,
                      static_cast<cuda_dim_member_t>(true));
    set_cuda_dim<dim>(dims.dims.threads,
                      static_cast<cuda_dim_member_t>(
                          (len > zero) ? IndexMapper::block_size : 0));
    set_cuda_dim<dim>(dims.min_dims.threads,
                      static_cast<cuda_dim_member_t>(IndexMapper::block_size));

    set_cuda_dim<dim>(dims.active.blocks, static_cast<cuda_dim_member_t>(true));
    set_cuda_dim<dim>(dims.dims.blocks,
                      static_cast<cuda_dim_member_t>(grid_size));
    set_cuda_dim<dim>(dims.min_dims.blocks, static_cast<cuda_dim_member_t>(1));

    return dims;
  }
};

///
template<named_dim dim,
         int BLOCK_SIZE,
         int GRID_SIZE,
         kernel_sync_requirement sync>
struct KernelDimensionCalculator<RAJA::policy::cuda::cuda_indexer<
    iteration_mapping::StridedLoop<named_usage::unspecified>,
    sync,
    cuda::IndexGlobal<dim, BLOCK_SIZE, GRID_SIZE>>>
{
  static_assert(BLOCK_SIZE > 0,
                "block size must be > 0, named_usage::unspecified, or "
                "named_usage::ignored with kernel");
  static_assert(GRID_SIZE > 0,
                "grid size must be > 0, named_usage::unspecified, or "
                "named_usage::ignored with kernel");

  using IndexMapper = cuda::IndexGlobal<dim, BLOCK_SIZE, GRID_SIZE>;

  template<typename IdxT>
  static LaunchDims get_dimensions(IdxT len)
  {
    constexpr auto zero = static_cast<IdxT>(0);

    LaunchDims dims;

    set_cuda_dim<dim>(dims.active.threads,
                      static_cast<cuda_dim_member_t>(true));
    set_cuda_dim<dim>(dims.dims.threads,
                      static_cast<cuda_dim_member_t>(
                          (len > zero) ? IndexMapper::block_size : 0));
    set_cuda_dim<dim>(dims.min_dims.threads,
                      static_cast<cuda_dim_member_t>(IndexMapper::block_size));

    set_cuda_dim<dim>(dims.active.blocks, static_cast<cuda_dim_member_t>(true));
    set_cuda_dim<dim>(dims.dims.blocks,
                      static_cast<cuda_dim_member_t>(
                          (len > zero) ? IndexMapper::grid_size : 0));
    set_cuda_dim<dim>(dims.min_dims.blocks,
                      static_cast<cuda_dim_member_t>(IndexMapper::grid_size));

    return dims;
  }
};

}  // namespace internal

}  // namespace RAJA

#endif  // closing endif for RAJA_ENABLE_CUDA guard

#endif  // closing endif for header file include guard<|MERGE_RESOLUTION|>--- conflicted
+++ resolved
@@ -113,22 +113,14 @@
   RAJA_INLINE
   int num_blocks() const
   {
-<<<<<<< HEAD
-    if (blocks_are_active()) {
+    if (blocks_are_active())
+    {
       return (active.blocks.x ? dims.blocks.x : 1) *
              (active.blocks.y ? dims.blocks.y : 1) *
              (active.blocks.z ? dims.blocks.z : 1);
-    } else {
-=======
-    if (blocks_are_active())
-    {
-      return (active.blocks.x ? dims.blocks.x : 1) *
-             (active.blocks.y ? dims.blocks.y : 1) *
-             (active.blocks.z ? dims.blocks.z : 1);
     }
     else
     {
->>>>>>> a6acb963
       return 0;
     }
   }
@@ -136,22 +128,14 @@
   RAJA_INLINE
   int num_threads() const
   {
-<<<<<<< HEAD
-    if (threads_are_active()) {
+    if (threads_are_active())
+    {
       return (active.threads.x ? dims.threads.x : 1) *
              (active.threads.y ? dims.threads.y : 1) *
              (active.threads.z ? dims.threads.z : 1);
-    } else {
-=======
-    if (threads_are_active())
-    {
-      return (active.threads.x ? dims.threads.x : 1) *
-             (active.threads.y ? dims.threads.y : 1) *
-             (active.threads.z ? dims.threads.z : 1);
     }
     else
     {
->>>>>>> a6acb963
       return 0;
     }
   }
