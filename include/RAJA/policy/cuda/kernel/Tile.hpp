--- conflicted
+++ resolved
@@ -54,7 +54,6 @@
          kernel_sync_requirement sync,
          typename... EnclosedStmts,
          typename Types>
-<<<<<<< HEAD
 struct CudaStatementExecutor<
     Data,
     statement::Tile<
@@ -143,8 +142,6 @@
          kernel_sync_requirement sync,
          typename... EnclosedStmts,
          typename Types>
-=======
->>>>>>> 579ff77d
 struct CudaStatementExecutor<
     Data,
     statement::Tile<ArgumentId,
