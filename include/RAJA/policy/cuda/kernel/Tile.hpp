--- conflicted
+++ resolved
@@ -128,10 +128,6 @@
   }
 };
 
-<<<<<<< HEAD
-=======
-
->>>>>>> 0b5215ad
 /*!
  * A specialized RAJA::kernel cuda_impl executor for statement::Tile
  * Assigns the tile segment to segment ArgumentId
@@ -329,23 +325,6 @@
 {
 
 };
-///
-template <typename Data,
-          camp::idx_t ArgumentId,
-          typename TPol,
-          typename... EnclosedStmts,
-          typename Types>
-struct CudaStatementExecutor<
-    Data,
-    statement::Tile<ArgumentId, TPol, loop_exec, EnclosedStmts...>, Types>
-: CudaStatementExecutor<Data, statement::Tile<ArgumentId, TPol,
-    RAJA::policy::cuda::cuda_indexer<iteration_mapping::StridedLoop,
-                                   kernel_sync_requirement::none,
-                                   cuda::IndexGlobal<named_dim::x, named_usage::ignored, named_usage::ignored>>,
-    EnclosedStmts...>, Types>
-{
-
-};
 
 }  // end namespace internal
 }  // end namespace RAJA
