--- conflicted
+++ resolved
@@ -712,7 +712,6 @@
   }
 };
 
-<<<<<<< HEAD
 
 /*
    CUDA generic tile implementations
@@ -724,11 +723,6 @@
                    SEGMENT> {
 
   using diff_t = typename std::iterator_traits<typename SEGMENT::iterator>::difference_type;
-=======
-//Tile execute + return index
-template <typename SEGMENT, int DIM>
-struct TileTCountExecute<cuda_thread_xyz_loop<DIM>, SEGMENT> {
->>>>>>> 4b7d3b52
 
   template <typename TILE_T, typename BODY>
   static RAJA_INLINE RAJA_DEVICE void exec(
@@ -752,12 +746,7 @@
                                                   IndexMapper>,
                    SEGMENT> {
 
-<<<<<<< HEAD
-  using diff_t = typename std::iterator_traits<typename SEGMENT::iterator>::difference_type;
-=======
-template <typename SEGMENT, int DIM>
-struct TileTCountExecute<cuda_thread_xyz_direct<DIM>, SEGMENT> {
->>>>>>> 4b7d3b52
+  using diff_t = typename std::iterator_traits<typename SEGMENT::iterator>::difference_type;
 
   template <typename TILE_T, typename BODY>
   static RAJA_INLINE RAJA_DEVICE void exec(
@@ -777,17 +766,12 @@
 };
 
 template <typename SEGMENT, typename IndexMapper>
-struct TileICountExecute<RAJA::policy::cuda::cuda_indexer<RAJA::iteration_mapping::Direct,
+struct TileTCountExecute<RAJA::policy::cuda::cuda_indexer<RAJA::iteration_mapping::Direct,
                                                         kernel_sync_requirement::none,
                                                         IndexMapper>,
                          SEGMENT> {
 
-<<<<<<< HEAD
-  using diff_t = typename std::iterator_traits<typename SEGMENT::iterator>::difference_type;
-=======
-template <typename SEGMENT, int DIM>
-struct TileTCountExecute<cuda_block_xyz_loop<DIM>, SEGMENT> {
->>>>>>> 4b7d3b52
+  using diff_t = typename std::iterator_traits<typename SEGMENT::iterator>::difference_type;
 
   template <typename TILE_T, typename BODY>
   static RAJA_INLINE RAJA_DEVICE void exec(
@@ -807,17 +791,12 @@
 };
 
 template <typename SEGMENT, typename IndexMapper>
-struct TileICountExecute<RAJA::policy::cuda::cuda_indexer<RAJA::iteration_mapping::StridedLoop,
+struct TileTCountExecute<RAJA::policy::cuda::cuda_indexer<RAJA::iteration_mapping::StridedLoop,
                                                         kernel_sync_requirement::none,
                                                         IndexMapper>,
                          SEGMENT> {
 
-<<<<<<< HEAD
-  using diff_t = typename std::iterator_traits<typename SEGMENT::iterator>::difference_type;
-=======
-template <typename SEGMENT, int DIM>
-struct TileTCountExecute<cuda_block_xyz_direct<DIM>, SEGMENT> {
->>>>>>> 4b7d3b52
+  using diff_t = typename std::iterator_traits<typename SEGMENT::iterator>::difference_type;
 
   template <typename TILE_T, typename BODY>
   static RAJA_INLINE RAJA_DEVICE void exec(
