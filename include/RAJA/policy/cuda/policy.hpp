/*!
 ******************************************************************************
 *
 * \file
 *
 * \brief   Header file containing RAJA CUDA policy definitions.
 *
 ******************************************************************************
 */

//~~~~~~~~~~~~~~~~~~~~~~~~~~~~~~~~~~~~~~~~~~~~~~~~~~~~~~~~~~~~~~~~~~~~~~~~~~~//
// Copyright (c) 2016-23, Lawrence Livermore National Security, LLC
// and RAJA project contributors. See the RAJA/LICENSE file for details.
//
// SPDX-License-Identifier: (BSD-3-Clause)
//~~~~~~~~~~~~~~~~~~~~~~~~~~~~~~~~~~~~~~~~~~~~~~~~~~~~~~~~~~~~~~~~~~~~~~~~~~~//

#ifndef RAJA_policy_cuda_HPP
#define RAJA_policy_cuda_HPP

#include "RAJA/config.hpp"

#if defined(RAJA_CUDA_ACTIVE)

#include <utility>

#include "RAJA/pattern/reduce.hpp"

#include "RAJA/policy/PolicyBase.hpp"
#include "RAJA/policy/sequential/policy.hpp"

#include "RAJA/util/Operators.hpp"
#include "RAJA/util/types.hpp"

namespace RAJA
{

#if defined(RAJA_ENABLE_CLANG_CUDA)
using cuda_dim_t = uint3;
#else
using cuda_dim_t = dim3;
#endif

using cuda_dim_member_t = camp::decay<decltype(std::declval<cuda_dim_t>().x)>;

//
/////////////////////////////////////////////////////////////////////
//
// Execution policies
//
/////////////////////////////////////////////////////////////////////
//

///
/// Segment execution policies
///

namespace detail
{
template <bool Async>
struct get_launch {
  static constexpr RAJA::Launch value = RAJA::Launch::async;
};

template <>
struct get_launch<false> {
  static constexpr RAJA::Launch value = RAJA::Launch::sync;
};
}  // end namespace detail

namespace cuda
{

/// Type representing thread and block indexing within a grid
template<named_dim dim, int BLOCK_SIZE, int GRID_SIZE>
struct IndexGlobal;

}  // namespace cuda

namespace policy
{
namespace cuda
{

constexpr const size_t MIN_BLOCKS_PER_SM = 1;
constexpr const size_t MAX_BLOCKS_PER_SM = 32;

template <typename _IterationMapping, kernel_sync_requirement sync, typename ... _IterationGetters>
struct cuda_indexer {};

template <typename _IterationMapping, kernel_sync_requirement sync, typename ... _IterationGetters>
struct cuda_flatten_indexer {};

template <typename _IterationMapping, typename _IterationGetter, size_t BLOCKS_PER_SM = policy::cuda::MIN_BLOCKS_PER_SM, bool Async = false>
struct cuda_exec_explicit : public RAJA::make_policy_pattern_launch_platform_t<
                       RAJA::Policy::cuda,
                       RAJA::Pattern::forall,
                       detail::get_launch<Async>::value,
                       RAJA::Platform::cuda> {
  using IterationMapping = _IterationMapping;
  using IterationGetter = _IterationGetter;
};

template <bool Async, int num_threads = named_usage::unspecified, size_t BLOCKS_PER_SM = policy::cuda::MIN_BLOCKS_PER_SM>
struct cuda_launch_explicit_t : public RAJA::make_policy_pattern_launch_platform_t<
                                RAJA::Policy::cuda,
                                RAJA::Pattern::region,
                                detail::get_launch<Async>::value,
                                RAJA::Platform::cuda> {
};




//
// NOTE: There is no Index set segment iteration policy for CUDA
//

///
/// WorkGroup execution policies
///
template <size_t BLOCK_SIZE, size_t BLOCKS_PER_SM = policy::cuda::MIN_BLOCKS_PER_SM, bool Async = false>
struct cuda_work_explicit : public RAJA::make_policy_pattern_launch_platform_t<
                       RAJA::Policy::cuda,
                       RAJA::Pattern::workgroup_exec,
                       detail::get_launch<Async>::value,
                       RAJA::Platform::cuda> {
};

/// execute the enqueued loops in an unordered fashion by mapping loops to
/// blocks in the y direction and loop iterations to threads in the x direction
/// with the size of the x direction being the average of the iteration counts
/// of all the loops
struct unordered_cuda_loop_y_block_iter_x_threadblock_average
    : public RAJA::make_policy_pattern_platform_t<
                       RAJA::Policy::cuda,
                       RAJA::Pattern::workgroup_order,
                       RAJA::Platform::cuda> {
};


///
///////////////////////////////////////////////////////////////////////
///
/// Reduction reduction policies
///
///////////////////////////////////////////////////////////////////////
///

template <bool maybe_atomic>
struct cuda_reduce_base
    : public RAJA::
          make_policy_pattern_launch_platform_t<RAJA::Policy::cuda,
                                                RAJA::Pattern::reduce,
                                                detail::get_launch<false>::value,
                                                RAJA::Platform::cuda> {
};

/*!
 * Cuda atomic policy for using cuda atomics on the device and
 * the provided policy on the host
 */
template<typename host_policy>
struct cuda_atomic_explicit{};

<<<<<<< HEAD
/*!
 * Default cuda atomic policy uses cuda atomics on the device and non-atomics
 * on the host
 */
using cuda_atomic = cuda_atomic_explicit<loop_atomic>;
=======
//
// Default cuda atomic policy uses cuda atomics on the device and non-atomics
// on the host
//
using cuda_atomic = cuda_atomic_explicit<seq_atomic>;
>>>>>>> 0b5215ad

using cuda_reduce = cuda_reduce_base<false>;

using cuda_reduce_atomic = cuda_reduce_base<true>;


// Policy for RAJA::statement::Reduce that reduces threads in a block
// down to threadIdx 0
struct cuda_block_reduce{};

// Policy for RAJA::statement::Reduce that reduces threads in a warp
// down to the first lane of the warp
struct cuda_warp_reduce{};

// Policy to map work directly to threads within a warp
// Maximum iteration count is WARP_SIZE
// Cannot be used in conjunction with cuda_thread_x_*
// Multiple warps have to be created by using cuda_thread_{yz}_*
struct cuda_warp_direct{};

// Policy to map work to threads within a warp using a warp-stride loop
// Cannot be used in conjunction with cuda_thread_x_*
// Multiple warps have to be created by using cuda_thread_{yz}_*
struct cuda_warp_loop{};



// Policy to map work to threads within a warp using a bit mask
// Cannot be used in conjunction with cuda_thread_x_*
// Multiple warps have to be created by using cuda_thread_{yz}_*
// Since we are masking specific threads, multiple nested
// cuda_warp_masked
// can be used to create complex thread interleaving patterns
template<typename Mask>
struct cuda_warp_masked_direct {};

// Policy to map work to threads within a warp using a bit mask
// Cannot be used in conjunction with cuda_thread_x_*
// Multiple warps have to be created by using cuda_thread_{yz}_*
// Since we are masking specific threads, multiple nested
// cuda_warp_masked
// can be used to create complex thread interleaving patterns
template<typename Mask>
struct cuda_warp_masked_loop {};


template<typename Mask>
struct cuda_thread_masked_direct {};

template<typename Mask>
struct cuda_thread_masked_loop {};



//
// Operations in the included files are parametrized using the following
// values for CUDA warp size and max block size.
//
constexpr const RAJA::Index_type WARP_SIZE = 32;
constexpr const RAJA::Index_type MAX_BLOCK_SIZE = 1024;
constexpr const RAJA::Index_type MAX_WARPS = MAX_BLOCK_SIZE / WARP_SIZE;
static_assert(WARP_SIZE >= MAX_WARPS,
              "RAJA Assumption Broken: WARP_SIZE < MAX_WARPS");
static_assert(MAX_BLOCK_SIZE % WARP_SIZE == 0,
              "RAJA Assumption Broken: MAX_BLOCK_SIZE not "
              "a multiple of WARP_SIZE");

struct cuda_synchronize : make_policy_pattern_launch_t<Policy::cuda,
                                                       Pattern::synchronize,
                                                       Launch::sync> {
};

}  // end namespace cuda
}  // end namespace policy


namespace internal
{

RAJA_INLINE
int get_size(cuda_dim_t dims)
{
  if(dims.x == 0 && dims.y == 0 && dims.z == 0){
    return 0;
  }
  return (dims.x ? dims.x : 1) *
         (dims.y ? dims.y : 1) *
         (dims.z ? dims.z : 1);
}

struct CudaDims {

  cuda_dim_t blocks{0,0,0};
  cuda_dim_t threads{0,0,0};

  CudaDims() = default;
  CudaDims(CudaDims const&) = default;
  CudaDims& operator=(CudaDims const&) = default;

  RAJA_INLINE
  CudaDims(cuda_dim_member_t default_val)
    : blocks{default_val, default_val, default_val}
    , threads{default_val, default_val, default_val}
  { }

  RAJA_INLINE
  int num_blocks() const {
    return get_size(blocks);
  }

  RAJA_INLINE
  int num_threads() const {
    return get_size(threads);
  }

  RAJA_INLINE
  cuda_dim_t get_blocks() const {
    if (num_blocks() != 0) {
      return {(blocks.x ? blocks.x : 1),
              (blocks.y ? blocks.y : 1),
              (blocks.z ? blocks.z : 1)};
    } else {
      return blocks;
    }
  }

  RAJA_INLINE
  cuda_dim_t get_threads() const {
    if (num_threads() != 0) {
      return {(threads.x ? threads.x : 1),
              (threads.y ? threads.y : 1),
              (threads.z ? threads.z : 1)};
    } else {
      return threads;
    }
  }
};

template<named_dim dim>
struct CudaDimHelper;

template<>
struct CudaDimHelper<named_dim::x>{

  template<typename dim_t>
  RAJA_HOST_DEVICE
  inline static constexpr
  cuda_dim_member_t get(dim_t const &d)
  {
    return d.x;
  }

  template<typename dim_t>
  RAJA_HOST_DEVICE
  inline static
  void set(dim_t &d, cuda_dim_member_t value)
  {
    d.x = value;
  }
};

template<>
struct CudaDimHelper<named_dim::y>{

  template<typename dim_t>
  RAJA_HOST_DEVICE
  inline static constexpr
  cuda_dim_member_t get(dim_t const &d)
  {
    return d.y;
  }

  template<typename dim_t>
  RAJA_HOST_DEVICE
  inline static
  void set(dim_t &d, cuda_dim_member_t value)
  {
    d.y = value;
  }
};

template<>
struct CudaDimHelper<named_dim::z>{

  template<typename dim_t>
  RAJA_HOST_DEVICE
  inline static constexpr
  cuda_dim_member_t get(dim_t const &d)
  {
    return d.z;
  }

  template<typename dim_t>
  RAJA_HOST_DEVICE
  inline static
  void set(dim_t &d, cuda_dim_member_t value)
  {
    d.z = value;
  }
};

template<named_dim dim, typename dim_t>
RAJA_HOST_DEVICE
constexpr
cuda_dim_member_t get_cuda_dim(dim_t const &d)
{
  return CudaDimHelper<dim>::get(d);
}

template<named_dim dim, typename dim_t>
RAJA_HOST_DEVICE
void set_cuda_dim(dim_t &d, cuda_dim_member_t value)
{
  return CudaDimHelper<dim>::set(d, value);
}

} // namespace internal

namespace cuda
{

/// specify block size and grid size for one dimension at runtime
struct IndexSize
{
  cuda_dim_member_t block_size = named_usage::unspecified;
  cuda_dim_member_t grid_size = named_usage::unspecified;

  RAJA_HOST_DEVICE constexpr
  IndexSize(cuda_dim_member_t _block_size = named_usage::unspecified,
            cuda_dim_member_t _grid_size = named_usage::unspecified)
    : block_size(_block_size)
    , grid_size(_grid_size)
  { }
};

/// Type representing thread indexing within a grid
/// It has various specializations that optimize specific patterns

/// useful for global indexing
/// with fixed block size and fixed grid size
template<named_dim dim, int BLOCK_SIZE, int GRID_SIZE>
struct IndexGlobal
{
  static_assert(BLOCK_SIZE > 0, "block size must not be negative");
  static_assert(GRID_SIZE > 0, "grid size must not be negative");

  static constexpr int block_size = BLOCK_SIZE;
  static constexpr int grid_size = GRID_SIZE;

  template < typename IdxT = cuda_dim_member_t >
  RAJA_DEVICE static inline IdxT index()
  {
    return static_cast<IdxT>(::RAJA::internal::CudaDimHelper<dim>::get(threadIdx)) +
           static_cast<IdxT>(block_size) *
           static_cast<IdxT>(::RAJA::internal::CudaDimHelper<dim>::get(blockIdx)) ;
  }

  template < typename IdxT = cuda_dim_member_t >
  RAJA_DEVICE static constexpr IdxT size()
  {
    return static_cast<IdxT>(block_size) *
           static_cast<IdxT>(grid_size) ;
  }
};
/// with fixed block size of 1 and fixed grid size
template<named_dim dim, int GRID_SIZE>
struct IndexGlobal<dim, 1, GRID_SIZE>
{
  static_assert(GRID_SIZE > 0, "grid size must not be negative");

  static constexpr int block_size = 1;
  static constexpr int grid_size = GRID_SIZE;

  template < typename IdxT = cuda_dim_member_t >
  RAJA_DEVICE static inline IdxT index()
  {
    return static_cast<IdxT>(::RAJA::internal::CudaDimHelper<dim>::get(blockIdx)) ;
  }

  template < typename IdxT = cuda_dim_member_t >
  RAJA_DEVICE static constexpr IdxT size()
  {
    return static_cast<IdxT>(grid_size) ;
  }
};
/// with fixed block size and fixed grid size of 1
template<named_dim dim, int BLOCK_SIZE>
struct IndexGlobal<dim, BLOCK_SIZE, 1>
{
  static_assert(BLOCK_SIZE > 0, "block size must not be negative");

  static constexpr int block_size = BLOCK_SIZE;
  static constexpr int grid_size = 1;

  template < typename IdxT = cuda_dim_member_t >
  RAJA_DEVICE static inline IdxT index()
  {
    return static_cast<IdxT>(::RAJA::internal::CudaDimHelper<dim>::get(threadIdx)) ;
  }

  template < typename IdxT = cuda_dim_member_t >
  RAJA_DEVICE static constexpr IdxT size()
  {
    return static_cast<IdxT>(block_size) ;
  }
};
/// with fixed block size and fixed grid size of 1
template<named_dim dim>
struct IndexGlobal<dim, 1, 1>
{
  static constexpr int block_size = 1;
  static constexpr int grid_size = 1;

  template < typename IdxT = cuda_dim_member_t >
  RAJA_DEVICE static inline IdxT index()
  {
    return static_cast<IdxT>(0) ;
  }

  template < typename IdxT = cuda_dim_member_t >
  RAJA_DEVICE static inline IdxT size()
  {
    return static_cast<IdxT>(1) ;
  }
};

/// with dynamic block size and fixed grid size
template<named_dim dim, int GRID_SIZE>
struct IndexGlobal<dim, named_usage::unspecified, GRID_SIZE>
{
  static_assert(GRID_SIZE > 0, "grid size must not be negative");

  static constexpr int block_size = named_usage::unspecified;
  static constexpr int grid_size = GRID_SIZE;

  template < typename IdxT = cuda_dim_member_t >
  RAJA_DEVICE static inline IdxT index()
  {
    return static_cast<IdxT>(::RAJA::internal::CudaDimHelper<dim>::get(threadIdx)) +
           static_cast<IdxT>(::RAJA::internal::CudaDimHelper<dim>::get(blockDim)) *
           static_cast<IdxT>(::RAJA::internal::CudaDimHelper<dim>::get(blockIdx)) ;
  }

  template < typename IdxT = cuda_dim_member_t >
  RAJA_DEVICE static inline IdxT size()
  {
    return static_cast<IdxT>(::RAJA::internal::CudaDimHelper<dim>::get(blockDim)) *
           static_cast<IdxT>(grid_size) ;
  }
};
/// with dynamic block size and fixed grid size of 1
template<named_dim dim>
struct IndexGlobal<dim, named_usage::unspecified, 1>
{
  static constexpr int block_size = named_usage::unspecified;
  static constexpr int grid_size = 1;

  template < typename IdxT = cuda_dim_member_t >
  RAJA_DEVICE static inline IdxT index()
  {
    return static_cast<IdxT>(::RAJA::internal::CudaDimHelper<dim>::get(threadIdx)) ;
  }

  template < typename IdxT = cuda_dim_member_t >
  RAJA_DEVICE static inline IdxT size()
  {
    return static_cast<IdxT>(::RAJA::internal::CudaDimHelper<dim>::get(blockDim)) ;
  }
};

/// with fixed block size and dynamic grid size
template<named_dim dim, int BLOCK_SIZE>
struct IndexGlobal<dim, BLOCK_SIZE, named_usage::unspecified>
{
  static_assert(BLOCK_SIZE > 0, "block size must not be negative");

  static constexpr int block_size = BLOCK_SIZE;
  static constexpr int grid_size = named_usage::unspecified;

  template < typename IdxT = cuda_dim_member_t >
  RAJA_DEVICE static inline IdxT index()
  {
    return static_cast<IdxT>(::RAJA::internal::CudaDimHelper<dim>::get(threadIdx)) +
           static_cast<IdxT>(block_size) *
           static_cast<IdxT>(::RAJA::internal::CudaDimHelper<dim>::get(blockIdx)) ;
  }

  template < typename IdxT = cuda_dim_member_t >
  RAJA_DEVICE static inline IdxT size()
  {
    return static_cast<IdxT>(block_size) *
           static_cast<IdxT>(::RAJA::internal::CudaDimHelper<dim>::get(gridDim)) ;
  }
};
/// with fixed block size of 1 and dynamic grid size
template<named_dim dim>
struct IndexGlobal<dim, 1, named_usage::unspecified>
{
  static constexpr int block_size = 1;
  static constexpr int grid_size = named_usage::unspecified;

  template < typename IdxT = cuda_dim_member_t >
  RAJA_DEVICE static inline IdxT index()
  {
    return static_cast<IdxT>(::RAJA::internal::CudaDimHelper<dim>::get(blockIdx)) ;
  }

  template < typename IdxT = cuda_dim_member_t >
  RAJA_DEVICE static inline IdxT size()
  {
    return static_cast<IdxT>(::RAJA::internal::CudaDimHelper<dim>::get(gridDim)) ;
  }
};

/// with dynamic block size and dynamic grid size
template<named_dim dim>
struct IndexGlobal<dim, named_usage::unspecified, named_usage::unspecified>
{
  static constexpr int block_size = named_usage::unspecified;
  static constexpr int grid_size = named_usage::unspecified;

  template < typename IdxT = cuda_dim_member_t >
  RAJA_DEVICE static inline IdxT index()
  {
    return static_cast<IdxT>(::RAJA::internal::CudaDimHelper<dim>::get(threadIdx)) +
           static_cast<IdxT>(::RAJA::internal::CudaDimHelper<dim>::get(blockDim)) *
           static_cast<IdxT>(::RAJA::internal::CudaDimHelper<dim>::get(blockIdx)) ;
  }

  template < typename IdxT = cuda_dim_member_t >
  RAJA_DEVICE static inline IdxT size()
  {
    return static_cast<IdxT>(::RAJA::internal::CudaDimHelper<dim>::get(blockDim)) *
           static_cast<IdxT>(::RAJA::internal::CudaDimHelper<dim>::get(gridDim)) ;
  }
};

/// useful for indexing blocks (ignores thread indices)
/// with fixed grid size
template<named_dim dim, int GRID_SIZE>
struct IndexGlobal<dim, named_usage::ignored, GRID_SIZE>
{
  static_assert(GRID_SIZE > 0, "grid size must not be negative");

  static constexpr int block_size = named_usage::ignored;
  static constexpr int grid_size = GRID_SIZE;

  template < typename IdxT = cuda_dim_member_t >
  RAJA_DEVICE static inline IdxT index()
  {
    return static_cast<IdxT>(::RAJA::internal::CudaDimHelper<dim>::get(blockIdx)) ;
  }

  template < typename IdxT = cuda_dim_member_t >
  RAJA_DEVICE static constexpr IdxT size()
  {
    return static_cast<IdxT>(grid_size) ;
  }
};
/// with fixed grid sized of 1
template<named_dim dim>
struct IndexGlobal<dim, named_usage::ignored, 1>
{
  static constexpr int block_size = named_usage::ignored;
  static constexpr int grid_size = 1;

  template < typename IdxT = cuda_dim_member_t >
  RAJA_DEVICE static inline IdxT index()
  {
    return static_cast<IdxT>(0) ;
  }

  template < typename IdxT = cuda_dim_member_t >
  RAJA_DEVICE static inline IdxT size()
  {
    return static_cast<IdxT>(1) ;
  }
};
/// with dynamic grid size
template<named_dim dim>
struct IndexGlobal<dim, named_usage::ignored, named_usage::unspecified>
{
  static constexpr int block_size = named_usage::ignored;
  static constexpr int grid_size = named_usage::unspecified;

  template < typename IdxT = cuda_dim_member_t >
  RAJA_DEVICE static inline IdxT index()
  {
    return static_cast<IdxT>(::RAJA::internal::CudaDimHelper<dim>::get(blockIdx)) ;
  }

  template < typename IdxT = cuda_dim_member_t >
  RAJA_DEVICE static inline IdxT size()
  {
    return static_cast<IdxT>(::RAJA::internal::CudaDimHelper<dim>::get(gridDim)) ;
  }
};

/// useful for indexing threads (ignores block indices)
/// with fixed block size
template<named_dim dim, int BLOCK_SIZE>
struct IndexGlobal<dim, BLOCK_SIZE, named_usage::ignored>
{
  static_assert(BLOCK_SIZE > 0, "block size must not be negative");

  static constexpr int block_size = BLOCK_SIZE;
  static constexpr int grid_size = named_usage::ignored;

  template < typename IdxT = cuda_dim_member_t >
  RAJA_DEVICE static inline IdxT index()
  {
    return static_cast<IdxT>(::RAJA::internal::CudaDimHelper<dim>::get(threadIdx)) ;
  }

  template < typename IdxT = cuda_dim_member_t >
  RAJA_DEVICE static constexpr IdxT size()
  {
    return static_cast<IdxT>(block_size) ;
  }
};
/// with fixed block size of 1
template<named_dim dim>
struct IndexGlobal<dim, 1, named_usage::ignored>
{
  static constexpr int block_size = 1;
  static constexpr int grid_size = named_usage::ignored;

  template < typename IdxT = cuda_dim_member_t >
  RAJA_DEVICE static inline IdxT index()
  {
    return static_cast<IdxT>(0) ;
  }

  template < typename IdxT = cuda_dim_member_t >
  RAJA_DEVICE static inline IdxT size()
  {
    return static_cast<IdxT>(1) ;
  }
};
/// with dynamic block size
template<named_dim dim>
struct IndexGlobal<dim, named_usage::unspecified, named_usage::ignored>
{
  static constexpr int block_size = named_usage::unspecified;
  static constexpr int grid_size = named_usage::ignored;

  template < typename IdxT = cuda_dim_member_t >
  RAJA_DEVICE static inline IdxT index()
  {
    return static_cast<IdxT>(::RAJA::internal::CudaDimHelper<dim>::get(threadIdx)) ;
  }

  template < typename IdxT = cuda_dim_member_t >
  RAJA_DEVICE static inline IdxT size()
  {
    return static_cast<IdxT>(::RAJA::internal::CudaDimHelper<dim>::get(blockDim)) ;
  }
};

/// useful for doing single threaded sequential tasks
/// (ignores thread and block indices)
template<named_dim dim>
struct IndexGlobal<dim, named_usage::ignored, named_usage::ignored>
{
  static constexpr int block_size = named_usage::ignored;
  static constexpr int grid_size = named_usage::ignored;

  template < typename IdxT = cuda_dim_member_t >
  RAJA_DEVICE static inline IdxT index()
  {
    return static_cast<IdxT>(0) ;
  }

  template < typename IdxT = cuda_dim_member_t >
  RAJA_DEVICE static inline IdxT size()
  {
    return static_cast<IdxT>(1) ;
  }
};


template <size_t BLOCK_SIZE=named_usage::unspecified>
using thread_x = IndexGlobal<named_dim::x, BLOCK_SIZE, named_usage::ignored>;
template <size_t BLOCK_SIZE=named_usage::unspecified>
using thread_y = IndexGlobal<named_dim::y, BLOCK_SIZE, named_usage::ignored>;
template <size_t BLOCK_SIZE=named_usage::unspecified>
using thread_z = IndexGlobal<named_dim::z, BLOCK_SIZE, named_usage::ignored>;

template <size_t GRID_SIZE=named_usage::unspecified>
using block_x = IndexGlobal<named_dim::x, named_usage::ignored, GRID_SIZE>;
template <size_t GRID_SIZE=named_usage::unspecified>
using block_y = IndexGlobal<named_dim::y, named_usage::ignored, GRID_SIZE>;
template <size_t GRID_SIZE=named_usage::unspecified>
using block_z = IndexGlobal<named_dim::z, named_usage::ignored, GRID_SIZE>;

template <size_t BLOCK_SIZE, size_t GRID_SIZE=named_usage::unspecified>
using global_x = IndexGlobal<named_dim::x, BLOCK_SIZE, GRID_SIZE>;
template <size_t BLOCK_SIZE, size_t GRID_SIZE=named_usage::unspecified>
using global_y = IndexGlobal<named_dim::y, BLOCK_SIZE, GRID_SIZE>;
template <size_t BLOCK_SIZE, size_t GRID_SIZE=named_usage::unspecified>
using global_z = IndexGlobal<named_dim::z, BLOCK_SIZE, GRID_SIZE>;

} // namespace cuda


template <size_t BLOCK_SIZE, size_t GRID_SIZE, size_t BLOCKS_PER_SM, bool Async = false>
using cuda_exec_grid_explicit = policy::cuda::cuda_exec_explicit<
    iteration_mapping::Direct, cuda::global_x<BLOCK_SIZE, GRID_SIZE>, BLOCKS_PER_SM, Async>;

template <size_t BLOCK_SIZE, size_t GRID_SIZE, size_t BLOCKS_PER_SM>
using cuda_exec_grid_explicit_async = policy::cuda::cuda_exec_explicit<
    iteration_mapping::Direct, cuda::global_x<BLOCK_SIZE, GRID_SIZE>, BLOCKS_PER_SM, true>;

template <size_t BLOCK_SIZE, size_t GRID_SIZE, bool Async = false>
using cuda_exec_grid = policy::cuda::cuda_exec_explicit<
    iteration_mapping::Direct, cuda::global_x<BLOCK_SIZE, GRID_SIZE>, policy::cuda::MIN_BLOCKS_PER_SM, Async>;

template <size_t BLOCK_SIZE, size_t GRID_SIZE>
using cuda_exec_grid_async = policy::cuda::cuda_exec_explicit<
    iteration_mapping::Direct, cuda::global_x<BLOCK_SIZE, GRID_SIZE>, policy::cuda::MIN_BLOCKS_PER_SM, true>;

template <size_t BLOCK_SIZE, size_t BLOCKS_PER_SM, bool Async = false>
using cuda_exec_explicit = policy::cuda::cuda_exec_explicit<
    iteration_mapping::Direct, cuda::global_x<BLOCK_SIZE>, BLOCKS_PER_SM, Async>;

template <size_t BLOCK_SIZE, size_t BLOCKS_PER_SM>
using cuda_exec_explicit_async = policy::cuda::cuda_exec_explicit<
    iteration_mapping::Direct, cuda::global_x<BLOCK_SIZE>, BLOCKS_PER_SM, true>;

template <size_t BLOCK_SIZE, bool Async = false>
using cuda_exec = policy::cuda::cuda_exec_explicit<
    iteration_mapping::Direct, cuda::global_x<BLOCK_SIZE>, policy::cuda::MIN_BLOCKS_PER_SM, Async>;

template <size_t BLOCK_SIZE>
using cuda_exec_async = policy::cuda::cuda_exec_explicit<
    iteration_mapping::Direct, cuda::global_x<BLOCK_SIZE>, policy::cuda::MIN_BLOCKS_PER_SM, true>;

template <size_t BLOCK_SIZE, size_t BLOCKS_PER_SM = policy::cuda::MIN_BLOCKS_PER_SM, bool Async = false>
using cuda_work_explicit = policy::cuda::cuda_work_explicit<BLOCK_SIZE, BLOCKS_PER_SM, Async>;

template <size_t BLOCK_SIZE, size_t BLOCKS_PER_SM = policy::cuda::MIN_BLOCKS_PER_SM>
using cuda_work_explicit_async = policy::cuda::cuda_work_explicit<BLOCK_SIZE, BLOCKS_PER_SM, true>;

template <size_t BLOCK_SIZE, bool Async = false>
using cuda_work = policy::cuda::cuda_work_explicit<BLOCK_SIZE, policy::cuda::MIN_BLOCKS_PER_SM, Async>;

template <size_t BLOCK_SIZE>
using cuda_work_async = policy::cuda::cuda_work_explicit<BLOCK_SIZE, policy::cuda::MIN_BLOCKS_PER_SM, true>;

using policy::cuda::unordered_cuda_loop_y_block_iter_x_threadblock_average;

using policy::cuda::cuda_atomic;
using policy::cuda::cuda_atomic_explicit;

using policy::cuda::cuda_reduce_base;
using policy::cuda::cuda_reduce;
using policy::cuda::cuda_reduce_atomic;

using policy::cuda::cuda_block_reduce;
using policy::cuda::cuda_warp_reduce;

using cuda_warp_direct = RAJA::policy::cuda::cuda_indexer<
    iteration_mapping::Direct,
    kernel_sync_requirement::none,
    cuda::thread_x<RAJA::policy::cuda::WARP_SIZE>>;
using cuda_warp_loop = RAJA::policy::cuda::cuda_indexer<
    iteration_mapping::StridedLoop,
    kernel_sync_requirement::none,
    cuda::thread_x<RAJA::policy::cuda::WARP_SIZE>>;

using policy::cuda::cuda_warp_masked_direct;
using policy::cuda::cuda_warp_masked_loop;

using policy::cuda::cuda_thread_masked_direct;
using policy::cuda::cuda_thread_masked_loop;

using policy::cuda::cuda_synchronize;

template <bool Async, int num_threads = named_usage::unspecified, size_t BLOCKS_PER_SM = policy::cuda::MIN_BLOCKS_PER_SM>
using cuda_launch_explicit_t = policy::cuda::cuda_launch_explicit_t<Async, num_threads, BLOCKS_PER_SM>;

template <bool Async, int num_threads = named_usage::unspecified>
using cuda_launch_t = policy::cuda::cuda_launch_explicit_t<Async, num_threads, policy::cuda::MIN_BLOCKS_PER_SM>;


template < typename ... indexers >
using cuda_indexer_direct = policy::cuda::cuda_indexer<
    iteration_mapping::Direct,
    kernel_sync_requirement::none,
    indexers...>;

template < typename ... indexers >
using cuda_indexer_loop = policy::cuda::cuda_indexer<
    iteration_mapping::StridedLoop,
    kernel_sync_requirement::none,
    indexers...>;

template < typename ... indexers >
using cuda_indexer_syncable_loop = policy::cuda::cuda_indexer<
    iteration_mapping::StridedLoop,
    kernel_sync_requirement::sync,
    indexers...>;

template < typename ... indexers >
using cuda_flatten_indexer_direct = policy::cuda::cuda_flatten_indexer<
    iteration_mapping::Direct,
    kernel_sync_requirement::none,
    indexers...>;

template < typename ... indexers >
using cuda_flatten_indexer_loop = policy::cuda::cuda_flatten_indexer<
    iteration_mapping::StridedLoop,
    kernel_sync_requirement::none,
    indexers...>;

/*!
 * Maps segment indices to CUDA threads.
 * This is the lowest overhead mapping, but requires that there are enough
 * physical threads to fit all of the direct map requests.
 * For example, a segment of size 2000 will not fit, and trigger a runtime
 * error.
 */
template < named_dim ... dims >
using cuda_thread_direct = cuda_indexer_direct<
    cuda::IndexGlobal<dims, named_usage::unspecified, named_usage::ignored>...>;

using cuda_thread_x_direct = cuda_thread_direct<named_dim::x>;
using cuda_thread_y_direct = cuda_thread_direct<named_dim::y>;
using cuda_thread_z_direct = cuda_thread_direct<named_dim::z>;

using cuda_thread_xy_direct = cuda_thread_direct<named_dim::x, named_dim::y>;
using cuda_thread_xz_direct = cuda_thread_direct<named_dim::x, named_dim::z>;
using cuda_thread_yx_direct = cuda_thread_direct<named_dim::y, named_dim::x>;
using cuda_thread_yz_direct = cuda_thread_direct<named_dim::y, named_dim::z>;
using cuda_thread_zx_direct = cuda_thread_direct<named_dim::z, named_dim::x>;
using cuda_thread_zy_direct = cuda_thread_direct<named_dim::z, named_dim::y>;

using cuda_thread_xyz_direct = cuda_thread_direct<named_dim::x, named_dim::y, named_dim::z>;
using cuda_thread_xzy_direct = cuda_thread_direct<named_dim::x, named_dim::z, named_dim::y>;
using cuda_thread_yxz_direct = cuda_thread_direct<named_dim::y, named_dim::x, named_dim::z>;
using cuda_thread_yzx_direct = cuda_thread_direct<named_dim::y, named_dim::z, named_dim::x>;
using cuda_thread_zxy_direct = cuda_thread_direct<named_dim::z, named_dim::x, named_dim::y>;
using cuda_thread_zyx_direct = cuda_thread_direct<named_dim::z, named_dim::y, named_dim::x>;

/*!
 * Maps segment indices to CUDA threads.
 * Uses block-stride looping to exceed the maximum number of physical threads
 */
template < named_dim ... dims >
using cuda_thread_loop = cuda_indexer_loop<
    cuda::IndexGlobal<dims, named_usage::unspecified, named_usage::ignored>...>;

template < named_dim ... dims >
using cuda_thread_syncable_loop = cuda_indexer_syncable_loop<
    cuda::IndexGlobal<dims, named_usage::unspecified, named_usage::ignored>...>;

using cuda_thread_x_loop = cuda_thread_loop<named_dim::x>;
using cuda_thread_y_loop = cuda_thread_loop<named_dim::y>;
using cuda_thread_z_loop = cuda_thread_loop<named_dim::z>;

using cuda_thread_xy_loop = cuda_thread_loop<named_dim::x, named_dim::y>;
using cuda_thread_xz_loop = cuda_thread_loop<named_dim::x, named_dim::z>;
using cuda_thread_yx_loop = cuda_thread_loop<named_dim::y, named_dim::x>;
using cuda_thread_yz_loop = cuda_thread_loop<named_dim::y, named_dim::z>;
using cuda_thread_zx_loop = cuda_thread_loop<named_dim::z, named_dim::x>;
using cuda_thread_zy_loop = cuda_thread_loop<named_dim::z, named_dim::y>;

using cuda_thread_xyz_loop = cuda_thread_loop<named_dim::x, named_dim::y, named_dim::z>;
using cuda_thread_xzy_loop = cuda_thread_loop<named_dim::x, named_dim::z, named_dim::y>;
using cuda_thread_yxz_loop = cuda_thread_loop<named_dim::y, named_dim::x, named_dim::z>;
using cuda_thread_yzx_loop = cuda_thread_loop<named_dim::y, named_dim::z, named_dim::x>;
using cuda_thread_zxy_loop = cuda_thread_loop<named_dim::z, named_dim::x, named_dim::y>;
using cuda_thread_zyx_loop = cuda_thread_loop<named_dim::z, named_dim::y, named_dim::x>;

/*
 * Maps segment indices to flattened CUDA threads.
 * This is the lowest overhead mapping, but requires that there are enough
 * physical threads to fit all of the direct map requests.
 * Reshapes multiple physical threads into a 1D iteration space
 */
template < named_dim ... dims >
using cuda_flatten_thread_direct = cuda_flatten_indexer_direct<
    cuda::IndexGlobal<dims, named_usage::unspecified, named_usage::ignored>...>;

using cuda_flatten_thread_x_direct = cuda_flatten_thread_direct<named_dim::x>;
using cuda_flatten_thread_y_direct = cuda_flatten_thread_direct<named_dim::y>;
using cuda_flatten_thread_z_direct = cuda_flatten_thread_direct<named_dim::z>;

using cuda_flatten_thread_xy_direct = cuda_flatten_thread_direct<named_dim::x, named_dim::y>;
using cuda_flatten_thread_xz_direct = cuda_flatten_thread_direct<named_dim::x, named_dim::z>;
using cuda_flatten_thread_yx_direct = cuda_flatten_thread_direct<named_dim::y, named_dim::x>;
using cuda_flatten_thread_yz_direct = cuda_flatten_thread_direct<named_dim::y, named_dim::z>;
using cuda_flatten_thread_zx_direct = cuda_flatten_thread_direct<named_dim::z, named_dim::x>;
using cuda_flatten_thread_zy_direct = cuda_flatten_thread_direct<named_dim::z, named_dim::y>;

using cuda_flatten_thread_xyz_direct = cuda_flatten_thread_direct<named_dim::x, named_dim::y, named_dim::z>;
using cuda_flatten_thread_xzy_direct = cuda_flatten_thread_direct<named_dim::x, named_dim::z, named_dim::y>;
using cuda_flatten_thread_yxz_direct = cuda_flatten_thread_direct<named_dim::y, named_dim::x, named_dim::z>;
using cuda_flatten_thread_yzx_direct = cuda_flatten_thread_direct<named_dim::y, named_dim::z, named_dim::x>;
using cuda_flatten_thread_zxy_direct = cuda_flatten_thread_direct<named_dim::z, named_dim::x, named_dim::y>;
using cuda_flatten_thread_zyx_direct = cuda_flatten_thread_direct<named_dim::z, named_dim::y, named_dim::x>;

/*
 * Maps segment indices to flattened CUDA threads.
 * Reshapes multiple physical threads into a 1D iteration space
 * Uses block-stride looping to exceed the maximum number of physical threads
 */
template < named_dim ... dims >
using cuda_flatten_thread_loop = cuda_flatten_indexer_loop<
    cuda::IndexGlobal<dims, named_usage::unspecified, named_usage::ignored>...>;

using cuda_flatten_thread_x_loop = cuda_flatten_thread_loop<named_dim::x>;
using cuda_flatten_thread_y_loop = cuda_flatten_thread_loop<named_dim::y>;
using cuda_flatten_thread_z_loop = cuda_flatten_thread_loop<named_dim::z>;

using cuda_flatten_thread_xy_loop = cuda_flatten_thread_loop<named_dim::x, named_dim::y>;
using cuda_flatten_thread_xz_loop = cuda_flatten_thread_loop<named_dim::x, named_dim::z>;
using cuda_flatten_thread_yx_loop = cuda_flatten_thread_loop<named_dim::y, named_dim::x>;
using cuda_flatten_thread_yz_loop = cuda_flatten_thread_loop<named_dim::y, named_dim::z>;
using cuda_flatten_thread_zx_loop = cuda_flatten_thread_loop<named_dim::z, named_dim::x>;
using cuda_flatten_thread_zy_loop = cuda_flatten_thread_loop<named_dim::z, named_dim::y>;

using cuda_flatten_thread_xyz_loop = cuda_flatten_thread_loop<named_dim::x, named_dim::y, named_dim::z>;
using cuda_flatten_thread_xzy_loop = cuda_flatten_thread_loop<named_dim::x, named_dim::z, named_dim::y>;
using cuda_flatten_thread_yxz_loop = cuda_flatten_thread_loop<named_dim::y, named_dim::x, named_dim::z>;
using cuda_flatten_thread_yzx_loop = cuda_flatten_thread_loop<named_dim::y, named_dim::z, named_dim::x>;
using cuda_flatten_thread_zxy_loop = cuda_flatten_thread_loop<named_dim::z, named_dim::x, named_dim::y>;
using cuda_flatten_thread_zyx_loop = cuda_flatten_thread_loop<named_dim::z, named_dim::y, named_dim::x>;


/*!
 * Maps segment indices to CUDA blocks.
 * This is the lowest overhead mapping, but requires that there are enough
 * physical blocks to fit all of the direct map requests.
 */
template < named_dim ... dims >
using cuda_block_direct = cuda_indexer_direct<
    cuda::IndexGlobal<dims, named_usage::ignored, named_usage::unspecified>...>;

using cuda_block_x_direct = cuda_block_direct<named_dim::x>;
using cuda_block_y_direct = cuda_block_direct<named_dim::y>;
using cuda_block_z_direct = cuda_block_direct<named_dim::z>;

using cuda_block_xy_direct = cuda_block_direct<named_dim::x, named_dim::y>;
using cuda_block_xz_direct = cuda_block_direct<named_dim::x, named_dim::z>;
using cuda_block_yx_direct = cuda_block_direct<named_dim::y, named_dim::x>;
using cuda_block_yz_direct = cuda_block_direct<named_dim::y, named_dim::z>;
using cuda_block_zx_direct = cuda_block_direct<named_dim::z, named_dim::x>;
using cuda_block_zy_direct = cuda_block_direct<named_dim::z, named_dim::y>;

using cuda_block_xyz_direct = cuda_block_direct<named_dim::x, named_dim::y, named_dim::z>;
using cuda_block_xzy_direct = cuda_block_direct<named_dim::x, named_dim::z, named_dim::y>;
using cuda_block_yxz_direct = cuda_block_direct<named_dim::y, named_dim::x, named_dim::z>;
using cuda_block_yzx_direct = cuda_block_direct<named_dim::y, named_dim::z, named_dim::x>;
using cuda_block_zxy_direct = cuda_block_direct<named_dim::z, named_dim::x, named_dim::y>;
using cuda_block_zyx_direct = cuda_block_direct<named_dim::z, named_dim::y, named_dim::x>;

/*!
 * Maps segment indices to CUDA blocks.
 * Uses grid-stride looping to exceed the maximum number of blocks
 */
template < named_dim ... dims >
using cuda_block_loop = cuda_indexer_loop<
    cuda::IndexGlobal<dims, named_usage::ignored, named_usage::unspecified>...>;

template < named_dim ... dims >
using cuda_block_syncable_loop = cuda_indexer_syncable_loop<
    cuda::IndexGlobal<dims, named_usage::ignored, named_usage::unspecified>...>;

using cuda_block_x_loop = cuda_block_loop<named_dim::x>;
using cuda_block_y_loop = cuda_block_loop<named_dim::y>;
using cuda_block_z_loop = cuda_block_loop<named_dim::z>;

using cuda_block_xy_loop = cuda_block_loop<named_dim::x, named_dim::y>;
using cuda_block_xz_loop = cuda_block_loop<named_dim::x, named_dim::z>;
using cuda_block_yx_loop = cuda_block_loop<named_dim::y, named_dim::x>;
using cuda_block_yz_loop = cuda_block_loop<named_dim::y, named_dim::z>;
using cuda_block_zx_loop = cuda_block_loop<named_dim::z, named_dim::x>;
using cuda_block_zy_loop = cuda_block_loop<named_dim::z, named_dim::y>;

using cuda_block_xyz_loop = cuda_block_loop<named_dim::x, named_dim::y, named_dim::z>;
using cuda_block_xzy_loop = cuda_block_loop<named_dim::x, named_dim::z, named_dim::y>;
using cuda_block_yxz_loop = cuda_block_loop<named_dim::y, named_dim::x, named_dim::z>;
using cuda_block_yzx_loop = cuda_block_loop<named_dim::y, named_dim::z, named_dim::x>;
using cuda_block_zxy_loop = cuda_block_loop<named_dim::z, named_dim::x, named_dim::y>;
using cuda_block_zyx_loop = cuda_block_loop<named_dim::z, named_dim::y, named_dim::x>;

/*
 * Maps segment indices to flattened CUDA blocks.
 * This is the lowest overhead mapping, but requires that there are enough
 * physical blocks to fit all of the direct map requests.
 * Reshapes multiple physical blocks into a 1D iteration space
 */
template < named_dim ... dims >
using cuda_flatten_block_direct = cuda_flatten_indexer_direct<
    cuda::IndexGlobal<dims, named_usage::ignored, named_usage::unspecified>...>;

using cuda_flatten_block_x_direct = cuda_flatten_block_direct<named_dim::x>;
using cuda_flatten_block_y_direct = cuda_flatten_block_direct<named_dim::y>;
using cuda_flatten_block_z_direct = cuda_flatten_block_direct<named_dim::z>;

using cuda_flatten_block_xy_direct = cuda_flatten_block_direct<named_dim::x, named_dim::y>;
using cuda_flatten_block_xz_direct = cuda_flatten_block_direct<named_dim::x, named_dim::z>;
using cuda_flatten_block_yx_direct = cuda_flatten_block_direct<named_dim::y, named_dim::x>;
using cuda_flatten_block_yz_direct = cuda_flatten_block_direct<named_dim::y, named_dim::z>;
using cuda_flatten_block_zx_direct = cuda_flatten_block_direct<named_dim::z, named_dim::x>;
using cuda_flatten_block_zy_direct = cuda_flatten_block_direct<named_dim::z, named_dim::y>;

using cuda_flatten_block_xyz_direct = cuda_flatten_block_direct<named_dim::x, named_dim::y, named_dim::z>;
using cuda_flatten_block_xzy_direct = cuda_flatten_block_direct<named_dim::x, named_dim::z, named_dim::y>;
using cuda_flatten_block_yxz_direct = cuda_flatten_block_direct<named_dim::y, named_dim::x, named_dim::z>;
using cuda_flatten_block_yzx_direct = cuda_flatten_block_direct<named_dim::y, named_dim::z, named_dim::x>;
using cuda_flatten_block_zxy_direct = cuda_flatten_block_direct<named_dim::z, named_dim::x, named_dim::y>;
using cuda_flatten_block_zyx_direct = cuda_flatten_block_direct<named_dim::z, named_dim::y, named_dim::x>;

/*
 * Maps segment indices to flattened CUDA blocks.
 * Reshapes multiple physical blocks into a 1D iteration space
 * Uses block-stride looping to exceed the maximum number of physical blocks
 */
template < named_dim ... dims >
using cuda_flatten_block_loop = cuda_flatten_indexer_loop<
    cuda::IndexGlobal<dims, named_usage::ignored, named_usage::unspecified>...>;

using cuda_flatten_block_x_loop = cuda_flatten_block_loop<named_dim::x>;
using cuda_flatten_block_y_loop = cuda_flatten_block_loop<named_dim::y>;
using cuda_flatten_block_z_loop = cuda_flatten_block_loop<named_dim::z>;

using cuda_flatten_block_xy_loop = cuda_flatten_block_loop<named_dim::x, named_dim::y>;
using cuda_flatten_block_xz_loop = cuda_flatten_block_loop<named_dim::x, named_dim::z>;
using cuda_flatten_block_yx_loop = cuda_flatten_block_loop<named_dim::y, named_dim::x>;
using cuda_flatten_block_yz_loop = cuda_flatten_block_loop<named_dim::y, named_dim::z>;
using cuda_flatten_block_zx_loop = cuda_flatten_block_loop<named_dim::z, named_dim::x>;
using cuda_flatten_block_zy_loop = cuda_flatten_block_loop<named_dim::z, named_dim::y>;

using cuda_flatten_block_xyz_loop = cuda_flatten_block_loop<named_dim::x, named_dim::y, named_dim::z>;
using cuda_flatten_block_xzy_loop = cuda_flatten_block_loop<named_dim::x, named_dim::z, named_dim::y>;
using cuda_flatten_block_yxz_loop = cuda_flatten_block_loop<named_dim::y, named_dim::x, named_dim::z>;
using cuda_flatten_block_yzx_loop = cuda_flatten_block_loop<named_dim::y, named_dim::z, named_dim::x>;
using cuda_flatten_block_zxy_loop = cuda_flatten_block_loop<named_dim::z, named_dim::x, named_dim::y>;
using cuda_flatten_block_zyx_loop = cuda_flatten_block_loop<named_dim::z, named_dim::y, named_dim::x>;


/*!
 * Maps segment indices to CUDA global threads.
 * This is the lowest overhead mapping, but requires that there are enough
 * physical threads to fit all of the direct map requests.
 */
template < named_dim ... dims >
using cuda_global_direct = cuda_indexer_direct<
    cuda::IndexGlobal<dims, named_usage::unspecified, named_usage::unspecified>...>;

using cuda_global_x_direct = cuda_global_direct<named_dim::x>;
using cuda_global_y_direct = cuda_global_direct<named_dim::y>;
using cuda_global_z_direct = cuda_global_direct<named_dim::z>;

using cuda_global_xy_direct = cuda_global_direct<named_dim::x, named_dim::y>;
using cuda_global_xz_direct = cuda_global_direct<named_dim::x, named_dim::z>;
using cuda_global_yx_direct = cuda_global_direct<named_dim::y, named_dim::x>;
using cuda_global_yz_direct = cuda_global_direct<named_dim::y, named_dim::z>;
using cuda_global_zx_direct = cuda_global_direct<named_dim::z, named_dim::x>;
using cuda_global_zy_direct = cuda_global_direct<named_dim::z, named_dim::y>;

using cuda_global_xyz_direct = cuda_global_direct<named_dim::x, named_dim::y, named_dim::z>;
using cuda_global_xzy_direct = cuda_global_direct<named_dim::x, named_dim::z, named_dim::y>;
using cuda_global_yxz_direct = cuda_global_direct<named_dim::y, named_dim::x, named_dim::z>;
using cuda_global_yzx_direct = cuda_global_direct<named_dim::y, named_dim::z, named_dim::x>;
using cuda_global_zxy_direct = cuda_global_direct<named_dim::z, named_dim::x, named_dim::y>;
using cuda_global_zyx_direct = cuda_global_direct<named_dim::z, named_dim::y, named_dim::x>;

/*!
 * Maps segment indices to CUDA global threads.
 * Uses grid-stride looping to exceed the maximum number of global threads
 */
template < named_dim ... dims >
using cuda_global_loop = cuda_indexer_loop<
    cuda::IndexGlobal<dims, named_usage::unspecified, named_usage::unspecified>...>;

template < named_dim ... dims >
using cuda_global_syncable_loop = cuda_indexer_syncable_loop<
    cuda::IndexGlobal<dims, named_usage::unspecified, named_usage::unspecified>...>;

using cuda_global_x_loop = cuda_global_loop<named_dim::x>;
using cuda_global_y_loop = cuda_global_loop<named_dim::y>;
using cuda_global_z_loop = cuda_global_loop<named_dim::z>;

using cuda_global_xy_loop = cuda_global_loop<named_dim::x, named_dim::y>;
using cuda_global_xz_loop = cuda_global_loop<named_dim::x, named_dim::z>;
using cuda_global_yx_loop = cuda_global_loop<named_dim::y, named_dim::x>;
using cuda_global_yz_loop = cuda_global_loop<named_dim::y, named_dim::z>;
using cuda_global_zx_loop = cuda_global_loop<named_dim::z, named_dim::x>;
using cuda_global_zy_loop = cuda_global_loop<named_dim::z, named_dim::y>;

using cuda_global_xyz_loop = cuda_global_loop<named_dim::x, named_dim::y, named_dim::z>;
using cuda_global_xzy_loop = cuda_global_loop<named_dim::x, named_dim::z, named_dim::y>;
using cuda_global_yxz_loop = cuda_global_loop<named_dim::y, named_dim::x, named_dim::z>;
using cuda_global_yzx_loop = cuda_global_loop<named_dim::y, named_dim::z, named_dim::x>;
using cuda_global_zxy_loop = cuda_global_loop<named_dim::z, named_dim::x, named_dim::y>;
using cuda_global_zyx_loop = cuda_global_loop<named_dim::z, named_dim::y, named_dim::x>;

/*
 * Maps segment indices to flattened CUDA global threads.
 * This is the lowest overhead mapping, but requires that there are enough
 * physical global threads to fit all of the direct map requests.
 * Reshapes multiple physical global threads into a 1D iteration space
 */
template < named_dim ... dims >
using cuda_flatten_global_direct = cuda_flatten_indexer_direct<
    cuda::IndexGlobal<dims, named_usage::unspecified, named_usage::unspecified>...>;

using cuda_flatten_global_x_direct = cuda_flatten_global_direct<named_dim::x>;
using cuda_flatten_global_y_direct = cuda_flatten_global_direct<named_dim::y>;
using cuda_flatten_global_z_direct = cuda_flatten_global_direct<named_dim::z>;

using cuda_flatten_global_xy_direct = cuda_flatten_global_direct<named_dim::x, named_dim::y>;
using cuda_flatten_global_xz_direct = cuda_flatten_global_direct<named_dim::x, named_dim::z>;
using cuda_flatten_global_yx_direct = cuda_flatten_global_direct<named_dim::y, named_dim::x>;
using cuda_flatten_global_yz_direct = cuda_flatten_global_direct<named_dim::y, named_dim::z>;
using cuda_flatten_global_zx_direct = cuda_flatten_global_direct<named_dim::z, named_dim::x>;
using cuda_flatten_global_zy_direct = cuda_flatten_global_direct<named_dim::z, named_dim::y>;

using cuda_flatten_global_xyz_direct = cuda_flatten_global_direct<named_dim::x, named_dim::y, named_dim::z>;
using cuda_flatten_global_xzy_direct = cuda_flatten_global_direct<named_dim::x, named_dim::z, named_dim::y>;
using cuda_flatten_global_yxz_direct = cuda_flatten_global_direct<named_dim::y, named_dim::x, named_dim::z>;
using cuda_flatten_global_yzx_direct = cuda_flatten_global_direct<named_dim::y, named_dim::z, named_dim::x>;
using cuda_flatten_global_zxy_direct = cuda_flatten_global_direct<named_dim::z, named_dim::x, named_dim::y>;
using cuda_flatten_global_zyx_direct = cuda_flatten_global_direct<named_dim::z, named_dim::y, named_dim::x>;

/*
 * Maps segment indices to flattened CUDA global threads.
 * Reshapes multiple physical global threads into a 1D iteration space
 * Uses global thread-stride looping to exceed the maximum number of physical global threads
 */
template < named_dim ... dims >
using cuda_flatten_global_loop = cuda_flatten_indexer_loop<
    cuda::IndexGlobal<dims, named_usage::unspecified, named_usage::unspecified>...>;

using cuda_flatten_global_x_loop = cuda_flatten_global_loop<named_dim::x>;
using cuda_flatten_global_y_loop = cuda_flatten_global_loop<named_dim::y>;
using cuda_flatten_global_z_loop = cuda_flatten_global_loop<named_dim::z>;

using cuda_flatten_global_xy_loop = cuda_flatten_global_loop<named_dim::x, named_dim::y>;
using cuda_flatten_global_xz_loop = cuda_flatten_global_loop<named_dim::x, named_dim::z>;
using cuda_flatten_global_yx_loop = cuda_flatten_global_loop<named_dim::y, named_dim::x>;
using cuda_flatten_global_yz_loop = cuda_flatten_global_loop<named_dim::y, named_dim::z>;
using cuda_flatten_global_zx_loop = cuda_flatten_global_loop<named_dim::z, named_dim::x>;
using cuda_flatten_global_zy_loop = cuda_flatten_global_loop<named_dim::z, named_dim::y>;

using cuda_flatten_global_xyz_loop = cuda_flatten_global_loop<named_dim::x, named_dim::y, named_dim::z>;
using cuda_flatten_global_xzy_loop = cuda_flatten_global_loop<named_dim::x, named_dim::z, named_dim::y>;
using cuda_flatten_global_yxz_loop = cuda_flatten_global_loop<named_dim::y, named_dim::x, named_dim::z>;
using cuda_flatten_global_yzx_loop = cuda_flatten_global_loop<named_dim::y, named_dim::z, named_dim::x>;
using cuda_flatten_global_zxy_loop = cuda_flatten_global_loop<named_dim::z, named_dim::x, named_dim::y>;
using cuda_flatten_global_zyx_loop = cuda_flatten_global_loop<named_dim::z, named_dim::y, named_dim::x>;


/*!
 * Maps segment indices to CUDA global threads.
 * This is the lowest overhead mapping, but requires that there are enough
 * physical threads to fit all of the direct map requests.
 */
template < int X_BLOCK_SIZE >
using cuda_thread_size_x_direct = cuda_indexer_direct<cuda::thread_x<X_BLOCK_SIZE>>;
template < int Y_BLOCK_SIZE >
using cuda_thread_size_y_direct = cuda_indexer_direct<cuda::thread_y<Y_BLOCK_SIZE>>;
template < int Z_BLOCK_SIZE >
using cuda_thread_size_z_direct = cuda_indexer_direct<cuda::thread_z<Z_BLOCK_SIZE>>;

template < int X_BLOCK_SIZE, int Y_BLOCK_SIZE >
using cuda_thread_size_xy_direct = cuda_indexer_direct<cuda::thread_x<X_BLOCK_SIZE>, cuda::thread_y<Y_BLOCK_SIZE>>;
template < int X_BLOCK_SIZE, int Z_BLOCK_SIZE >
using cuda_thread_size_xz_direct = cuda_indexer_direct<cuda::thread_x<X_BLOCK_SIZE>, cuda::thread_z<Z_BLOCK_SIZE>>;
template < int Y_BLOCK_SIZE, int X_BLOCK_SIZE >
using cuda_thread_size_yx_direct = cuda_indexer_direct<cuda::thread_y<Y_BLOCK_SIZE>, cuda::thread_x<X_BLOCK_SIZE>>;
template < int Y_BLOCK_SIZE, int Z_BLOCK_SIZE >
using cuda_thread_size_yz_direct = cuda_indexer_direct<cuda::thread_y<Y_BLOCK_SIZE>, cuda::thread_z<Z_BLOCK_SIZE>>;
template < int Z_BLOCK_SIZE, int X_BLOCK_SIZE >
using cuda_thread_size_zx_direct = cuda_indexer_direct<cuda::thread_z<Z_BLOCK_SIZE>, cuda::thread_x<X_BLOCK_SIZE>>;
template < int Z_BLOCK_SIZE, int Y_BLOCK_SIZE >
using cuda_thread_size_zy_direct = cuda_indexer_direct<cuda::thread_z<Z_BLOCK_SIZE>, cuda::thread_y<Y_BLOCK_SIZE>>;

template < int X_BLOCK_SIZE, int Y_BLOCK_SIZE, int Z_BLOCK_SIZE >
using cuda_thread_size_xyz_direct = cuda_indexer_direct<cuda::thread_x<X_BLOCK_SIZE>, cuda::thread_y<Y_BLOCK_SIZE>, cuda::thread_z<Z_BLOCK_SIZE>>;
template < int X_BLOCK_SIZE, int Z_BLOCK_SIZE, int Y_BLOCK_SIZE >
using cuda_thread_size_xzy_direct = cuda_indexer_direct<cuda::thread_x<X_BLOCK_SIZE>, cuda::thread_z<Z_BLOCK_SIZE>, cuda::thread_y<Y_BLOCK_SIZE>>;
template < int Y_BLOCK_SIZE, int X_BLOCK_SIZE, int Z_BLOCK_SIZE >
using cuda_thread_size_yxz_direct = cuda_indexer_direct<cuda::thread_y<Y_BLOCK_SIZE>, cuda::thread_x<X_BLOCK_SIZE>, cuda::thread_z<Z_BLOCK_SIZE>>;
template < int Y_BLOCK_SIZE, int Z_BLOCK_SIZE, int X_BLOCK_SIZE >
using cuda_thread_size_yzx_direct = cuda_indexer_direct<cuda::thread_y<Y_BLOCK_SIZE>, cuda::thread_z<Z_BLOCK_SIZE>, cuda::thread_x<X_BLOCK_SIZE>>;
template < int Z_BLOCK_SIZE, int X_BLOCK_SIZE, int Y_BLOCK_SIZE >
using cuda_thread_size_zxy_direct = cuda_indexer_direct<cuda::thread_z<Z_BLOCK_SIZE>, cuda::thread_x<X_BLOCK_SIZE>, cuda::thread_y<Y_BLOCK_SIZE>>;
template < int Z_BLOCK_SIZE, int Y_BLOCK_SIZE, int X_BLOCK_SIZE >
using cuda_thread_size_zyx_direct = cuda_indexer_direct<cuda::thread_z<Z_BLOCK_SIZE>, cuda::thread_y<Y_BLOCK_SIZE>, cuda::thread_x<X_BLOCK_SIZE>>;


template < int X_GRID_SIZE >
using cuda_block_size_x_direct = cuda_indexer_direct<cuda::block_x<X_GRID_SIZE>>;
template < int Y_GRID_SIZE >
using cuda_block_size_y_direct = cuda_indexer_direct<cuda::block_y<Y_GRID_SIZE>>;
template < int Z_GRID_SIZE >
using cuda_block_size_z_direct = cuda_indexer_direct<cuda::block_z<Z_GRID_SIZE>>;

template < int X_GRID_SIZE, int Y_GRID_SIZE >
using cuda_block_size_xy_direct = cuda_indexer_direct<cuda::block_x<X_GRID_SIZE>, cuda::block_y<Y_GRID_SIZE>>;
template < int X_GRID_SIZE, int Z_GRID_SIZE >
using cuda_block_size_xz_direct = cuda_indexer_direct<cuda::block_x<X_GRID_SIZE>, cuda::block_z<Z_GRID_SIZE>>;
template < int Y_GRID_SIZE, int X_GRID_SIZE >
using cuda_block_size_yx_direct = cuda_indexer_direct<cuda::block_y<Y_GRID_SIZE>, cuda::block_x<X_GRID_SIZE>>;
template < int Y_GRID_SIZE, int Z_GRID_SIZE >
using cuda_block_size_yz_direct = cuda_indexer_direct<cuda::block_y<Y_GRID_SIZE>, cuda::block_z<Z_GRID_SIZE>>;
template < int Z_GRID_SIZE, int X_GRID_SIZE >
using cuda_block_size_zx_direct = cuda_indexer_direct<cuda::block_z<Z_GRID_SIZE>, cuda::block_x<X_GRID_SIZE>>;
template < int Z_GRID_SIZE, int Y_GRID_SIZE >
using cuda_block_size_zy_direct = cuda_indexer_direct<cuda::block_z<Z_GRID_SIZE>, cuda::block_y<Y_GRID_SIZE>>;

template < int X_GRID_SIZE, int Y_GRID_SIZE, int Z_GRID_SIZE >
using cuda_block_size_xyz_direct = cuda_indexer_direct<cuda::block_x<X_GRID_SIZE>, cuda::block_y<Y_GRID_SIZE>, cuda::block_z<Z_GRID_SIZE>>;
template < int X_GRID_SIZE, int Z_GRID_SIZE, int Y_GRID_SIZE >
using cuda_block_size_xzy_direct = cuda_indexer_direct<cuda::block_x<X_GRID_SIZE>, cuda::block_z<Z_GRID_SIZE>, cuda::block_y<Y_GRID_SIZE>>;
template < int Y_GRID_SIZE, int X_GRID_SIZE, int Z_GRID_SIZE >
using cuda_block_size_yxz_direct = cuda_indexer_direct<cuda::block_y<Y_GRID_SIZE>, cuda::block_x<X_GRID_SIZE>, cuda::block_z<Z_GRID_SIZE>>;
template < int Y_GRID_SIZE, int Z_GRID_SIZE, int X_GRID_SIZE >
using cuda_block_size_yzx_direct = cuda_indexer_direct<cuda::block_y<Y_GRID_SIZE>, cuda::block_z<Z_GRID_SIZE>, cuda::block_x<X_GRID_SIZE>>;
template < int Z_GRID_SIZE, int X_GRID_SIZE, int Y_GRID_SIZE >
using cuda_block_size_zxy_direct = cuda_indexer_direct<cuda::block_z<Z_GRID_SIZE>, cuda::block_x<X_GRID_SIZE>, cuda::block_y<Y_GRID_SIZE>>;
template < int Z_GRID_SIZE, int Y_GRID_SIZE, int X_GRID_SIZE >
using cuda_block_size_zyx_direct = cuda_indexer_direct<cuda::block_z<Z_GRID_SIZE>, cuda::block_y<Y_GRID_SIZE>, cuda::block_x<X_GRID_SIZE>>;


template < int X_BLOCK_SIZE, int X_GRID_SIZE = named_usage::unspecified >
using cuda_global_size_x_direct = cuda_indexer_direct<cuda::global_x<X_BLOCK_SIZE, X_GRID_SIZE>>;
template < int Y_BLOCK_SIZE, int Y_GRID_SIZE = named_usage::unspecified >
using cuda_global_size_y_direct = cuda_indexer_direct<cuda::global_y<Y_BLOCK_SIZE, Y_GRID_SIZE>>;
template < int Z_BLOCK_SIZE, int Z_GRID_SIZE = named_usage::unspecified >
using cuda_global_size_z_direct = cuda_indexer_direct<cuda::global_z<Z_BLOCK_SIZE, Z_GRID_SIZE>>;

template < int X_BLOCK_SIZE, int Y_BLOCK_SIZE,
           int X_GRID_SIZE = named_usage::unspecified, int Y_GRID_SIZE = named_usage::unspecified >
using cuda_global_size_xy_direct = cuda_indexer_direct<cuda::global_x<X_BLOCK_SIZE, X_GRID_SIZE>,
                                                     cuda::global_y<Y_BLOCK_SIZE, Y_GRID_SIZE>>;
template < int X_BLOCK_SIZE, int Z_BLOCK_SIZE,
           int X_GRID_SIZE = named_usage::unspecified, int Z_GRID_SIZE = named_usage::unspecified >
using cuda_global_size_xz_direct = cuda_indexer_direct<cuda::global_x<X_BLOCK_SIZE, X_GRID_SIZE>,
                                                     cuda::global_z<Z_BLOCK_SIZE, Z_GRID_SIZE>>;
template < int Y_BLOCK_SIZE, int X_BLOCK_SIZE,
           int Y_GRID_SIZE = named_usage::unspecified, int X_GRID_SIZE = named_usage::unspecified >
using cuda_global_size_yx_direct = cuda_indexer_direct<cuda::global_y<Y_BLOCK_SIZE, Y_GRID_SIZE>,
                                                     cuda::global_x<X_BLOCK_SIZE, X_GRID_SIZE>>;
template < int Y_BLOCK_SIZE, int Z_BLOCK_SIZE,
           int Y_GRID_SIZE = named_usage::unspecified, int Z_GRID_SIZE = named_usage::unspecified >
using cuda_global_size_yz_direct = cuda_indexer_direct<cuda::global_y<Y_BLOCK_SIZE, Y_GRID_SIZE>,
                                                     cuda::global_z<Z_BLOCK_SIZE, Z_GRID_SIZE>>;
template < int Z_BLOCK_SIZE, int X_BLOCK_SIZE,
           int Z_GRID_SIZE = named_usage::unspecified, int X_GRID_SIZE = named_usage::unspecified >
using cuda_global_size_zx_direct = cuda_indexer_direct<cuda::global_z<Z_BLOCK_SIZE, Z_GRID_SIZE>,
                                                     cuda::global_x<X_BLOCK_SIZE, X_GRID_SIZE>>;
template < int Z_BLOCK_SIZE, int Y_BLOCK_SIZE,
           int Z_GRID_SIZE = named_usage::unspecified, int Y_GRID_SIZE = named_usage::unspecified >
using cuda_global_size_zy_direct = cuda_indexer_direct<cuda::global_z<Z_BLOCK_SIZE, Z_GRID_SIZE>,
                                                     cuda::global_y<Y_BLOCK_SIZE, Y_GRID_SIZE>>;

template < int X_BLOCK_SIZE, int Y_BLOCK_SIZE, int Z_BLOCK_SIZE,
           int X_GRID_SIZE = named_usage::unspecified, int Y_GRID_SIZE = named_usage::unspecified, int Z_GRID_SIZE = named_usage::unspecified >
using cuda_global_size_xyz_direct = cuda_indexer_direct<cuda::global_x<X_BLOCK_SIZE, X_GRID_SIZE>,
                                                      cuda::global_y<Y_BLOCK_SIZE, Y_GRID_SIZE>,
                                                      cuda::global_z<Z_BLOCK_SIZE, Z_GRID_SIZE>>;
template < int X_BLOCK_SIZE, int Z_BLOCK_SIZE, int Y_BLOCK_SIZE,
           int X_GRID_SIZE = named_usage::unspecified, int Z_GRID_SIZE = named_usage::unspecified, int Y_GRID_SIZE = named_usage::unspecified >
using cuda_global_size_xzy_direct = cuda_indexer_direct<cuda::global_x<X_BLOCK_SIZE, X_GRID_SIZE>,
                                                      cuda::global_z<Z_BLOCK_SIZE, Z_GRID_SIZE>,
                                                      cuda::global_y<Y_BLOCK_SIZE, Y_GRID_SIZE>>;
template < int Y_BLOCK_SIZE, int X_BLOCK_SIZE, int Z_BLOCK_SIZE,
           int Y_GRID_SIZE = named_usage::unspecified, int X_GRID_SIZE = named_usage::unspecified, int Z_GRID_SIZE = named_usage::unspecified >
using cuda_global_size_yxz_direct = cuda_indexer_direct<cuda::global_y<Y_BLOCK_SIZE, Y_GRID_SIZE>,
                                                      cuda::global_x<X_BLOCK_SIZE, X_GRID_SIZE>,
                                                      cuda::global_z<Z_BLOCK_SIZE, Z_GRID_SIZE>>;
template < int Y_BLOCK_SIZE, int Z_BLOCK_SIZE, int X_BLOCK_SIZE,
           int Y_GRID_SIZE = named_usage::unspecified, int Z_GRID_SIZE = named_usage::unspecified, int X_GRID_SIZE = named_usage::unspecified >
using cuda_global_size_yzx_direct = cuda_indexer_direct<cuda::global_y<Y_BLOCK_SIZE, Y_GRID_SIZE>,
                                                      cuda::global_z<Z_BLOCK_SIZE, Z_GRID_SIZE>,
                                                      cuda::global_x<X_BLOCK_SIZE, X_GRID_SIZE>>;
template < int Z_BLOCK_SIZE, int X_BLOCK_SIZE, int Y_BLOCK_SIZE,
           int Z_GRID_SIZE = named_usage::unspecified, int X_GRID_SIZE = named_usage::unspecified, int Y_GRID_SIZE = named_usage::unspecified >
using cuda_global_size_zxy_direct = cuda_indexer_direct<cuda::global_z<Z_BLOCK_SIZE, Z_GRID_SIZE>,
                                                      cuda::global_x<X_BLOCK_SIZE, X_GRID_SIZE>,
                                                      cuda::global_y<Y_BLOCK_SIZE, Y_GRID_SIZE>>;
template < int Z_BLOCK_SIZE, int Y_BLOCK_SIZE, int X_BLOCK_SIZE,
           int Z_GRID_SIZE = named_usage::unspecified, int Y_GRID_SIZE = named_usage::unspecified, int X_GRID_SIZE = named_usage::unspecified >
using cuda_global_size_zyx_direct = cuda_indexer_direct<cuda::global_z<Z_BLOCK_SIZE, Z_GRID_SIZE>,
                                                      cuda::global_y<Y_BLOCK_SIZE, Y_GRID_SIZE>,
                                                      cuda::global_x<X_BLOCK_SIZE, X_GRID_SIZE>>;

/*!
 * Maps segment indices to CUDA global threads.
 * Uses grid-stride looping to exceed the maximum number of global threads
 */
template < int X_BLOCK_SIZE >
using cuda_thread_size_x_loop = cuda_indexer_loop<cuda::thread_x<X_BLOCK_SIZE>>;
template < int Y_BLOCK_SIZE >
using cuda_thread_size_y_loop = cuda_indexer_loop<cuda::thread_y<Y_BLOCK_SIZE>>;
template < int Z_BLOCK_SIZE >
using cuda_thread_size_z_loop = cuda_indexer_loop<cuda::thread_z<Z_BLOCK_SIZE>>;

template < int X_BLOCK_SIZE, int Y_BLOCK_SIZE >
using cuda_thread_size_xy_loop = cuda_indexer_loop<cuda::thread_x<X_BLOCK_SIZE>, cuda::thread_y<Y_BLOCK_SIZE>>;
template < int X_BLOCK_SIZE, int Z_BLOCK_SIZE >
using cuda_thread_size_xz_loop = cuda_indexer_loop<cuda::thread_x<X_BLOCK_SIZE>, cuda::thread_z<Z_BLOCK_SIZE>>;
template < int Y_BLOCK_SIZE, int X_BLOCK_SIZE >
using cuda_thread_size_yx_loop = cuda_indexer_loop<cuda::thread_y<Y_BLOCK_SIZE>, cuda::thread_x<X_BLOCK_SIZE>>;
template < int Y_BLOCK_SIZE, int Z_BLOCK_SIZE >
using cuda_thread_size_yz_loop = cuda_indexer_loop<cuda::thread_y<Y_BLOCK_SIZE>, cuda::thread_z<Z_BLOCK_SIZE>>;
template < int Z_BLOCK_SIZE, int X_BLOCK_SIZE >
using cuda_thread_size_zx_loop = cuda_indexer_loop<cuda::thread_z<Z_BLOCK_SIZE>, cuda::thread_x<X_BLOCK_SIZE>>;
template < int Z_BLOCK_SIZE, int Y_BLOCK_SIZE >
using cuda_thread_size_zy_loop = cuda_indexer_loop<cuda::thread_z<Z_BLOCK_SIZE>, cuda::thread_y<Y_BLOCK_SIZE>>;

template < int X_BLOCK_SIZE, int Y_BLOCK_SIZE, int Z_BLOCK_SIZE >
using cuda_thread_size_xyz_loop = cuda_indexer_loop<cuda::thread_x<X_BLOCK_SIZE>, cuda::thread_y<Y_BLOCK_SIZE>, cuda::thread_z<Z_BLOCK_SIZE>>;
template < int X_BLOCK_SIZE, int Z_BLOCK_SIZE, int Y_BLOCK_SIZE >
using cuda_thread_size_xzy_loop = cuda_indexer_loop<cuda::thread_x<X_BLOCK_SIZE>, cuda::thread_z<Z_BLOCK_SIZE>, cuda::thread_y<Y_BLOCK_SIZE>>;
template < int Y_BLOCK_SIZE, int X_BLOCK_SIZE, int Z_BLOCK_SIZE >
using cuda_thread_size_yxz_loop = cuda_indexer_loop<cuda::thread_y<Y_BLOCK_SIZE>, cuda::thread_x<X_BLOCK_SIZE>, cuda::thread_z<Z_BLOCK_SIZE>>;
template < int Y_BLOCK_SIZE, int Z_BLOCK_SIZE, int X_BLOCK_SIZE >
using cuda_thread_size_yzx_loop = cuda_indexer_loop<cuda::thread_y<Y_BLOCK_SIZE>, cuda::thread_z<Z_BLOCK_SIZE>, cuda::thread_x<X_BLOCK_SIZE>>;
template < int Z_BLOCK_SIZE, int X_BLOCK_SIZE, int Y_BLOCK_SIZE >
using cuda_thread_size_zxy_loop = cuda_indexer_loop<cuda::thread_z<Z_BLOCK_SIZE>, cuda::thread_x<X_BLOCK_SIZE>, cuda::thread_y<Y_BLOCK_SIZE>>;
template < int Z_BLOCK_SIZE, int Y_BLOCK_SIZE, int X_BLOCK_SIZE >
using cuda_thread_size_zyx_loop = cuda_indexer_loop<cuda::thread_z<Z_BLOCK_SIZE>, cuda::thread_y<Y_BLOCK_SIZE>, cuda::thread_x<X_BLOCK_SIZE>>;


template < int X_GRID_SIZE >
using cuda_block_size_x_loop = cuda_indexer_loop<cuda::block_x<X_GRID_SIZE>>;
template < int Y_GRID_SIZE >
using cuda_block_size_y_loop = cuda_indexer_loop<cuda::block_y<Y_GRID_SIZE>>;
template < int Z_GRID_SIZE >
using cuda_block_size_z_loop = cuda_indexer_loop<cuda::block_z<Z_GRID_SIZE>>;

template < int X_GRID_SIZE, int Y_GRID_SIZE >
using cuda_block_size_xy_loop = cuda_indexer_loop<cuda::block_x<X_GRID_SIZE>, cuda::block_y<Y_GRID_SIZE>>;
template < int X_GRID_SIZE, int Z_GRID_SIZE >
using cuda_block_size_xz_loop = cuda_indexer_loop<cuda::block_x<X_GRID_SIZE>, cuda::block_z<Z_GRID_SIZE>>;
template < int Y_GRID_SIZE, int X_GRID_SIZE >
using cuda_block_size_yx_loop = cuda_indexer_loop<cuda::block_y<Y_GRID_SIZE>, cuda::block_x<X_GRID_SIZE>>;
template < int Y_GRID_SIZE, int Z_GRID_SIZE >
using cuda_block_size_yz_loop = cuda_indexer_loop<cuda::block_y<Y_GRID_SIZE>, cuda::block_z<Z_GRID_SIZE>>;
template < int Z_GRID_SIZE, int X_GRID_SIZE >
using cuda_block_size_zx_loop = cuda_indexer_loop<cuda::block_z<Z_GRID_SIZE>, cuda::block_x<X_GRID_SIZE>>;
template < int Z_GRID_SIZE, int Y_GRID_SIZE >
using cuda_block_size_zy_loop = cuda_indexer_loop<cuda::block_z<Z_GRID_SIZE>, cuda::block_y<Y_GRID_SIZE>>;

template < int X_GRID_SIZE, int Y_GRID_SIZE, int Z_GRID_SIZE >
using cuda_block_size_xyz_loop = cuda_indexer_loop<cuda::block_x<X_GRID_SIZE>, cuda::block_y<Y_GRID_SIZE>, cuda::block_z<Z_GRID_SIZE>>;
template < int X_GRID_SIZE, int Z_GRID_SIZE, int Y_GRID_SIZE >
using cuda_block_size_xzy_loop = cuda_indexer_loop<cuda::block_x<X_GRID_SIZE>, cuda::block_z<Z_GRID_SIZE>, cuda::block_y<Y_GRID_SIZE>>;
template < int Y_GRID_SIZE, int X_GRID_SIZE, int Z_GRID_SIZE >
using cuda_block_size_yxz_loop = cuda_indexer_loop<cuda::block_y<Y_GRID_SIZE>, cuda::block_x<X_GRID_SIZE>, cuda::block_z<Z_GRID_SIZE>>;
template < int Y_GRID_SIZE, int Z_GRID_SIZE, int X_GRID_SIZE >
using cuda_block_size_yzx_loop = cuda_indexer_loop<cuda::block_y<Y_GRID_SIZE>, cuda::block_z<Z_GRID_SIZE>, cuda::block_x<X_GRID_SIZE>>;
template < int Z_GRID_SIZE, int X_GRID_SIZE, int Y_GRID_SIZE >
using cuda_block_size_zxy_loop = cuda_indexer_loop<cuda::block_z<Z_GRID_SIZE>, cuda::block_x<X_GRID_SIZE>, cuda::block_y<Y_GRID_SIZE>>;
template < int Z_GRID_SIZE, int Y_GRID_SIZE, int X_GRID_SIZE >
using cuda_block_size_zyx_loop = cuda_indexer_loop<cuda::block_z<Z_GRID_SIZE>, cuda::block_y<Y_GRID_SIZE>, cuda::block_x<X_GRID_SIZE>>;


template < int X_BLOCK_SIZE, int X_GRID_SIZE = named_usage::unspecified >
using cuda_global_size_x_loop = cuda_indexer_loop<cuda::global_x<X_BLOCK_SIZE, X_GRID_SIZE>>;
template < int Y_BLOCK_SIZE, int Y_GRID_SIZE = named_usage::unspecified >
using cuda_global_size_y_loop = cuda_indexer_loop<cuda::global_y<Y_BLOCK_SIZE, Y_GRID_SIZE>>;
template < int Z_BLOCK_SIZE, int Z_GRID_SIZE = named_usage::unspecified >
using cuda_global_size_z_loop = cuda_indexer_loop<cuda::global_z<Z_BLOCK_SIZE, Z_GRID_SIZE>>;

template < int X_BLOCK_SIZE, int Y_BLOCK_SIZE,
           int X_GRID_SIZE = named_usage::unspecified, int Y_GRID_SIZE = named_usage::unspecified >
using cuda_global_size_xy_loop = cuda_indexer_loop<cuda::global_x<X_BLOCK_SIZE, X_GRID_SIZE>,
                                                     cuda::global_y<Y_BLOCK_SIZE, Y_GRID_SIZE>>;
template < int X_BLOCK_SIZE, int Z_BLOCK_SIZE,
           int X_GRID_SIZE = named_usage::unspecified, int Z_GRID_SIZE = named_usage::unspecified >
using cuda_global_size_xz_loop = cuda_indexer_loop<cuda::global_x<X_BLOCK_SIZE, X_GRID_SIZE>,
                                                     cuda::global_z<Z_BLOCK_SIZE, Z_GRID_SIZE>>;
template < int Y_BLOCK_SIZE, int X_BLOCK_SIZE,
           int Y_GRID_SIZE = named_usage::unspecified, int X_GRID_SIZE = named_usage::unspecified >
using cuda_global_size_yx_loop = cuda_indexer_loop<cuda::global_y<Y_BLOCK_SIZE, Y_GRID_SIZE>,
                                                     cuda::global_x<X_BLOCK_SIZE, X_GRID_SIZE>>;
template < int Y_BLOCK_SIZE, int Z_BLOCK_SIZE,
           int Y_GRID_SIZE = named_usage::unspecified, int Z_GRID_SIZE = named_usage::unspecified >
using cuda_global_size_yz_loop = cuda_indexer_loop<cuda::global_y<Y_BLOCK_SIZE, Y_GRID_SIZE>,
                                                     cuda::global_z<Z_BLOCK_SIZE, Z_GRID_SIZE>>;
template < int Z_BLOCK_SIZE, int X_BLOCK_SIZE,
           int Z_GRID_SIZE = named_usage::unspecified, int X_GRID_SIZE = named_usage::unspecified >
using cuda_global_size_zx_loop = cuda_indexer_loop<cuda::global_z<Z_BLOCK_SIZE, Z_GRID_SIZE>,
                                                     cuda::global_x<X_BLOCK_SIZE, X_GRID_SIZE>>;
template < int Z_BLOCK_SIZE, int Y_BLOCK_SIZE,
           int Z_GRID_SIZE = named_usage::unspecified, int Y_GRID_SIZE = named_usage::unspecified >
using cuda_global_size_zy_loop = cuda_indexer_loop<cuda::global_z<Z_BLOCK_SIZE, Z_GRID_SIZE>,
                                                     cuda::global_y<Y_BLOCK_SIZE, Y_GRID_SIZE>>;

template < int X_BLOCK_SIZE, int Y_BLOCK_SIZE, int Z_BLOCK_SIZE,
           int X_GRID_SIZE = named_usage::unspecified, int Y_GRID_SIZE = named_usage::unspecified, int Z_GRID_SIZE = named_usage::unspecified >
using cuda_global_size_xyz_loop = cuda_indexer_loop<cuda::global_x<X_BLOCK_SIZE, X_GRID_SIZE>,
                                                      cuda::global_y<Y_BLOCK_SIZE, Y_GRID_SIZE>,
                                                      cuda::global_z<Z_BLOCK_SIZE, Z_GRID_SIZE>>;
template < int X_BLOCK_SIZE, int Z_BLOCK_SIZE, int Y_BLOCK_SIZE,
           int X_GRID_SIZE = named_usage::unspecified, int Z_GRID_SIZE = named_usage::unspecified, int Y_GRID_SIZE = named_usage::unspecified >
using cuda_global_size_xzy_loop = cuda_indexer_loop<cuda::global_x<X_BLOCK_SIZE, X_GRID_SIZE>,
                                                      cuda::global_z<Z_BLOCK_SIZE, Z_GRID_SIZE>,
                                                      cuda::global_y<Y_BLOCK_SIZE, Y_GRID_SIZE>>;
template < int Y_BLOCK_SIZE, int X_BLOCK_SIZE, int Z_BLOCK_SIZE,
           int Y_GRID_SIZE = named_usage::unspecified, int X_GRID_SIZE = named_usage::unspecified, int Z_GRID_SIZE = named_usage::unspecified >
using cuda_global_size_yxz_loop = cuda_indexer_loop<cuda::global_y<Y_BLOCK_SIZE, Y_GRID_SIZE>,
                                                      cuda::global_x<X_BLOCK_SIZE, X_GRID_SIZE>,
                                                      cuda::global_z<Z_BLOCK_SIZE, Z_GRID_SIZE>>;
template < int Y_BLOCK_SIZE, int Z_BLOCK_SIZE, int X_BLOCK_SIZE,
           int Y_GRID_SIZE = named_usage::unspecified, int Z_GRID_SIZE = named_usage::unspecified, int X_GRID_SIZE = named_usage::unspecified >
using cuda_global_size_yzx_loop = cuda_indexer_loop<cuda::global_y<Y_BLOCK_SIZE, Y_GRID_SIZE>,
                                                      cuda::global_z<Z_BLOCK_SIZE, Z_GRID_SIZE>,
                                                      cuda::global_x<X_BLOCK_SIZE, X_GRID_SIZE>>;
template < int Z_BLOCK_SIZE, int X_BLOCK_SIZE, int Y_BLOCK_SIZE,
           int Z_GRID_SIZE = named_usage::unspecified, int X_GRID_SIZE = named_usage::unspecified, int Y_GRID_SIZE = named_usage::unspecified >
using cuda_global_size_zxy_loop = cuda_indexer_loop<cuda::global_z<Z_BLOCK_SIZE, Z_GRID_SIZE>,
                                                      cuda::global_x<X_BLOCK_SIZE, X_GRID_SIZE>,
                                                      cuda::global_y<Y_BLOCK_SIZE, Y_GRID_SIZE>>;
template < int Z_BLOCK_SIZE, int Y_BLOCK_SIZE, int X_BLOCK_SIZE,
           int Z_GRID_SIZE = named_usage::unspecified, int Y_GRID_SIZE = named_usage::unspecified, int X_GRID_SIZE = named_usage::unspecified >
using cuda_global_size_zyx_loop = cuda_indexer_loop<cuda::global_z<Z_BLOCK_SIZE, Z_GRID_SIZE>,
                                                      cuda::global_y<Y_BLOCK_SIZE, Y_GRID_SIZE>,
                                                      cuda::global_x<X_BLOCK_SIZE, X_GRID_SIZE>>;

/*
 * Maps segment indices to flattened CUDA global threads.
 * This is the lowest overhead mapping, but requires that there are enough
 * physical global threads to fit all of the direct map requests.
 * Reshapes multiple physical global threads into a 1D iteration space
 */
template < int X_BLOCK_SIZE >
using cuda_flatten_thread_size_x_direct = cuda_flatten_indexer_direct<cuda::thread_x<X_BLOCK_SIZE>>;
template < int Y_BLOCK_SIZE >
using cuda_flatten_thread_size_y_direct = cuda_flatten_indexer_direct<cuda::thread_y<Y_BLOCK_SIZE>>;
template < int Z_BLOCK_SIZE >
using cuda_flatten_thread_size_z_direct = cuda_flatten_indexer_direct<cuda::thread_z<Z_BLOCK_SIZE>>;

template < int X_BLOCK_SIZE, int Y_BLOCK_SIZE >
using cuda_flatten_thread_size_xy_direct = cuda_flatten_indexer_direct<cuda::thread_x<X_BLOCK_SIZE>, cuda::thread_y<Y_BLOCK_SIZE>>;
template < int X_BLOCK_SIZE, int Z_BLOCK_SIZE >
using cuda_flatten_thread_size_xz_direct = cuda_flatten_indexer_direct<cuda::thread_x<X_BLOCK_SIZE>, cuda::thread_z<Z_BLOCK_SIZE>>;
template < int Y_BLOCK_SIZE, int X_BLOCK_SIZE >
using cuda_flatten_thread_size_yx_direct = cuda_flatten_indexer_direct<cuda::thread_y<Y_BLOCK_SIZE>, cuda::thread_x<X_BLOCK_SIZE>>;
template < int Y_BLOCK_SIZE, int Z_BLOCK_SIZE >
using cuda_flatten_thread_size_yz_direct = cuda_flatten_indexer_direct<cuda::thread_y<Y_BLOCK_SIZE>, cuda::thread_z<Z_BLOCK_SIZE>>;
template < int Z_BLOCK_SIZE, int X_BLOCK_SIZE >
using cuda_flatten_thread_size_zx_direct = cuda_flatten_indexer_direct<cuda::thread_z<Z_BLOCK_SIZE>, cuda::thread_x<X_BLOCK_SIZE>>;
template < int Z_BLOCK_SIZE, int Y_BLOCK_SIZE >
using cuda_flatten_thread_size_zy_direct = cuda_flatten_indexer_direct<cuda::thread_z<Z_BLOCK_SIZE>, cuda::thread_y<Y_BLOCK_SIZE>>;

template < int X_BLOCK_SIZE, int Y_BLOCK_SIZE, int Z_BLOCK_SIZE >
using cuda_flatten_thread_size_xyz_direct = cuda_flatten_indexer_direct<cuda::thread_x<X_BLOCK_SIZE>, cuda::thread_y<Y_BLOCK_SIZE>, cuda::thread_z<Z_BLOCK_SIZE>>;
template < int X_BLOCK_SIZE, int Z_BLOCK_SIZE, int Y_BLOCK_SIZE >
using cuda_flatten_thread_size_xzy_direct = cuda_flatten_indexer_direct<cuda::thread_x<X_BLOCK_SIZE>, cuda::thread_z<Z_BLOCK_SIZE>, cuda::thread_y<Y_BLOCK_SIZE>>;
template < int Y_BLOCK_SIZE, int X_BLOCK_SIZE, int Z_BLOCK_SIZE >
using cuda_flatten_thread_size_yxz_direct = cuda_flatten_indexer_direct<cuda::thread_y<Y_BLOCK_SIZE>, cuda::thread_x<X_BLOCK_SIZE>, cuda::thread_z<Z_BLOCK_SIZE>>;
template < int Y_BLOCK_SIZE, int Z_BLOCK_SIZE, int X_BLOCK_SIZE >
using cuda_flatten_thread_size_yzx_direct = cuda_flatten_indexer_direct<cuda::thread_y<Y_BLOCK_SIZE>, cuda::thread_z<Z_BLOCK_SIZE>, cuda::thread_x<X_BLOCK_SIZE>>;
template < int Z_BLOCK_SIZE, int X_BLOCK_SIZE, int Y_BLOCK_SIZE >
using cuda_flatten_thread_size_zxy_direct = cuda_flatten_indexer_direct<cuda::thread_z<Z_BLOCK_SIZE>, cuda::thread_x<X_BLOCK_SIZE>, cuda::thread_y<Y_BLOCK_SIZE>>;
template < int Z_BLOCK_SIZE, int Y_BLOCK_SIZE, int X_BLOCK_SIZE >
using cuda_flatten_thread_size_zyx_direct = cuda_flatten_indexer_direct<cuda::thread_z<Z_BLOCK_SIZE>, cuda::thread_y<Y_BLOCK_SIZE>, cuda::thread_x<X_BLOCK_SIZE>>;


template < int X_GRID_SIZE >
using cuda_flatten_block_size_x_direct = cuda_flatten_indexer_direct<cuda::block_x<X_GRID_SIZE>>;
template < int Y_GRID_SIZE >
using cuda_flatten_block_size_y_direct = cuda_flatten_indexer_direct<cuda::block_y<Y_GRID_SIZE>>;
template < int Z_GRID_SIZE >
using cuda_flatten_block_size_z_direct = cuda_flatten_indexer_direct<cuda::block_z<Z_GRID_SIZE>>;

template < int X_GRID_SIZE, int Y_GRID_SIZE >
using cuda_flatten_block_size_xy_direct = cuda_flatten_indexer_direct<cuda::block_x<X_GRID_SIZE>, cuda::block_y<Y_GRID_SIZE>>;
template < int X_GRID_SIZE, int Z_GRID_SIZE >
using cuda_flatten_block_size_xz_direct = cuda_flatten_indexer_direct<cuda::block_x<X_GRID_SIZE>, cuda::block_z<Z_GRID_SIZE>>;
template < int Y_GRID_SIZE, int X_GRID_SIZE >
using cuda_flatten_block_size_yx_direct = cuda_flatten_indexer_direct<cuda::block_y<Y_GRID_SIZE>, cuda::block_x<X_GRID_SIZE>>;
template < int Y_GRID_SIZE, int Z_GRID_SIZE >
using cuda_flatten_block_size_yz_direct = cuda_flatten_indexer_direct<cuda::block_y<Y_GRID_SIZE>, cuda::block_z<Z_GRID_SIZE>>;
template < int Z_GRID_SIZE, int X_GRID_SIZE >
using cuda_flatten_block_size_zx_direct = cuda_flatten_indexer_direct<cuda::block_z<Z_GRID_SIZE>, cuda::block_x<X_GRID_SIZE>>;
template < int Z_GRID_SIZE, int Y_GRID_SIZE >
using cuda_flatten_block_size_zy_direct = cuda_flatten_indexer_direct<cuda::block_z<Z_GRID_SIZE>, cuda::block_y<Y_GRID_SIZE>>;

template < int X_GRID_SIZE, int Y_GRID_SIZE, int Z_GRID_SIZE >
using cuda_flatten_block_size_xyz_direct = cuda_flatten_indexer_direct<cuda::block_x<X_GRID_SIZE>, cuda::block_y<Y_GRID_SIZE>, cuda::block_z<Z_GRID_SIZE>>;
template < int X_GRID_SIZE, int Z_GRID_SIZE, int Y_GRID_SIZE >
using cuda_flatten_block_size_xzy_direct = cuda_flatten_indexer_direct<cuda::block_x<X_GRID_SIZE>, cuda::block_z<Z_GRID_SIZE>, cuda::block_y<Y_GRID_SIZE>>;
template < int Y_GRID_SIZE, int X_GRID_SIZE, int Z_GRID_SIZE >
using cuda_flatten_block_size_yxz_direct = cuda_flatten_indexer_direct<cuda::block_y<Y_GRID_SIZE>, cuda::block_x<X_GRID_SIZE>, cuda::block_z<Z_GRID_SIZE>>;
template < int Y_GRID_SIZE, int Z_GRID_SIZE, int X_GRID_SIZE >
using cuda_flatten_block_size_yzx_direct = cuda_flatten_indexer_direct<cuda::block_y<Y_GRID_SIZE>, cuda::block_z<Z_GRID_SIZE>, cuda::block_x<X_GRID_SIZE>>;
template < int Z_GRID_SIZE, int X_GRID_SIZE, int Y_GRID_SIZE >
using cuda_flatten_block_size_zxy_direct = cuda_flatten_indexer_direct<cuda::block_z<Z_GRID_SIZE>, cuda::block_x<X_GRID_SIZE>, cuda::block_y<Y_GRID_SIZE>>;
template < int Z_GRID_SIZE, int Y_GRID_SIZE, int X_GRID_SIZE >
using cuda_flatten_block_size_zyx_direct = cuda_flatten_indexer_direct<cuda::block_z<Z_GRID_SIZE>, cuda::block_y<Y_GRID_SIZE>, cuda::block_x<X_GRID_SIZE>>;


template < int X_BLOCK_SIZE, int X_GRID_SIZE = named_usage::unspecified >
using cuda_flatten_global_size_x_direct = cuda_flatten_indexer_direct<cuda::global_x<X_BLOCK_SIZE, X_GRID_SIZE>>;
template < int Y_BLOCK_SIZE, int Y_GRID_SIZE = named_usage::unspecified >
using cuda_flatten_global_size_y_direct = cuda_flatten_indexer_direct<cuda::global_y<Y_BLOCK_SIZE, Y_GRID_SIZE>>;
template < int Z_BLOCK_SIZE, int Z_GRID_SIZE = named_usage::unspecified >
using cuda_flatten_global_size_z_direct = cuda_flatten_indexer_direct<cuda::global_z<Z_BLOCK_SIZE, Z_GRID_SIZE>>;

template < int X_BLOCK_SIZE, int Y_BLOCK_SIZE,
           int X_GRID_SIZE = named_usage::unspecified, int Y_GRID_SIZE = named_usage::unspecified >
using cuda_flatten_global_size_xy_direct = cuda_flatten_indexer_direct<cuda::global_x<X_BLOCK_SIZE, X_GRID_SIZE>,
                                                                     cuda::global_y<Y_BLOCK_SIZE, Y_GRID_SIZE>>;
template < int X_BLOCK_SIZE, int Z_BLOCK_SIZE,
           int X_GRID_SIZE = named_usage::unspecified, int Z_GRID_SIZE = named_usage::unspecified >
using cuda_flatten_global_size_xz_direct = cuda_flatten_indexer_direct<cuda::global_x<X_BLOCK_SIZE, X_GRID_SIZE>,
                                                                     cuda::global_z<Z_BLOCK_SIZE, Z_GRID_SIZE>>;
template < int Y_BLOCK_SIZE, int X_BLOCK_SIZE,
           int Y_GRID_SIZE = named_usage::unspecified, int X_GRID_SIZE = named_usage::unspecified >
using cuda_flatten_global_size_yx_direct = cuda_flatten_indexer_direct<cuda::global_y<Y_BLOCK_SIZE, Y_GRID_SIZE>,
                                                                     cuda::global_x<X_BLOCK_SIZE, X_GRID_SIZE>>;
template < int Y_BLOCK_SIZE, int Z_BLOCK_SIZE,
           int Y_GRID_SIZE = named_usage::unspecified, int Z_GRID_SIZE = named_usage::unspecified >
using cuda_flatten_global_size_yz_direct = cuda_flatten_indexer_direct<cuda::global_y<Y_BLOCK_SIZE, Y_GRID_SIZE>,
                                                                     cuda::global_z<Z_BLOCK_SIZE, Z_GRID_SIZE>>;
template < int Z_BLOCK_SIZE, int X_BLOCK_SIZE,
           int Z_GRID_SIZE = named_usage::unspecified, int X_GRID_SIZE = named_usage::unspecified >
using cuda_flatten_global_size_zx_direct = cuda_flatten_indexer_direct<cuda::global_z<Z_BLOCK_SIZE, Z_GRID_SIZE>,
                                                                     cuda::global_x<X_BLOCK_SIZE, X_GRID_SIZE>>;
template < int Z_BLOCK_SIZE, int Y_BLOCK_SIZE,
           int Z_GRID_SIZE = named_usage::unspecified, int Y_GRID_SIZE = named_usage::unspecified >
using cuda_flatten_global_size_zy_direct = cuda_flatten_indexer_direct<cuda::global_z<Z_BLOCK_SIZE, Z_GRID_SIZE>,
                                                                     cuda::global_y<Y_BLOCK_SIZE, Y_GRID_SIZE>>;

template < int X_BLOCK_SIZE, int Y_BLOCK_SIZE, int Z_BLOCK_SIZE,
           int X_GRID_SIZE = named_usage::unspecified, int Y_GRID_SIZE = named_usage::unspecified, int Z_GRID_SIZE = named_usage::unspecified >
using cuda_flatten_global_size_xyz_direct = cuda_flatten_indexer_direct<cuda::global_x<X_BLOCK_SIZE, X_GRID_SIZE>,
                                                                      cuda::global_y<Y_BLOCK_SIZE, Y_GRID_SIZE>,
                                                                      cuda::global_z<Z_BLOCK_SIZE, Z_GRID_SIZE>>;
template < int X_BLOCK_SIZE, int Z_BLOCK_SIZE, int Y_BLOCK_SIZE,
           int X_GRID_SIZE = named_usage::unspecified, int Z_GRID_SIZE = named_usage::unspecified, int Y_GRID_SIZE = named_usage::unspecified >
using cuda_flatten_global_size_xzy_direct = cuda_flatten_indexer_direct<cuda::global_x<X_BLOCK_SIZE, X_GRID_SIZE>,
                                                                      cuda::global_z<Z_BLOCK_SIZE, Z_GRID_SIZE>,
                                                                      cuda::global_y<Y_BLOCK_SIZE, Y_GRID_SIZE>>;
template < int Y_BLOCK_SIZE, int X_BLOCK_SIZE, int Z_BLOCK_SIZE,
           int Y_GRID_SIZE = named_usage::unspecified, int X_GRID_SIZE = named_usage::unspecified, int Z_GRID_SIZE = named_usage::unspecified >
using cuda_flatten_global_size_yxz_direct = cuda_flatten_indexer_direct<cuda::global_y<Y_BLOCK_SIZE, Y_GRID_SIZE>,
                                                                      cuda::global_x<X_BLOCK_SIZE, X_GRID_SIZE>,
                                                                      cuda::global_z<Z_BLOCK_SIZE, Z_GRID_SIZE>>;
template < int Y_BLOCK_SIZE, int Z_BLOCK_SIZE, int X_BLOCK_SIZE,
           int Y_GRID_SIZE = named_usage::unspecified, int Z_GRID_SIZE = named_usage::unspecified, int X_GRID_SIZE = named_usage::unspecified >
using cuda_flatten_global_size_yzx_direct = cuda_flatten_indexer_direct<cuda::global_y<Y_BLOCK_SIZE, Y_GRID_SIZE>,
                                                                      cuda::global_z<Z_BLOCK_SIZE, Z_GRID_SIZE>,
                                                                      cuda::global_x<X_BLOCK_SIZE, X_GRID_SIZE>>;
template < int Z_BLOCK_SIZE, int X_BLOCK_SIZE, int Y_BLOCK_SIZE,
           int Z_GRID_SIZE = named_usage::unspecified, int X_GRID_SIZE = named_usage::unspecified, int Y_GRID_SIZE = named_usage::unspecified >
using cuda_flatten_global_size_zxy_direct = cuda_flatten_indexer_direct<cuda::global_z<Z_BLOCK_SIZE, Z_GRID_SIZE>,
                                                                      cuda::global_x<X_BLOCK_SIZE, X_GRID_SIZE>,
                                                                      cuda::global_y<Y_BLOCK_SIZE, Y_GRID_SIZE>>;
template < int Z_BLOCK_SIZE, int Y_BLOCK_SIZE, int X_BLOCK_SIZE,
           int Z_GRID_SIZE = named_usage::unspecified, int Y_GRID_SIZE = named_usage::unspecified, int X_GRID_SIZE = named_usage::unspecified >
using cuda_flatten_global_size_zyx_direct = cuda_flatten_indexer_direct<cuda::global_z<Z_BLOCK_SIZE, Z_GRID_SIZE>,
                                                                      cuda::global_y<Y_BLOCK_SIZE, Y_GRID_SIZE>,
                                                                      cuda::global_x<X_BLOCK_SIZE, X_GRID_SIZE>>;

/*
 * Maps segment indices to flattened CUDA global threads.
 * Reshapes multiple physical global threads into a 1D iteration space
 * Uses global thread-stride looping to exceed the maximum number of physical global threads
 */
template < int X_BLOCK_SIZE >
using cuda_flatten_thread_size_x_loop = cuda_flatten_indexer_loop<cuda::thread_x<X_BLOCK_SIZE>>;
template < int Y_BLOCK_SIZE >
using cuda_flatten_thread_size_y_loop = cuda_flatten_indexer_loop<cuda::thread_y<Y_BLOCK_SIZE>>;
template < int Z_BLOCK_SIZE >
using cuda_flatten_thread_size_z_loop = cuda_flatten_indexer_loop<cuda::thread_z<Z_BLOCK_SIZE>>;

template < int X_BLOCK_SIZE, int Y_BLOCK_SIZE >
using cuda_flatten_thread_size_xy_loop = cuda_flatten_indexer_loop<cuda::thread_x<X_BLOCK_SIZE>, cuda::thread_y<Y_BLOCK_SIZE>>;
template < int X_BLOCK_SIZE, int Z_BLOCK_SIZE >
using cuda_flatten_thread_size_xz_loop = cuda_flatten_indexer_loop<cuda::thread_x<X_BLOCK_SIZE>, cuda::thread_z<Z_BLOCK_SIZE>>;
template < int Y_BLOCK_SIZE, int X_BLOCK_SIZE >
using cuda_flatten_thread_size_yx_loop = cuda_flatten_indexer_loop<cuda::thread_y<Y_BLOCK_SIZE>, cuda::thread_x<X_BLOCK_SIZE>>;
template < int Y_BLOCK_SIZE, int Z_BLOCK_SIZE >
using cuda_flatten_thread_size_yz_loop = cuda_flatten_indexer_loop<cuda::thread_y<Y_BLOCK_SIZE>, cuda::thread_z<Z_BLOCK_SIZE>>;
template < int Z_BLOCK_SIZE, int X_BLOCK_SIZE >
using cuda_flatten_thread_size_zx_loop = cuda_flatten_indexer_loop<cuda::thread_z<Z_BLOCK_SIZE>, cuda::thread_x<X_BLOCK_SIZE>>;
template < int Z_BLOCK_SIZE, int Y_BLOCK_SIZE >
using cuda_flatten_thread_size_zy_loop = cuda_flatten_indexer_loop<cuda::thread_z<Z_BLOCK_SIZE>, cuda::thread_y<Y_BLOCK_SIZE>>;

template < int X_BLOCK_SIZE, int Y_BLOCK_SIZE, int Z_BLOCK_SIZE >
using cuda_flatten_thread_size_xyz_loop = cuda_flatten_indexer_loop<cuda::thread_x<X_BLOCK_SIZE>, cuda::thread_y<Y_BLOCK_SIZE>, cuda::thread_z<Z_BLOCK_SIZE>>;
template < int X_BLOCK_SIZE, int Z_BLOCK_SIZE, int Y_BLOCK_SIZE >
using cuda_flatten_thread_size_xzy_loop = cuda_flatten_indexer_loop<cuda::thread_x<X_BLOCK_SIZE>, cuda::thread_z<Z_BLOCK_SIZE>, cuda::thread_y<Y_BLOCK_SIZE>>;
template < int Y_BLOCK_SIZE, int X_BLOCK_SIZE, int Z_BLOCK_SIZE >
using cuda_flatten_thread_size_yxz_loop = cuda_flatten_indexer_loop<cuda::thread_y<Y_BLOCK_SIZE>, cuda::thread_x<X_BLOCK_SIZE>, cuda::thread_z<Z_BLOCK_SIZE>>;
template < int Y_BLOCK_SIZE, int Z_BLOCK_SIZE, int X_BLOCK_SIZE >
using cuda_flatten_thread_size_yzx_loop = cuda_flatten_indexer_loop<cuda::thread_y<Y_BLOCK_SIZE>, cuda::thread_z<Z_BLOCK_SIZE>, cuda::thread_x<X_BLOCK_SIZE>>;
template < int Z_BLOCK_SIZE, int X_BLOCK_SIZE, int Y_BLOCK_SIZE >
using cuda_flatten_thread_size_zxy_loop = cuda_flatten_indexer_loop<cuda::thread_z<Z_BLOCK_SIZE>, cuda::thread_x<X_BLOCK_SIZE>, cuda::thread_y<Y_BLOCK_SIZE>>;
template < int Z_BLOCK_SIZE, int Y_BLOCK_SIZE, int X_BLOCK_SIZE >
using cuda_flatten_thread_size_zyx_loop = cuda_flatten_indexer_loop<cuda::thread_z<Z_BLOCK_SIZE>, cuda::thread_y<Y_BLOCK_SIZE>, cuda::thread_x<X_BLOCK_SIZE>>;


template < int X_GRID_SIZE >
using cuda_flatten_block_size_x_loop = cuda_flatten_indexer_loop<cuda::block_x<X_GRID_SIZE>>;
template < int Y_GRID_SIZE >
using cuda_flatten_block_size_y_loop = cuda_flatten_indexer_loop<cuda::block_y<Y_GRID_SIZE>>;
template < int Z_GRID_SIZE >
using cuda_flatten_block_size_z_loop = cuda_flatten_indexer_loop<cuda::block_z<Z_GRID_SIZE>>;

template < int X_GRID_SIZE, int Y_GRID_SIZE >
using cuda_flatten_block_size_xy_loop = cuda_flatten_indexer_loop<cuda::block_x<X_GRID_SIZE>, cuda::block_y<Y_GRID_SIZE>>;
template < int X_GRID_SIZE, int Z_GRID_SIZE >
using cuda_flatten_block_size_xz_loop = cuda_flatten_indexer_loop<cuda::block_x<X_GRID_SIZE>, cuda::block_z<Z_GRID_SIZE>>;
template < int Y_GRID_SIZE, int X_GRID_SIZE >
using cuda_flatten_block_size_yx_loop = cuda_flatten_indexer_loop<cuda::block_y<Y_GRID_SIZE>, cuda::block_x<X_GRID_SIZE>>;
template < int Y_GRID_SIZE, int Z_GRID_SIZE >
using cuda_flatten_block_size_yz_loop = cuda_flatten_indexer_loop<cuda::block_y<Y_GRID_SIZE>, cuda::block_z<Z_GRID_SIZE>>;
template < int Z_GRID_SIZE, int X_GRID_SIZE >
using cuda_flatten_block_size_zx_loop = cuda_flatten_indexer_loop<cuda::block_z<Z_GRID_SIZE>, cuda::block_x<X_GRID_SIZE>>;
template < int Z_GRID_SIZE, int Y_GRID_SIZE >
using cuda_flatten_block_size_zy_loop = cuda_flatten_indexer_loop<cuda::block_z<Z_GRID_SIZE>, cuda::block_y<Y_GRID_SIZE>>;

template < int X_GRID_SIZE, int Y_GRID_SIZE, int Z_GRID_SIZE >
using cuda_flatten_block_size_xyz_loop = cuda_flatten_indexer_loop<cuda::block_x<X_GRID_SIZE>, cuda::block_y<Y_GRID_SIZE>, cuda::block_z<Z_GRID_SIZE>>;
template < int X_GRID_SIZE, int Z_GRID_SIZE, int Y_GRID_SIZE >
using cuda_flatten_block_size_xzy_loop = cuda_flatten_indexer_loop<cuda::block_x<X_GRID_SIZE>, cuda::block_z<Z_GRID_SIZE>, cuda::block_y<Y_GRID_SIZE>>;
template < int Y_GRID_SIZE, int X_GRID_SIZE, int Z_GRID_SIZE >
using cuda_flatten_block_size_yxz_loop = cuda_flatten_indexer_loop<cuda::block_y<Y_GRID_SIZE>, cuda::block_x<X_GRID_SIZE>, cuda::block_z<Z_GRID_SIZE>>;
template < int Y_GRID_SIZE, int Z_GRID_SIZE, int X_GRID_SIZE >
using cuda_flatten_block_size_yzx_loop = cuda_flatten_indexer_loop<cuda::block_y<Y_GRID_SIZE>, cuda::block_z<Z_GRID_SIZE>, cuda::block_x<X_GRID_SIZE>>;
template < int Z_GRID_SIZE, int X_GRID_SIZE, int Y_GRID_SIZE >
using cuda_flatten_block_size_zxy_loop = cuda_flatten_indexer_loop<cuda::block_z<Z_GRID_SIZE>, cuda::block_x<X_GRID_SIZE>, cuda::block_y<Y_GRID_SIZE>>;
template < int Z_GRID_SIZE, int Y_GRID_SIZE, int X_GRID_SIZE >
using cuda_flatten_block_size_zyx_loop = cuda_flatten_indexer_loop<cuda::block_z<Z_GRID_SIZE>, cuda::block_y<Y_GRID_SIZE>, cuda::block_x<X_GRID_SIZE>>;


template < int X_BLOCK_SIZE, int X_GRID_SIZE = named_usage::unspecified >
using cuda_flatten_global_size_x_loop = cuda_flatten_indexer_loop<cuda::global_x<X_BLOCK_SIZE, X_GRID_SIZE>>;
template < int Y_BLOCK_SIZE, int Y_GRID_SIZE = named_usage::unspecified >
using cuda_flatten_global_size_y_loop = cuda_flatten_indexer_loop<cuda::global_y<Y_BLOCK_SIZE, Y_GRID_SIZE>>;
template < int Z_BLOCK_SIZE, int Z_GRID_SIZE = named_usage::unspecified >
using cuda_flatten_global_size_z_loop = cuda_flatten_indexer_loop<cuda::global_z<Z_BLOCK_SIZE, Z_GRID_SIZE>>;

template < int X_BLOCK_SIZE, int Y_BLOCK_SIZE,
           int X_GRID_SIZE = named_usage::unspecified, int Y_GRID_SIZE = named_usage::unspecified >
using cuda_flatten_global_size_xy_loop = cuda_flatten_indexer_loop<cuda::global_x<X_BLOCK_SIZE, X_GRID_SIZE>,
                                                                 cuda::global_y<Y_BLOCK_SIZE, Y_GRID_SIZE>>;
template < int X_BLOCK_SIZE, int Z_BLOCK_SIZE,
           int X_GRID_SIZE = named_usage::unspecified, int Z_GRID_SIZE = named_usage::unspecified >
using cuda_flatten_global_size_xz_loop = cuda_flatten_indexer_loop<cuda::global_x<X_BLOCK_SIZE, X_GRID_SIZE>,
                                                                 cuda::global_z<Z_BLOCK_SIZE, Z_GRID_SIZE>>;
template < int Y_BLOCK_SIZE, int X_BLOCK_SIZE,
           int Y_GRID_SIZE = named_usage::unspecified, int X_GRID_SIZE = named_usage::unspecified >
using cuda_flatten_global_size_yx_loop = cuda_flatten_indexer_loop<cuda::global_y<Y_BLOCK_SIZE, Y_GRID_SIZE>,
                                                                 cuda::global_x<X_BLOCK_SIZE, X_GRID_SIZE>>;
template < int Y_BLOCK_SIZE, int Z_BLOCK_SIZE,
           int Y_GRID_SIZE = named_usage::unspecified, int Z_GRID_SIZE = named_usage::unspecified >
using cuda_flatten_global_size_yz_loop = cuda_flatten_indexer_loop<cuda::global_y<Y_BLOCK_SIZE, Y_GRID_SIZE>,
                                                                 cuda::global_z<Z_BLOCK_SIZE, Z_GRID_SIZE>>;
template < int Z_BLOCK_SIZE, int X_BLOCK_SIZE,
           int Z_GRID_SIZE = named_usage::unspecified, int X_GRID_SIZE = named_usage::unspecified >
using cuda_flatten_global_size_zx_loop = cuda_flatten_indexer_loop<cuda::global_z<Z_BLOCK_SIZE, Z_GRID_SIZE>,
                                                                 cuda::global_x<X_BLOCK_SIZE, X_GRID_SIZE>>;
template < int Z_BLOCK_SIZE, int Y_BLOCK_SIZE,
           int Z_GRID_SIZE = named_usage::unspecified, int Y_GRID_SIZE = named_usage::unspecified >
using cuda_flatten_global_size_zy_loop = cuda_flatten_indexer_loop<cuda::global_z<Z_BLOCK_SIZE, Z_GRID_SIZE>,
                                                                 cuda::global_y<Y_BLOCK_SIZE, Y_GRID_SIZE>>;

template < int X_BLOCK_SIZE, int Y_BLOCK_SIZE, int Z_BLOCK_SIZE,
           int X_GRID_SIZE = named_usage::unspecified, int Y_GRID_SIZE = named_usage::unspecified, int Z_GRID_SIZE = named_usage::unspecified >
using cuda_flatten_global_size_xyz_loop = cuda_flatten_indexer_loop<cuda::global_x<X_BLOCK_SIZE, X_GRID_SIZE>,
                                                                  cuda::global_y<Y_BLOCK_SIZE, Y_GRID_SIZE>,
                                                                  cuda::global_z<Z_BLOCK_SIZE, Z_GRID_SIZE>>;
template < int X_BLOCK_SIZE, int Z_BLOCK_SIZE, int Y_BLOCK_SIZE,
           int X_GRID_SIZE = named_usage::unspecified, int Z_GRID_SIZE = named_usage::unspecified, int Y_GRID_SIZE = named_usage::unspecified >
using cuda_flatten_global_size_xzy_loop = cuda_flatten_indexer_loop<cuda::global_x<X_BLOCK_SIZE, X_GRID_SIZE>,
                                                                  cuda::global_z<Z_BLOCK_SIZE, Z_GRID_SIZE>,
                                                                  cuda::global_y<Y_BLOCK_SIZE, Y_GRID_SIZE>>;
template < int Y_BLOCK_SIZE, int X_BLOCK_SIZE, int Z_BLOCK_SIZE,
           int Y_GRID_SIZE = named_usage::unspecified, int X_GRID_SIZE = named_usage::unspecified, int Z_GRID_SIZE = named_usage::unspecified >
using cuda_flatten_global_size_yxz_loop = cuda_flatten_indexer_loop<cuda::global_y<Y_BLOCK_SIZE, Y_GRID_SIZE>,
                                                                  cuda::global_x<X_BLOCK_SIZE, X_GRID_SIZE>,
                                                                  cuda::global_z<Z_BLOCK_SIZE, Z_GRID_SIZE>>;
template < int Y_BLOCK_SIZE, int Z_BLOCK_SIZE, int X_BLOCK_SIZE,
           int Y_GRID_SIZE = named_usage::unspecified, int Z_GRID_SIZE = named_usage::unspecified, int X_GRID_SIZE = named_usage::unspecified >
using cuda_flatten_global_size_yzx_loop = cuda_flatten_indexer_loop<cuda::global_y<Y_BLOCK_SIZE, Y_GRID_SIZE>,
                                                                  cuda::global_z<Z_BLOCK_SIZE, Z_GRID_SIZE>,
                                                                  cuda::global_x<X_BLOCK_SIZE, X_GRID_SIZE>>;
template < int Z_BLOCK_SIZE, int X_BLOCK_SIZE, int Y_BLOCK_SIZE,
           int Z_GRID_SIZE = named_usage::unspecified, int X_GRID_SIZE = named_usage::unspecified, int Y_GRID_SIZE = named_usage::unspecified >
using cuda_flatten_global_size_zxy_loop = cuda_flatten_indexer_loop<cuda::global_z<Z_BLOCK_SIZE, Z_GRID_SIZE>,
                                                                  cuda::global_x<X_BLOCK_SIZE, X_GRID_SIZE>,
                                                                  cuda::global_y<Y_BLOCK_SIZE, Y_GRID_SIZE>>;
template < int Z_BLOCK_SIZE, int Y_BLOCK_SIZE, int X_BLOCK_SIZE,
           int Z_GRID_SIZE = named_usage::unspecified, int Y_GRID_SIZE = named_usage::unspecified, int X_GRID_SIZE = named_usage::unspecified >
using cuda_flatten_global_size_zyx_loop = cuda_flatten_indexer_loop<cuda::global_z<Z_BLOCK_SIZE, Z_GRID_SIZE>,
                                                                  cuda::global_y<Y_BLOCK_SIZE, Y_GRID_SIZE>,
                                                                  cuda::global_x<X_BLOCK_SIZE, X_GRID_SIZE>>;


/*
 * Deprecated policies
 */
using cuda_global_thread_x = cuda_global_x_direct;
using cuda_global_thread_y = cuda_global_y_direct;
using cuda_global_thread_z = cuda_global_z_direct;

using cuda_global_thread_xy = cuda_global_xy_direct;
using cuda_global_thread_xz = cuda_global_xz_direct;
using cuda_global_thread_yx = cuda_global_yx_direct;
using cuda_global_thread_yz = cuda_global_yz_direct;
using cuda_global_thread_zx = cuda_global_zx_direct;
using cuda_global_thread_zy = cuda_global_zy_direct;

using cuda_global_thread_xyz = cuda_global_xyz_direct;
using cuda_global_thread_xzy = cuda_global_xzy_direct;
using cuda_global_thread_yxz = cuda_global_yxz_direct;
using cuda_global_thread_yzx = cuda_global_yzx_direct;
using cuda_global_thread_zxy = cuda_global_zxy_direct;
using cuda_global_thread_zyx = cuda_global_zyx_direct;

using cuda_flatten_block_threads_xy_direct = cuda_flatten_thread_xy_direct;
using cuda_flatten_block_threads_xz_direct = cuda_flatten_thread_xz_direct;
using cuda_flatten_block_threads_yx_direct = cuda_flatten_thread_yx_direct;
using cuda_flatten_block_threads_yz_direct = cuda_flatten_thread_yz_direct;
using cuda_flatten_block_threads_zx_direct = cuda_flatten_thread_zx_direct;
using cuda_flatten_block_threads_zy_direct = cuda_flatten_thread_zy_direct;

using cuda_flatten_block_threads_xyz_direct = cuda_flatten_thread_xyz_direct;
using cuda_flatten_block_threads_xzy_direct = cuda_flatten_thread_xzy_direct;
using cuda_flatten_block_threads_yxz_direct = cuda_flatten_thread_yxz_direct;
using cuda_flatten_block_threads_yzx_direct = cuda_flatten_thread_yzx_direct;
using cuda_flatten_block_threads_zxy_direct = cuda_flatten_thread_zxy_direct;
using cuda_flatten_block_threads_zyx_direct = cuda_flatten_thread_zyx_direct;

using cuda_flatten_block_threads_xy_loop = cuda_flatten_thread_xy_loop;
using cuda_flatten_block_threads_xz_loop = cuda_flatten_thread_xz_loop;
using cuda_flatten_block_threads_yx_loop = cuda_flatten_thread_yx_loop;
using cuda_flatten_block_threads_yz_loop = cuda_flatten_thread_yz_loop;
using cuda_flatten_block_threads_zx_loop = cuda_flatten_thread_zx_loop;
using cuda_flatten_block_threads_zy_loop = cuda_flatten_thread_zy_loop;

using cuda_flatten_block_threads_xyz_loop = cuda_flatten_thread_xyz_loop;
using cuda_flatten_block_threads_xzy_loop = cuda_flatten_thread_xzy_loop;
using cuda_flatten_block_threads_yxz_loop = cuda_flatten_thread_yxz_loop;
using cuda_flatten_block_threads_yzx_loop = cuda_flatten_thread_yzx_loop;
using cuda_flatten_block_threads_zxy_loop = cuda_flatten_thread_zxy_loop;
using cuda_flatten_block_threads_zyx_loop = cuda_flatten_thread_zyx_loop;

using cuda_block_xy_nested_direct = cuda_block_xy_direct;
using cuda_block_xz_nested_direct = cuda_block_xz_direct;
using cuda_block_yx_nested_direct = cuda_block_yx_direct;
using cuda_block_yz_nested_direct = cuda_block_yz_direct;
using cuda_block_zx_nested_direct = cuda_block_zx_direct;
using cuda_block_zy_nested_direct = cuda_block_zy_direct;

using cuda_block_xyz_nested_direct = cuda_block_xyz_direct;
using cuda_block_xzy_nested_direct = cuda_block_xzy_direct;
using cuda_block_yxz_nested_direct = cuda_block_yxz_direct;
using cuda_block_yzx_nested_direct = cuda_block_yzx_direct;
using cuda_block_zxy_nested_direct = cuda_block_zxy_direct;
using cuda_block_zyx_nested_direct = cuda_block_zyx_direct;

using cuda_block_xy_nested_loop = cuda_block_xy_loop;
using cuda_block_xz_nested_loop = cuda_block_xz_loop;
using cuda_block_yx_nested_loop = cuda_block_yx_loop;
using cuda_block_yz_nested_loop = cuda_block_yz_loop;
using cuda_block_zx_nested_loop = cuda_block_zx_loop;
using cuda_block_zy_nested_loop = cuda_block_zy_loop;

using cuda_block_xyz_nested_loop = cuda_block_xyz_loop;
using cuda_block_xzy_nested_loop = cuda_block_xzy_loop;
using cuda_block_yxz_nested_loop = cuda_block_yxz_loop;
using cuda_block_yzx_nested_loop = cuda_block_yzx_loop;
using cuda_block_zxy_nested_loop = cuda_block_zxy_loop;
using cuda_block_zyx_nested_loop = cuda_block_zyx_loop;

}  // namespace RAJA

#endif  // RAJA_ENABLE_CUDA
#endif<|MERGE_RESOLUTION|>--- conflicted
+++ resolved
@@ -163,19 +163,11 @@
 template<typename host_policy>
 struct cuda_atomic_explicit{};
 
-<<<<<<< HEAD
 /*!
  * Default cuda atomic policy uses cuda atomics on the device and non-atomics
  * on the host
  */
-using cuda_atomic = cuda_atomic_explicit<loop_atomic>;
-=======
-//
-// Default cuda atomic policy uses cuda atomics on the device and non-atomics
-// on the host
-//
 using cuda_atomic = cuda_atomic_explicit<seq_atomic>;
->>>>>>> 0b5215ad
 
 using cuda_reduce = cuda_reduce_base<false>;
 
