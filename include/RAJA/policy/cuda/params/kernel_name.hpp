--- conflicted
+++ resolved
@@ -5,16 +5,12 @@
 
 #include <cuda.h>
 
-#if defined(RAJA_ENABLE_NVTX) && !defined(RAJA_ENABLE_CALIPER)
+#if defined(RAJA_ENABLE_NVTX)
 #include <nvtx3/nvToolsExt.h>
 #endif
 
 #include "RAJA/policy/cuda/MemUtils_CUDA.hpp"
 #include "RAJA/pattern/params/kernel_name.hpp"
-
-#if defined(RAJA_ENABLE_NV_TOOLS_EXT)
-#include <nvToolsExt.h>
-#endif
 
 namespace RAJA
 {
@@ -30,13 +26,8 @@
            RAJA::detail::Name& kn,
            const RAJA::cuda::detail::cudaInfo&)
 {
-<<<<<<< HEAD
-#if defined(RAJA_ENABLE_NV_TOOLS_EXT)
+#if defined(RAJA_ENABLE_NVTX)
   if (kn.name != nullptr && expt::detail::RAJA_caliper_profile == false)
-=======
-#if defined(RAJA_ENABLE_NVTX) && !defined(RAJA_ENABLE_CALIPER)
-  if (kn.name != nullptr)
->>>>>>> 47e9aa00
   {
     nvtxRangePush(kn.name);
   }
@@ -59,13 +50,8 @@
               RAJA::detail::Name& kn,
               const RAJA::cuda::detail::cudaInfo&)
 {
-<<<<<<< HEAD
-#if defined(RAJA_ENABLE_NV_TOOLS_EXT)
+#if defined(RAJA_ENABLE_NVTX)
   if (kn.name != nullptr && expt::detail::RAJA_caliper_profile == false)
-=======
-#if defined(RAJA_ENABLE_NVTX) && !defined(RAJA_ENABLE_CALIPER)
-  if (kn.name != nullptr)
->>>>>>> 47e9aa00
   {
     nvtxRangePop();
   }
