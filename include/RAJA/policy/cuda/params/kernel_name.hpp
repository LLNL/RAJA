--- conflicted
+++ resolved
@@ -7,19 +7,6 @@
 #include "RAJA/policy/cuda/MemUtils_CUDA.hpp"
 #include "RAJA/pattern/params/kernel_name.hpp"
 
-<<<<<<< HEAD
-namespace RAJA {
-namespace expt {
-namespace detail {
-
-  // Init
-  template<typename EXEC_POL>
-  camp::concepts::enable_if< type_traits::is_cuda_policy<EXEC_POL> >
-  init(KernelName& kn, const RAJA::cuda::detail::cudaInfo &)
-  {
-#if defined(RAJA_ENABLE_NV_TOOLS_EXT) && !defined(RAJA_ENABLE_CALIPER)
-    nvtxRangePush(kn.name);
-=======
 namespace RAJA
 {
 namespace expt
@@ -32,29 +19,11 @@
 camp::concepts::enable_if<RAJA::type_traits::is_cuda_policy<EXEC_POL>>
 param_init(EXEC_POL const&, KernelName& kn, const RAJA::cuda::detail::cudaInfo&)
 {
-#if defined(RAJA_ENABLE_NV_TOOLS_EXT)
+#if defined(RAJA_ENABLE_NV_TOOLS_EXT) && !defined(RAJA_ENABLE_CALIPER)
   nvtxRangePush(kn.name);
->>>>>>> a806c182
 #else
   RAJA_UNUSED_VAR(kn);
 #endif
-<<<<<<< HEAD
-  }
-
-  // Combine
-  template<typename EXEC_POL>
-  RAJA_HOST_DEVICE
-  camp::concepts::enable_if< type_traits::is_cuda_policy<EXEC_POL> >
-  combine(KernelName&) {}
-
-  // Resolve
-  template<typename EXEC_POL>
-  camp::concepts::enable_if< type_traits::is_cuda_policy<EXEC_POL> >
-  resolve(KernelName&, const RAJA::cuda::detail::cudaInfo &)
-  {
-#if defined(RAJA_ENABLE_NV_TOOLS_EXT) && !defined(RAJA_ENABLE_CALIPER)
-    nvtxRangePop();
-=======
 }
 
 // Combine
@@ -69,9 +38,8 @@
 camp::concepts::enable_if<RAJA::type_traits::is_cuda_policy<EXEC_POL>>
 param_resolve(EXEC_POL const&, KernelName&, const RAJA::cuda::detail::cudaInfo&)
 {
-#if defined(RAJA_ENABLE_NV_TOOLS_EXT)
+#if defined(RAJA_ENABLE_NV_TOOLS_EXT) && !defined(RAJA_ENABLE_CALIPER)
   nvtxRangePop();
->>>>>>> a806c182
 #endif
 }
 
