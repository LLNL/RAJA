/*!
 ******************************************************************************
 *
 * \file
 *
 * \brief   Header file containing RAJA index set and segment iteration
 *          template methods for TBB.
 *
 *          These methods should work on any platform that supports TBB.
 *
 ******************************************************************************
 */

//~~~~~~~~~~~~~~~~~~~~~~~~~~~~~~~~~~~~~~~~~~~~~~~~~~~~~~~~~~~~~~~~~~~~~~~~~~~//
// Copyright (c) 2016-17, Lawrence Livermore National Security, LLC.
//
// Produced at the Lawrence Livermore National Laboratory
//
// LLNL-CODE-689114
//
// All rights reserved.
//
// This file is part of RAJA.
//
// For details about use and distribution, please read RAJA/LICENSE.
//
//~~~~~~~~~~~~~~~~~~~~~~~~~~~~~~~~~~~~~~~~~~~~~~~~~~~~~~~~~~~~~~~~~~~~~~~~~~~//

#ifndef RAJA_forall_tbb_HPP
#define RAJA_forall_tbb_HPP

#include "RAJA/config.hpp"

#if defined(RAJA_ENABLE_TBB)

#include "RAJA/util/types.hpp"

#include "RAJA/policy/tbb/policy.hpp"

#include "RAJA/index/IndexSet.hpp"
#include "RAJA/index/ListSegment.hpp"
#include "RAJA/index/RangeSegment.hpp"

#include "RAJA/internal/fault_tolerance.hpp"

#include "RAJA/pattern/forall.hpp"

#include <tbb/tbb.h>


namespace RAJA
{
#if TBB_VERSION_MAJOR >= 2017
using tbb_static_partitioner = tbb::static_partitioner;
#else
// @trws: This is not static, but it seems to be the least damaging option
// available pre-2017
using tbb_static_partitioner = tbb::auto_partitioner;
#endif

namespace policy
{
namespace tbb
{


/**
 * @brief TBB dynamic for implementation
 *
 * @param p tbb tag
 * @param iter any iterable
 * @param loop_body loop body
 *
 * @return None
 *
 *
 * This forall implements a TBB parallel_for loop over the specified iterable
 * using the dynamic loop scheduler and the grain size specified in the policy
 * argument.  This should be used for composable parallelism and increased work
 * stealing at the cost of initial start-up overhead for a top-level loop.
 */
template <typename Iterable, typename Func>
RAJA_INLINE void forall_impl(const tbb_for_dynamic& p,
                        Iterable&& iter,
                        Func&& loop_body)
{
<<<<<<< HEAD
  using std::begin;
  using std::end;
  using brange = tbb::blocked_range<decltype(iter.begin())>;
  tbb::parallel_for(brange(begin(iter), end(iter), p.grain_size),
=======
  using brange = ::tbb::blocked_range<decltype(iter.begin())>;
  ::tbb::parallel_for(brange(std::begin(iter), std::end(iter), p.grain_size),
>>>>>>> e0abee83
                    [=](const brange& r) {
                      using RAJA::internal::thread_privatize;
                      auto privatizer = thread_privatize(loop_body);
                      auto body = privatizer.get_priv();
                      for (const auto& i : r)
                        body(i);
                    });
}

<<<<<<< HEAD
template <typename Iterable, typename IndexType, typename Func>
RAJA_INLINE typename std::enable_if<std::is_integral<IndexType>::value>::type
forall_Icount(const tbb_for_dynamic& p,
              Iterable&& iter,
              IndexType icount,
              Func&& loop_body)
{
  RAJA_EXTRACT_BED_IT(iter);
  using brange = tbb::blocked_range<decltype(distance_it)>;
  tbb::parallel_for(brange(0, distance_it, p.grain_size), [=](const brange& r) {
    for (decltype(distance_it) i = r.begin(); i != r.end(); ++i)
      loop_body(static_cast<IndexType>(i + icount), begin_it[i]);
  });
}

=======
>>>>>>> e0abee83
///
/// TBB parallel for static policy implementation
///

/**
 * @brief TBB static for implementation
 *
 * @param tbb_for_static tbb tag
 * @param iter any iterable
 * @param loop_body loop body
 *
 * @return None
 *
 * This forall implements a TBB parallel_for loop over the specified iterable
 * using the static loop scheduler and the grain size specified as a
 * compile-time constant in the policy argument.  This should be used for
 * OpenMP-like fast-launch well-balanced loops, or loops where the split between
 * threads must be maintained across multiple loops for correctness. NOTE: if
 * correctnes requires the per-thread mapping, you *must* use TBB 2017 or newer
 */
template <typename Iterable, typename Func, size_t ChunkSize>
RAJA_INLINE void forall_impl(const tbb_for_static<ChunkSize>&,
                        Iterable&& iter,
                        Func&& loop_body)
{
<<<<<<< HEAD
  using std::begin;
  using std::end;
  using brange = tbb::blocked_range<decltype(iter.begin())>;
  tbb::parallel_for(brange(begin(iter), end(iter), ChunkSize),
=======
  using brange = ::tbb::blocked_range<decltype(iter.begin())>;
  ::tbb::parallel_for(brange(std::begin(iter), std::end(iter), ChunkSize),
>>>>>>> e0abee83
                    [=](const brange& r) {
                      using RAJA::internal::thread_privatize;
                      auto privatizer = thread_privatize(loop_body);
                      auto body = privatizer.get_priv();
                      for (const auto& i : r)
                        body(i);
                    },
                    tbb_static_partitioner{});
}

<<<<<<< HEAD
template <typename Iterable,
          typename IndexType,
          typename Func,
          size_t ChunkSize>
RAJA_INLINE typename std::enable_if<std::is_integral<IndexType>::value>::type
forall_Icount(const tbb_for_static<ChunkSize>&,
              Iterable&& iter,
              IndexType icount,
              Func&& loop_body)
{
  RAJA_EXTRACT_BED_IT(iter);
  using brange = tbb::blocked_range<decltype(distance_it)>;
  tbb::parallel_for(brange(0, distance_it, ChunkSize),
                    [=](const brange& r) {
                      for (decltype(distance_it) i = r.begin(); i != r.end();
                           ++i)
                        loop_body(static_cast<IndexType>(i + icount),
                                  begin_it[i]);
                    },
                    tbb_static_partitioner{});
}


}  // closing brace for impl namespace
=======
}  // closing brace for tbb namespace
}  // closing brace for policy namespace
>>>>>>> e0abee83

}  // closing brace for RAJA namespace

#endif  // closing endif for if defined(RAJA_ENABLE_TBB)

#endif  // closing endif for header file include guard<|MERGE_RESOLUTION|>--- conflicted
+++ resolved
@@ -84,15 +84,10 @@
                         Iterable&& iter,
                         Func&& loop_body)
 {
-<<<<<<< HEAD
   using std::begin;
   using std::end;
-  using brange = tbb::blocked_range<decltype(iter.begin())>;
-  tbb::parallel_for(brange(begin(iter), end(iter), p.grain_size),
-=======
   using brange = ::tbb::blocked_range<decltype(iter.begin())>;
-  ::tbb::parallel_for(brange(std::begin(iter), std::end(iter), p.grain_size),
->>>>>>> e0abee83
+  ::tbb::parallel_for(brange(begin(iter), end(iter), p.grain_size),
                     [=](const brange& r) {
                       using RAJA::internal::thread_privatize;
                       auto privatizer = thread_privatize(loop_body);
@@ -102,24 +97,6 @@
                     });
 }
 
-<<<<<<< HEAD
-template <typename Iterable, typename IndexType, typename Func>
-RAJA_INLINE typename std::enable_if<std::is_integral<IndexType>::value>::type
-forall_Icount(const tbb_for_dynamic& p,
-              Iterable&& iter,
-              IndexType icount,
-              Func&& loop_body)
-{
-  RAJA_EXTRACT_BED_IT(iter);
-  using brange = tbb::blocked_range<decltype(distance_it)>;
-  tbb::parallel_for(brange(0, distance_it, p.grain_size), [=](const brange& r) {
-    for (decltype(distance_it) i = r.begin(); i != r.end(); ++i)
-      loop_body(static_cast<IndexType>(i + icount), begin_it[i]);
-  });
-}
-
-=======
->>>>>>> e0abee83
 ///
 /// TBB parallel for static policy implementation
 ///
@@ -145,15 +122,10 @@
                         Iterable&& iter,
                         Func&& loop_body)
 {
-<<<<<<< HEAD
   using std::begin;
   using std::end;
-  using brange = tbb::blocked_range<decltype(iter.begin())>;
-  tbb::parallel_for(brange(begin(iter), end(iter), ChunkSize),
-=======
   using brange = ::tbb::blocked_range<decltype(iter.begin())>;
-  ::tbb::parallel_for(brange(std::begin(iter), std::end(iter), ChunkSize),
->>>>>>> e0abee83
+  ::tbb::parallel_for(brange(begin(iter), end(iter), ChunkSize),
                     [=](const brange& r) {
                       using RAJA::internal::thread_privatize;
                       auto privatizer = thread_privatize(loop_body);
@@ -164,35 +136,8 @@
                     tbb_static_partitioner{});
 }
 
-<<<<<<< HEAD
-template <typename Iterable,
-          typename IndexType,
-          typename Func,
-          size_t ChunkSize>
-RAJA_INLINE typename std::enable_if<std::is_integral<IndexType>::value>::type
-forall_Icount(const tbb_for_static<ChunkSize>&,
-              Iterable&& iter,
-              IndexType icount,
-              Func&& loop_body)
-{
-  RAJA_EXTRACT_BED_IT(iter);
-  using brange = tbb::blocked_range<decltype(distance_it)>;
-  tbb::parallel_for(brange(0, distance_it, ChunkSize),
-                    [=](const brange& r) {
-                      for (decltype(distance_it) i = r.begin(); i != r.end();
-                           ++i)
-                        loop_body(static_cast<IndexType>(i + icount),
-                                  begin_it[i]);
-                    },
-                    tbb_static_partitioner{});
-}
-
-
-}  // closing brace for impl namespace
-=======
 }  // closing brace for tbb namespace
 }  // closing brace for policy namespace
->>>>>>> e0abee83
 
 }  // closing brace for RAJA namespace
 
