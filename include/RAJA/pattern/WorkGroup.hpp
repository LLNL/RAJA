--- conflicted
+++ resolved
@@ -337,11 +337,7 @@
   inline worksite_type run(resource_type& r, Args...);
 
   worksite_type run(Args... args) {
-<<<<<<< HEAD
-    auto r = resource_type::get_default();
-=======
     auto& r = resource_type::get_default();
->>>>>>> 838779ae
     return run(r, std::move(args)...);
   }
 
@@ -408,10 +404,6 @@
   WorkSite(WorkSite&&) = default;
   WorkSite& operator=(WorkSite&&) = default;
 
-  RAJA::resources::EventProxy<resource_type> get_event() {
-    return RAJA::resources::EventProxy<resource_type>(&m_resource);
-  }
-
   void clear()
   {
     // resources is about to be released
@@ -424,15 +416,10 @@
   }
 
 private:
-<<<<<<< HEAD
-  resource_type m_resource;
-=======
->>>>>>> 838779ae
   per_run_storage m_run_storage;
 
-  explicit WorkSite(resource_type& r, per_run_storage&& run_storage)
-    : m_resource(r)
-    , m_run_storage(std::move(run_storage))
+  explicit WorkSite(per_run_storage&& run_storage)
+    : m_run_storage(std::move(run_storage))
   { }
 };
 
@@ -490,11 +477,7 @@
   util::callPreLaunchPlugins(context);
 
   // move any per run storage into worksite
-<<<<<<< HEAD
-  worksite_type site(r, m_runner.run(m_storage, r, std::forward<Args>(args)...));
-=======
   worksite_type site(m_runner.run(m_storage, r, std::forward<Args>(args)...));
->>>>>>> 838779ae
 
   util::callPostLaunchPlugins(context);
 
