/*!
 ******************************************************************************
 *
 * \file
 *
 * \brief   Header file providing RAJA WorkPool and WorkGroup declarations.
 *
 ******************************************************************************
 */

//~~~~~~~~~~~~~~~~~~~~~~~~~~~~~~~~~~~~~~~~~~~~~~~~~~~~~~~~~~~~~~~~~~~~~~~~~~~//
// Copyright (c) 2016-21, Lawrence Livermore National Security, LLC
// and RAJA project contributors. See the RAJA/COPYRIGHT file for details.
//
// SPDX-License-Identifier: (BSD-3-Clause)
//~~~~~~~~~~~~~~~~~~~~~~~~~~~~~~~~~~~~~~~~~~~~~~~~~~~~~~~~~~~~~~~~~~~~~~~~~~~//

#ifndef RAJA_PATTERN_WorkGroup_HPP
#define RAJA_PATTERN_WorkGroup_HPP

#include "RAJA/config.hpp"

#include "RAJA/pattern/WorkGroup/WorkStorage.hpp"
#include "RAJA/pattern/WorkGroup/WorkRunner.hpp"

#include "RAJA/internal/get_platform.hpp"
#include "RAJA/util/plugins.hpp"

namespace RAJA
{

/*!
 ******************************************************************************
 *
 * \brief  xargs alias.
 *
 * Usage example:
 *
 * \verbatim

   WorkPool<WorkGroup_policy, Index_type, xargs<int*, int>, Allocator> pool(allocator);

   pool.enqueue(..., [=] (Index_type i, int* xarg0, int xarg1) {
      xarg0[i] = xarg1;
   });

   WorkGroup<WorkGroup_policy, Index_type, xargs<int*, int>, Allocator> group = pool.instantiate();

   int* xarg0 = ...;
   int xarg1 = ...;
   WorkSite<WorkGroup_policy, Index_type, xargs<int*, int>, Allocator> site = group.run(xarg0, xarg1);

 * \endverbatim
 *
 ******************************************************************************
 */
template < typename ... Args >
using xargs = camp::list<Args...>;

namespace detail {

template < typename T >
struct is_xargs {
  static constexpr bool value = false;
};

template < typename ... Args >
struct is_xargs<xargs<Args...>> {
  static constexpr bool value = true;
};

}


//
// Forward declarations for WorkPool and WorkGroup templates.
// Actual classes appear in forall_*.hxx header files.
//

/*!
 ******************************************************************************
 *
 * \brief  WorkPool class template.
 *
 * The WorkPool object is the first member of the workgroup constructs. It
 * takes loops via enqueue and stores the loops so the loops can be run later.
 * The WorkPool creates a WorkGroup object with the enqueued collection of
 * loops via instantiate. The WorkPool can then be reused to enqueue more loops.
 * The WorkPool attempts to optimize storage usage by remembering the max number
 * of loops and the max storage size previously used and automatically reserving
 * that amount when it is reused.
 *
 * Usage example:
 *
 * \verbatim

   WorkPool<WorkGroup_policy, Index_type, xargs<>, Allocator> pool(allocator);

   Real_ptr data = ...;

   pool.enqueue( ..., [=] (Index_type i) {
      data[i] = 1;
   });

   WorkGroup<WorkGroup_policy, Index_type, xargs<>, Allocator> group = pool.instantiate();

 * \endverbatim
 *
 ******************************************************************************
 */
template <typename WORKGROUP_POLICY_T,
          typename INDEX_T,
          typename EXTRA_ARGS_T,
          typename ALLOCATOR_T>
struct WorkPool {
  static_assert(RAJA::pattern_is<WORKGROUP_POLICY_T, RAJA::Pattern::workgroup>::value,
      "WorkPool: WORKGROUP_POLICY_T must be a workgroup policy");
  static_assert(detail::is_xargs<EXTRA_ARGS_T>::value,
      "WorkPool: EXTRA_ARGS_T must be a RAJA::xargs<...> type");
};

/*!
 ******************************************************************************
 *
 * \brief  WorkGroup class template. Owns loops from an instantiated WorkPool.
 *
 * The WorkGroup object is the second member of the workgroup constructs. It
 * is created by a WorkPool and stores a collection of loops so they can be
 * run. When the WorkGroup is run it creates a WorkSite object with any per run
 * data. Because the WorkGroup owns a collection of loops it must not be
 * destroyed before that collection of loops has finished running. The
 * WorkGroup can be used to run its collection of loops multiple times.
 *
 * Usage example:
 *
 * \verbatim

   WorkGroup<WorkGroup_policy, Index_type, xargs<>, Allocator> group = pool.instantiate();

   WorkSite<WorkGroup_policy, Index_type, xargs<>, Allocator> site = group.run();

 * \endverbatim
 *
 ******************************************************************************
 */
template <typename WORKGROUP_POLICY_T,
          typename INDEX_T,
          typename EXTRA_ARGS_T,
          typename ALLOCATOR_T>
struct WorkGroup {
  static_assert(RAJA::pattern_is<WORKGROUP_POLICY_T, RAJA::Pattern::workgroup>::value,
      "WorkGroup: WORKGROUP_POLICY_T must be a workgroup policy");
  static_assert(detail::is_xargs<EXTRA_ARGS_T>::value,
      "WorkGroup: EXTRA_ARGS_T must be a RAJA::xargs<...> type");
};

/*!
 ******************************************************************************
 *
 * \brief  WorkSite class template. Owns per run objects from a single run of
 *         a WorkGroup.
 *
 * The WorkSite object is the third member of the workgroup constructs. It is
 * created by a WorkGroup when calling run and stores any data needed for that
 * run of that WorkGroup. Because the WorkSite owns data used for the running
 * of a collection of loops it must not be destroyed before that collection
 * of loops has finished running.
 *
 * Usage example:
 *
 * \verbatim

   WorkSite<WorkGroup_policy, Index_type, xargs<>, Allocator> site = group.run();

   site.synchronize();

 * \endverbatim
 *
 ******************************************************************************
 */
template <typename WORKGROUP_POLICY_T,
          typename INDEX_T,
          typename EXTRA_ARGS_T,
          typename ALLOCATOR_T>
struct WorkSite {
  static_assert(RAJA::pattern_is<WORKGROUP_POLICY_T, RAJA::Pattern::workgroup>::value,
      "WorkSite: WORKGROUP_POLICY_T must be a workgroup policy");
  static_assert(detail::is_xargs<EXTRA_ARGS_T>::value,
      "WorkSite: EXTRA_ARGS_T must be a RAJA::xargs<...> type");
};


template <typename EXEC_POLICY_T,
          typename ORDER_POLICY_T,
          typename STORAGE_POLICY_T,
          typename INDEX_T,
          typename ... Args,
          typename ALLOCATOR_T>
struct WorkPool<WorkGroupPolicy<EXEC_POLICY_T,
                                ORDER_POLICY_T,
                                STORAGE_POLICY_T>,
                INDEX_T,
                xargs<Args...>,
                ALLOCATOR_T>
{
  using exec_policy = EXEC_POLICY_T;
  using order_policy = ORDER_POLICY_T;
  using storage_policy = STORAGE_POLICY_T;
  using policy = WorkGroupPolicy<exec_policy, order_policy, storage_policy>;
  using index_type = INDEX_T;
  using xarg_type = xargs<Args...>;
  using Allocator = ALLOCATOR_T;

  using workgroup_type = WorkGroup<policy, index_type, xarg_type, Allocator>;
  using worksite_type = WorkSite<policy, index_type, xarg_type, Allocator>;

private:
  using workrunner_type = detail::WorkRunner<
      exec_policy, order_policy, Allocator, index_type, Args...>;
  using storage_type = detail::WorkStorage<
      storage_policy, Allocator, typename workrunner_type::vtable_type>;

  friend workgroup_type;
  friend worksite_type;

public:
  using resource_type = typename workrunner_type::resource_type;

  explicit WorkPool(Allocator const& aloc)
    : m_storage(aloc)
  { }

  WorkPool(WorkPool const&) = delete;
  WorkPool& operator=(WorkPool const&) = delete;

  WorkPool(WorkPool&&) = default;
  WorkPool& operator=(WorkPool&&) = default;

  size_t num_loops() const
  {
    return m_storage.size();
  }

  size_t storage_bytes() const
  {
    return m_storage.storage_size();
  }

  void reserve(size_t num_loops, size_t storage_bytes)
  {
    m_storage.reserve(num_loops, storage_bytes);
  }

  template < typename segment_T, typename loop_T >
  inline void enqueue(segment_T&& seg, loop_T&& loop_body)
  {
    if (m_storage.begin() == m_storage.end()) {
      // perform auto-reserve on reuse
      reserve(m_max_num_loops, m_max_storage_bytes);
    }

    util::PluginContext context{util::make_context<exec_policy>()};
    util::callPreCapturePlugins(context);

    using RAJA::util::trigger_updates_before;
    auto body = trigger_updates_before(loop_body);

    m_runner.enqueue(
        m_storage, std::forward<segment_T>(seg), std::move(body));

    util::callPostCapturePlugins(context);
  }

  inline workgroup_type instantiate();

  void clear()
  {
    // storage is about to be destroyed
    // but it was never used so no synchronization necessary
    m_storage.clear();
    m_runner.clear();
  }

  ~WorkPool()
  {
    clear();
  }

private:
  storage_type m_storage;
  size_t m_max_num_loops = 0;
  size_t m_max_storage_bytes = 0;

  workrunner_type m_runner;
};

template <typename EXEC_POLICY_T,
          typename ORDER_POLICY_T,
          typename STORAGE_POLICY_T,
          typename INDEX_T,
          typename ... Args,
          typename ALLOCATOR_T>
struct WorkGroup<WorkGroupPolicy<EXEC_POLICY_T,
                                 ORDER_POLICY_T,
                                 STORAGE_POLICY_T>,
                 INDEX_T,
                 xargs<Args...>,
                 ALLOCATOR_T>
{
  using exec_policy = EXEC_POLICY_T;
  using order_policy = ORDER_POLICY_T;
  using storage_policy = STORAGE_POLICY_T;
  using policy = WorkGroupPolicy<exec_policy, order_policy, storage_policy>;
  using index_type = INDEX_T;
  using xarg_type = xargs<Args...>;
  using Allocator = ALLOCATOR_T;

  using workpool_type = WorkPool<policy, index_type, xarg_type, Allocator>;
  using worksite_type = WorkSite<policy, index_type, xarg_type, Allocator>;

private:
  using storage_type = typename workpool_type::storage_type;
  using workrunner_type = typename workpool_type::workrunner_type;

  friend workpool_type;
  friend worksite_type;

public:
  using resource_type = typename workpool_type::resource_type;

  WorkGroup(WorkGroup const&) = delete;
  WorkGroup& operator=(WorkGroup const&) = delete;

  WorkGroup(WorkGroup&&) = default;
  WorkGroup& operator=(WorkGroup&&) = default;

<<<<<<< HEAD
  inline worksite_type run(resource_type& r, Args...);

  worksite_type run(Args... args) {
    auto& r = resource_type::get_default();
=======
  inline worksite_type run(resource_type r, Args...);

  worksite_type run(Args... args) {
    auto r = resource_type::get_default();
>>>>>>> adad100a
    return run(r, std::move(args)...);
  }

  void clear()
  {
    // storage is about to be destroyed
    // TODO: synchronize
    m_storage.clear();
    m_runner.clear();
  }

  ~WorkGroup()
  {
    clear();
  }

private:
  storage_type m_storage;
  workrunner_type m_runner;

  WorkGroup(storage_type&& storage, workrunner_type&& runner)
    : m_storage(std::move(storage))
    , m_runner(std::move(runner))
  { }
};

template <typename EXEC_POLICY_T,
          typename ORDER_POLICY_T,
          typename STORAGE_POLICY_T,
          typename INDEX_T,
          typename ... Args,
          typename ALLOCATOR_T>
struct WorkSite<WorkGroupPolicy<EXEC_POLICY_T,
                                ORDER_POLICY_T,
                                STORAGE_POLICY_T>,
                INDEX_T,
                xargs<Args...>,
                ALLOCATOR_T>
{
  using exec_policy = EXEC_POLICY_T;
  using order_policy = ORDER_POLICY_T;
  using storage_policy = STORAGE_POLICY_T;
  using policy = WorkGroupPolicy<exec_policy, order_policy, storage_policy>;
  using index_type = INDEX_T;
  using xarg_type = xargs<Args...>;
  using Allocator = ALLOCATOR_T;

  using workpool_type = WorkPool<policy, index_type, xarg_type, Allocator>;
  using workgroup_type = WorkGroup<policy, index_type, xarg_type, Allocator>;

private:
  using workrunner_type = typename workgroup_type::workrunner_type;
  using per_run_storage = typename workrunner_type::per_run_storage;

  friend workpool_type;
  friend workgroup_type;

public:
  using resource_type = typename workpool_type::resource_type;

  WorkSite(WorkSite const&) = delete;
  WorkSite& operator=(WorkSite const&) = delete;

  WorkSite(WorkSite&&) = default;
  WorkSite& operator=(WorkSite&&) = default;

  resource_type get_resource() const
  {
    return m_resource;
  }

  void clear()
  {
    // resources is about to be released
    // TODO: synchronize
  }

  ~WorkSite()
  {
    clear();
  }

private:
  per_run_storage m_run_storage;
  resource_type m_resource;

  explicit WorkSite(resource_type r, per_run_storage&& run_storage)
    : m_run_storage(std::move(run_storage))
    , m_resource(r)
  { }
};


template <typename EXEC_POLICY_T,
          typename ORDER_POLICY_T,
          typename STORAGE_POLICY_T,
          typename INDEX_T,
          typename ... Args,
          typename ALLOCATOR_T>
inline
typename WorkPool<
    WorkGroupPolicy<EXEC_POLICY_T, ORDER_POLICY_T, STORAGE_POLICY_T>,
    INDEX_T,
    xargs<Args...>,
    ALLOCATOR_T>::workgroup_type
WorkPool<
    WorkGroupPolicy<EXEC_POLICY_T, ORDER_POLICY_T, STORAGE_POLICY_T>,
    INDEX_T,
    xargs<Args...>,
    ALLOCATOR_T>::instantiate()
{
  // update max sizes to auto-reserve on reuse
  m_max_num_loops = std::max(m_storage.size(), m_max_num_loops);
  m_max_storage_bytes = std::max(m_storage.storage_size(), m_max_storage_bytes);

  // move storage into workgroup
  return workgroup_type{std::move(m_storage), std::move(m_runner)};
}

template <typename EXEC_POLICY_T,
          typename ORDER_POLICY_T,
          typename STORAGE_POLICY_T,
          typename INDEX_T,
          typename ... Args,
          typename ALLOCATOR_T>
inline
typename WorkGroup<
    WorkGroupPolicy<EXEC_POLICY_T, ORDER_POLICY_T, STORAGE_POLICY_T>,
    INDEX_T,
    xargs<Args...>,
    ALLOCATOR_T>::worksite_type
WorkGroup<
    WorkGroupPolicy<EXEC_POLICY_T, ORDER_POLICY_T, STORAGE_POLICY_T>,
    INDEX_T,
    xargs<Args...>,
    ALLOCATOR_T>::run(typename WorkGroup<
                          WorkGroupPolicy<EXEC_POLICY_T, ORDER_POLICY_T, STORAGE_POLICY_T>,
                          INDEX_T,
                          xargs<Args...>,
<<<<<<< HEAD
                          ALLOCATOR_T>::resource_type& r,
=======
                          ALLOCATOR_T>::resource_type r,
>>>>>>> adad100a
                      Args... args)
{
  util::PluginContext context{util::make_context<EXEC_POLICY_T>()};
  util::callPreLaunchPlugins(context);

  // move any per run storage into worksite
<<<<<<< HEAD
  worksite_type site(m_runner.run(m_storage, r, std::forward<Args>(args)...));
=======
  worksite_type site(r, m_runner.run(m_storage, r, std::forward<Args>(args)...));
>>>>>>> adad100a

  util::callPostLaunchPlugins(context);

  return site;
}

}  // namespace RAJA

#endif  // closing endif for header file include guard<|MERGE_RESOLUTION|>--- conflicted
+++ resolved
@@ -334,17 +334,10 @@
   WorkGroup(WorkGroup&&) = default;
   WorkGroup& operator=(WorkGroup&&) = default;
 
-<<<<<<< HEAD
-  inline worksite_type run(resource_type& r, Args...);
-
-  worksite_type run(Args... args) {
-    auto& r = resource_type::get_default();
-=======
   inline worksite_type run(resource_type r, Args...);
 
   worksite_type run(Args... args) {
     auto r = resource_type::get_default();
->>>>>>> adad100a
     return run(r, std::move(args)...);
   }
 
@@ -484,22 +477,14 @@
                           WorkGroupPolicy<EXEC_POLICY_T, ORDER_POLICY_T, STORAGE_POLICY_T>,
                           INDEX_T,
                           xargs<Args...>,
-<<<<<<< HEAD
-                          ALLOCATOR_T>::resource_type& r,
-=======
                           ALLOCATOR_T>::resource_type r,
->>>>>>> adad100a
                       Args... args)
 {
   util::PluginContext context{util::make_context<EXEC_POLICY_T>()};
   util::callPreLaunchPlugins(context);
 
   // move any per run storage into worksite
-<<<<<<< HEAD
-  worksite_type site(m_runner.run(m_storage, r, std::forward<Args>(args)...));
-=======
   worksite_type site(r, m_runner.run(m_storage, r, std::forward<Args>(args)...));
->>>>>>> adad100a
 
   util::callPostLaunchPlugins(context);
 
