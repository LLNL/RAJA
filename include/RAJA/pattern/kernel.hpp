/*!
 ******************************************************************************
 *
 * \file
 *
 * \brief   RAJA header file containing user interface for RAJA::kernel
 *
 ******************************************************************************
 */

//~~~~~~~~~~~~~~~~~~~~~~~~~~~~~~~~~~~~~~~~~~~~~~~~~~~~~~~~~~~~~~~~~~~~~~~~~~~//
// Copyright (c) 2016-19, Lawrence Livermore National Security, LLC
// and RAJA project contributors. See the RAJA/COPYRIGHT file for details.
//
// SPDX-License-Identifier: (BSD-3-Clause)
//~~~~~~~~~~~~~~~~~~~~~~~~~~~~~~~~~~~~~~~~~~~~~~~~~~~~~~~~~~~~~~~~~~~~~~~~~~~//

#ifndef RAJA_pattern_kernel_HPP
#define RAJA_pattern_kernel_HPP

#include "RAJA/config.hpp"

<<<<<<< HEAD
#include "RAJA/internal/get_platform.hpp"
#include "RAJA/util/plugins.hpp"

#include "RAJA/pattern/shared_memory.hpp"
=======
#include <iostream>
#include <type_traits>
>>>>>>> 2d77d86c

#include "camp/camp.hpp"
#include "camp/concepts.hpp"
#include "camp/tuple.hpp"

#include "RAJA/util/macros.hpp"
#include "RAJA/util/types.hpp"

#include "RAJA/pattern/kernel/internal.hpp"

#include "RAJA/util/chai_support.hpp"

namespace RAJA
{

/*!
 * A RAJA::kernel execution policy.
 *
 * This is just a list of RAJA::kernel statements.
 */
template <typename... Stmts>
using KernelPolicy = internal::StatementList<Stmts...>;


///
/// Template list of argument indices
///
template <camp::idx_t... ArgumentId>
using ArgList = camp::idx_seq<ArgumentId...>;


template <typename T>
struct IterableWrapperTuple;

template <typename... Ts>
struct IterableWrapperTuple<camp::tuple<Ts...>> {

  using type =
      camp::tuple<RAJA::impl::Span<typename camp::decay<Ts>::iterator,
                                   typename camp::decay<Ts>::IndexType>...>;
};


namespace internal
{
template <class Tuple, camp::idx_t... I>
RAJA_INLINE constexpr auto make_wrapped_tuple_impl(Tuple &&t,
                                                   camp::idx_seq<I...>)
    -> camp::tuple<RAJA::impl::Span<
        typename camp::decay<
            camp::tuple_element_t<I, camp::decay<Tuple>>>::iterator,
        typename camp::decay<
            camp::tuple_element_t<I, camp::decay<Tuple>>>::IndexType>...>
{
  return camp::make_tuple(
      RAJA::impl::Span<
          typename camp::decay<
              camp::tuple_element_t<I, camp::decay<Tuple>>>::iterator,
          typename camp::decay<camp::tuple_element_t<I, camp::decay<Tuple>>>::
              IndexType>{camp::get<I>(std::forward<Tuple>(t)).begin(),
                         camp::get<I>(std::forward<Tuple>(t)).end()}...);
}
}  // namespace internal

template <class Tuple>
RAJA_INLINE constexpr auto make_wrapped_tuple(Tuple &&t)
    -> decltype(internal::make_wrapped_tuple_impl(
        std::forward<Tuple>(t),
        camp::make_idx_seq_t<camp::tuple_size<camp::decay<Tuple>>::value>{}))
{
  return internal::make_wrapped_tuple_impl(
      std::forward<Tuple>(t),
      camp::make_idx_seq_t<camp::tuple_size<camp::decay<Tuple>>::value>{});
}


template <typename PolicyType,
          typename SegmentTuple,
          typename ParamTuple,
          typename... Bodies>
RAJA_INLINE void kernel_param(SegmentTuple &&segments,
                              ParamTuple &&params,
                              Bodies &&... bodies)
{
<<<<<<< HEAD
  util::PluginContext p_context;
  p_context.platform = detail::get_platform<PolicyType>::value;

  util::callPreLaunchPlugins(p_context); 
=======

  detail::setChaiExecutionSpace<PolicyType>();
>>>>>>> 2d77d86c

  // TODO: test that all policy members model the Executor policy concept
  // TODO: add a static_assert for functors which cannot be invoked with
  //       index_tuple
  // TODO: add assert that all Lambda<i> match supplied loop bodies

  using segment_tuple_t =
      typename IterableWrapperTuple<camp::decay<SegmentTuple>>::type;


  using param_tuple_t = camp::decay<ParamTuple>;

  using loop_data_t = internal::LoopData<PolicyType,
                                         segment_tuple_t,
                                         param_tuple_t,
                                         camp::decay<Bodies>...>;


  // Create the LoopData object, which contains our policy object,
  // our segments, loop bodies, and the tuple of loop indices
  // it is passed through all of the kernel mechanics by-referenece,
  // and only copied to provide thread-private instances.
  loop_data_t loop_data(make_wrapped_tuple(
                            std::forward<SegmentTuple>(segments)),
                        std::forward<ParamTuple>(params),
                        std::forward<Bodies>(bodies)...);


  // Execute!
  RAJA_FORCEINLINE_RECURSIVE
  internal::execute_statement_list<PolicyType>(loop_data);

  util::callPostLaunchPlugins(p_context);
}

template <typename PolicyType, typename SegmentTuple, typename... Bodies>
RAJA_INLINE void kernel(SegmentTuple &&segments, Bodies &&... bodies)
{
  RAJA::kernel_param<PolicyType>(std::forward<SegmentTuple>(segments),
                                 RAJA::make_tuple(),
                                 std::forward<Bodies>(bodies)...);
}


}  // end namespace RAJA


#include "RAJA/pattern/kernel/Collapse.hpp"
#include "RAJA/pattern/kernel/Conditional.hpp"
#include "RAJA/pattern/kernel/For.hpp"
#include "RAJA/pattern/kernel/ForICount.hpp"
#include "RAJA/pattern/kernel/Hyperplane.hpp"
#include "RAJA/pattern/kernel/InitLocalMem.hpp"
#include "RAJA/pattern/kernel/Lambda.hpp"
#include "RAJA/pattern/kernel/Reduce.hpp"
#include "RAJA/pattern/kernel/Region.hpp"
#include "RAJA/pattern/kernel/Tile.hpp"
#include "RAJA/pattern/kernel/TileTCount.hpp"


#endif /* RAJA_pattern_kernel_HPP */<|MERGE_RESOLUTION|>--- conflicted
+++ resolved
@@ -20,15 +20,10 @@
 
 #include "RAJA/config.hpp"
 
-<<<<<<< HEAD
 #include "RAJA/internal/get_platform.hpp"
 #include "RAJA/util/plugins.hpp"
 
 #include "RAJA/pattern/shared_memory.hpp"
-=======
-#include <iostream>
-#include <type_traits>
->>>>>>> 2d77d86c
 
 #include "camp/camp.hpp"
 #include "camp/concepts.hpp"
@@ -39,7 +34,7 @@
 
 #include "RAJA/pattern/kernel/internal.hpp"
 
-#include "RAJA/util/chai_support.hpp"
+#include <iostream>
 
 namespace RAJA
 {
@@ -113,15 +108,10 @@
                               ParamTuple &&params,
                               Bodies &&... bodies)
 {
-<<<<<<< HEAD
   util::PluginContext p_context;
   p_context.platform = detail::get_platform<PolicyType>::value;
 
   util::callPreLaunchPlugins(p_context); 
-=======
-
-  detail::setChaiExecutionSpace<PolicyType>();
->>>>>>> 2d77d86c
 
   // TODO: test that all policy members model the Executor policy concept
   // TODO: add a static_assert for functors which cannot be invoked with
