--- conflicted
+++ resolved
@@ -10,112 +10,12 @@
 namespace expt
 {
 
-<<<<<<< HEAD
-  //
-  //
-  // Forall Parameter Packing type
-  //
-  //
-  struct ParamMultiplexer;
-
-  template<typename... Params>
-  struct ForallParamPack {
-
-    friend struct ParamMultiplexer;
-
-    using Base = camp::tuple<Params...>;
-    Base param_tup;
-
-    static constexpr size_t param_tup_sz = camp::tuple_size<Base>::value;
-    using params_seq = camp::make_idx_seq_t< param_tup_sz >;
-
-  private:
-
-    // Init
-    template<typename EXEC_POL, camp::idx_t... Seq, typename ...Args>
-    static constexpr void detail_init(EXEC_POL, camp::idx_seq<Seq...>, ForallParamPack& f_params, Args&& ...args) {
-      CAMP_EXPAND(expt::detail::init<EXEC_POL>( camp::get<Seq>(f_params.param_tup), std::forward<Args>(args)... ));
-    }
-
-    // Combine
-    template<typename EXEC_POL, camp::idx_t... Seq>
-    RAJA_HOST_DEVICE
-    static constexpr void detail_combine(EXEC_POL, camp::idx_seq<Seq...>, ForallParamPack& out, const ForallParamPack& in ) {
-      CAMP_EXPAND(detail::combine<EXEC_POL>( camp::get<Seq>(out.param_tup), camp::get<Seq>(in.param_tup)));
-    }
-
-    template<typename EXEC_POL, camp::idx_t... Seq>
-    RAJA_HOST_DEVICE
-    static constexpr void detail_combine(EXEC_POL, camp::idx_seq<Seq...>, ForallParamPack& f_params ) {
-      CAMP_EXPAND(detail::combine<EXEC_POL>( camp::get<Seq>(f_params.param_tup) ));
-    }
-
-    // Resolve
-    template<typename EXEC_POL, camp::idx_t... Seq, typename ...Args>
-    static constexpr void detail_resolve(EXEC_POL, camp::idx_seq<Seq...>, ForallParamPack& f_params, Args&& ...args) {
-      CAMP_EXPAND(detail::resolve<EXEC_POL>( camp::get<Seq>(f_params.param_tup), std::forward<Args>(args)... ));
-    }
-
-    // Used to construct the argument TYPES that will be invoked with the lambda.
-    template<typename null_t = camp::nil>
-    static constexpr auto LAMBDA_ARG_TUP_T() { return camp::tuple<>{}; };
-    template<typename null_t = camp::nil, typename First>
-    static constexpr auto LAMBDA_ARG_TUP_T() { return typename First::ARG_TUP_T(); };
-    template<typename null_t = camp::nil, typename First, typename Second, typename... Rest>
-    static constexpr auto LAMBDA_ARG_TUP_T() { return camp::tuple_cat_pair(typename First::ARG_TUP_T(), LAMBDA_ARG_TUP_T<camp::nil, Second, Rest...>()); };
-
-    using lambda_arg_tuple_t = decltype(LAMBDA_ARG_TUP_T<camp::nil, Params...>());
-
-    //Use the size of param_tup to generate the argument list.
-    RAJA_HOST_DEVICE constexpr auto LAMBDA_ARG_TUP_V(camp::num<0>) { return camp::make_tuple(); }
-    RAJA_HOST_DEVICE constexpr auto LAMBDA_ARG_TUP_V(camp::num<1>) { return camp::get<param_tup_sz - 1>(param_tup).get_lambda_arg_tup(); }
-    template<camp::idx_t N>
-    RAJA_HOST_DEVICE constexpr auto LAMBDA_ARG_TUP_V(camp::num<N>) {
-      return camp::tuple_cat_pair(  camp::get<param_tup_sz - N>(param_tup).get_lambda_arg_tup(), LAMBDA_ARG_TUP_V(camp::num<N-1>())  );
-    }
-
-  public:
-    ForallParamPack(){}
-
-    RAJA_HOST_DEVICE constexpr lambda_arg_tuple_t lambda_args() {return LAMBDA_ARG_TUP_V(camp::num<sizeof...(Params)>());}
-
-    using lambda_arg_seq = camp::make_idx_seq_t<camp::tuple_size<lambda_arg_tuple_t>::value>;
-
-    template<typename... Ts>
-    ForallParamPack(camp::tuple<Ts...>&& t) : param_tup(std::move(t)) {};
-  }; // struct ForallParamPack
-
-
-
-  //===========================================================================
-  //
-  //
-  // ParamMultiplexer is how we hook into the individual calls within forall_impl.
-  //
-  //
-  struct ParamMultiplexer {
-    template<typename EXEC_POL, typename... Params, typename ...Args, typename FP = ForallParamPack<Params...>>
-    static void constexpr init( ForallParamPack<Params...>& f_params, Args&& ...args) {
-      FP::detail_init(EXEC_POL(),typename FP::params_seq(), f_params, std::forward<Args>(args)... );
-    }
-    template<typename EXEC_POL, typename... Params, typename ...Args, typename FP = ForallParamPack<Params...>>
-    static void constexpr combine(ForallParamPack<Params...>& f_params, Args&& ...args){
-      FP::detail_combine(EXEC_POL(), typename FP::params_seq(), f_params, std::forward<Args>(args)... );
-    }
-    template<typename EXEC_POL, typename... Params, typename ...Args, typename FP = ForallParamPack<Params...>>
-    static void constexpr resolve( ForallParamPack<Params...>& f_params, Args&& ...args){
-      FP::detail_resolve(EXEC_POL(), typename FP::params_seq(), f_params, std::forward<Args>(args)... );
-    }
-  };
-  //===========================================================================
-=======
 //
 //
 // Forall Parameter Packing type
 //
 //
 struct ParamMultiplexer;
->>>>>>> a806c182
 
 template<typename... Params>
 struct ForallParamPack
@@ -162,9 +62,6 @@
     CAMP_EXPAND(param_combine(pol, camp::get<Seq>(f_params.param_tup)));
   }
 
-<<<<<<< HEAD
-
-=======
   // Resolve
   template<typename EXEC_POL, camp::idx_t... Seq, typename... Args>
   static constexpr void parampack_resolve(EXEC_POL const& pol,
@@ -175,7 +72,6 @@
     CAMP_EXPAND(param_resolve(pol, camp::get<Seq>(f_params.param_tup),
                               std::forward<Args>(args)...));
   }
->>>>>>> a806c182
 
   // Used to construct the argument TYPES that will be invoked with the lambda.
   template<typename null_t = camp::nil>
@@ -202,158 +98,17 @@
 
   using lambda_arg_tuple_t = decltype(LAMBDA_ARG_TUP_T<camp::nil, Params...>());
 
-<<<<<<< HEAD
-  // Make a tuple of the param pack except the final element...
-  template<typename... Args>
-  constexpr auto make_forall_param_pack(Args&&... args){
-    // We assume the last element of the pack is the lambda so we need to strip it from the list.
-    auto stripped_arg_tuple = detail::strip_last_elem( camp::forward_as_tuple(std::forward<Args>(args)...) );
-    return make_forall_param_pack_from_tuple(std::move(stripped_arg_tuple));
-  }
-  //===========================================================================
-
-
-
-  //===========================================================================
-  //
-  //
-  // Callable should be the last argument in the param pack, just extract it...
-  //
-  //
-  template<typename... Args>
-  constexpr auto&& get_lambda(Args&&... args){
-    return camp::get<sizeof...(Args)-1>( camp::forward_as_tuple(std::forward<Args>(args)...) );
-  }
-  //===========================================================================
-
-  //===========================================================================
-  //
-  //
-  // kernel_name is expected to be the second to last argument, just extract it
-  //
-  //
-  template<typename... Args, typename std::enable_if<sizeof...(Args) >= 2, bool>::type = true>
-  constexpr auto&& get_kernel_name(Args&&... args){
-    return camp::get<sizeof...(Args)-2>( camp::forward_as_tuple(std::forward<Args>(args)...) );
-  }
-
-
-  template<typename... Args, typename std::enable_if<sizeof...(Args) < 2, bool>::type = true>
-  constexpr auto&& get_kernel_name(Args&&... args){
-    return camp::get<0>( camp::forward_as_tuple(std::forward<Args>(args)...) );
-  }
-  //===========================================================================
-
-
-
-  //===========================================================================
-  //
-  //
-  // Checking expected argument list against the assumed lambda.
-  //
-  //
-  namespace detail {
-
-    //
-    //
-    // Lambda traits Utilities
-    //
-    //
-    template<class F>
-    struct lambda_traits;
-
-    template<class R, class C, class First, class... Rest>
-    struct lambda_traits<R (C::*)(First, Rest...)>
-    {  // non-const specialization
-      using arg_type = First;
-    };
-    template<class R, class C, class First, class... Rest>
-    struct lambda_traits<R (C::*)(First, Rest...) const>
-    {  // const specialization
-      using arg_type = First;
-    };
-
-    template<class T>
-    typename lambda_traits<T>::arg_type* lambda_arg_helper(T);
-
-
-    //
-    //
-    // List manipulation Utilities
-    //
-    //
-    template<typename... Ts>
-    constexpr auto list_remove_pointer(const camp::list<Ts...>&){
-      return camp::list<camp::decay<typename std::remove_pointer<Ts>::type>...>{};
-    }
-
-    template<typename... Ts>
-    constexpr auto list_add_lvalue_ref(const camp::list<Ts...>&){
-      return camp::list<typename std::add_lvalue_reference<Ts>::type...>{};
-    }
-
-    template<typename... Ts>
-    constexpr auto tuple_to_list(const camp::tuple<Ts...>&) {
-      return camp::list<Ts...>{};
-    }
-
-    // TODO : Change to std::is_invocable at c++17
-    template <typename F, typename... Args>
-    struct is_invocable :
-      std::is_constructible<
-        std::function<void(Args ...)>,
-        std::reference_wrapper<typename std::remove_reference<F>::type>
-      >{};
-
-    template<class...>
-    using void_t = void;
-
-    template<class F, class=void>
-    struct has_empty_op : std::false_type{};
-
-    template<class F>
-    struct has_empty_op<F, void_t<decltype(std::declval<F::operator()>)>> : std::true_type{};
-
-    template<class F>
-    struct get_lambda_index_type {
-      typedef typename std::remove_pointer<
-                decltype(lambda_arg_helper(
-                      &camp::decay<F>::operator())
-                )
-              >::type type;
-    };
-
-    // If LAMBDA::operator() is not available this probably isn't a generic lambda and we can't extract and check args.
-    template<typename LAMBDA, typename... EXPECTED_ARGS>
-    constexpr concepts::enable_if<concepts::negate<has_empty_op<LAMBDA>>> check_invocable(LAMBDA&&, const camp::list<EXPECTED_ARGS...>&) {}
-
-    template<typename LAMBDA, typename... EXPECTED_ARGS>
-    constexpr concepts::enable_if<has_empty_op<LAMBDA>> check_invocable(LAMBDA&&, const camp::list<EXPECTED_ARGS...>&) {
-#if !defined(RAJA_ENABLE_HIP)
-      static_assert(is_invocable<LAMBDA, typename get_lambda_index_type<LAMBDA>::type, EXPECTED_ARGS...>::value, "LAMBDA Not invocable w/ EXPECTED_ARGS. Ordering and types must match between RAJA::expt::Reduce() and ValOp arguments.");
-#endif
-    }
-
-  } // namespace detail
-=======
   // Use the size of param_tup to generate the argument list.
   RAJA_HOST_DEVICE constexpr auto LAMBDA_ARG_TUP_V(camp::num<0>)
   {
     return camp::make_tuple();
   }
->>>>>>> a806c182
 
   RAJA_HOST_DEVICE constexpr auto LAMBDA_ARG_TUP_V(camp::num<1>)
   {
     return camp::get<param_tup_sz - 1>(param_tup).get_lambda_arg_tup();
   }
 
-<<<<<<< HEAD
-  template<typename Lambda, typename ForallParams>
-  constexpr
-  void
-  check_forall_optional_args(Lambda&& l, ForallParams& fpp) {
-=======
   template<camp::idx_t N>
   RAJA_HOST_DEVICE constexpr auto LAMBDA_ARG_TUP_V(camp::num<N>)
   {
@@ -361,7 +116,6 @@
         camp::get<param_tup_sz - N>(param_tup).get_lambda_arg_tup(),
         LAMBDA_ARG_TUP_V(camp::num<N - 1>()));
   }
->>>>>>> a806c182
 
 public:
   ForallParamPack() {}
@@ -370,11 +124,6 @@
   {
     return LAMBDA_ARG_TUP_V(camp::num<sizeof...(Params)>());
   }
-<<<<<<< HEAD
-  //===========================================================================
-
-=======
->>>>>>> a806c182
 
   using lambda_arg_seq =
       camp::make_idx_seq_t<camp::tuple_size<lambda_arg_tuple_t>::value>;
@@ -514,6 +263,23 @@
 
 //===========================================================================
 
+//===========================================================================
+//
+//
+// kernel_name is expected to be the second to last argument, just extract it
+//
+//
+template<typename... Args, typename std::enable_if<sizeof...(Args) >= 2, bool>::type = true>
+constexpr auto&& get_kernel_name(Args&&... args){
+  return camp::get<sizeof...(Args)-2>( camp::forward_as_tuple(std::forward<Args>(args)...) );
+}
+
+
+template<typename... Args, typename std::enable_if<sizeof...(Args) < 2, bool>::type = true>
+constexpr auto&& get_kernel_name(Args&&... args){
+  return camp::get<0>( camp::forward_as_tuple(std::forward<Args>(args)...) );
+}
+//===========================================================================
 
 //===========================================================================
 //
