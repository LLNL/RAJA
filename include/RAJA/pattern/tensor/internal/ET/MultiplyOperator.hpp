/*!
 ******************************************************************************
 *
 * \file
 *
 * \brief   RAJA header defining expression template behavior for operator*
 *
 *
 ******************************************************************************
 */

//~~~~~~~~~~~~~~~~~~~~~~~~~~~~~~~~~~~~~~~~~~~~~~~~~~~~~~~~~~~~~~~~~~~~~~~~~~~//
// Copyright (c) 2016-25, Lawrence Livermore National Security, LLC
// and RAJA project contributors. See the RAJA/LICENSE file for details.
//
// SPDX-License-Identifier: (BSD-3-Clause)
//~~~~~~~~~~~~~~~~~~~~~~~~~~~~~~~~~~~~~~~~~~~~~~~~~~~~~~~~~~~~~~~~~~~~~~~~~~~//

#ifndef RAJA_pattern_tensor_ET_MultiplyOperator_HPP
#define RAJA_pattern_tensor_ET_MultiplyOperator_HPP

namespace RAJA
{
namespace internal
{
namespace expt
{
// forward
class TensorBlockConcreteBase;

namespace ET
{


/*!
 * Provides default multiply, multiply add, and multiply subtract
 * operations.
 *
 * If the operands are both matrices, we perform a matrix-matrix multiply.
 * Otherwise, we perform element-wise operations.
 */
template<typename LEFT_OPERAND_TYPE,
         typename RIGHT_OPERAND_TYPE,
         class ENABLE = void>
struct MultiplyOperator
{

  using result_type = typename LEFT_OPERAND_TYPE::result_type;
  static constexpr camp::idx_t s_num_dims = LEFT_OPERAND_TYPE::s_num_dims;

  RAJA_INLINE

  RAJA_HOST_DEVICE
  static void print_ast()
  {
    printf("Elemental(%d,%d)", (int)s_num_dims,
           (int)RIGHT_OPERAND_TYPE::s_num_dims);
  }

  RAJA_INLINE

  RAJA_HOST_DEVICE
  static int getDimSize(int dim,
                        LEFT_OPERAND_TYPE const& left,
                        RIGHT_OPERAND_TYPE const& right)
  {
    return dim == 0 ? left.getDimSize(0) : right.getDimSize(1);
  }

  /*!
   * Evaluate operands and perform element-wise multiply
   */
  template<typename TILE_TYPE>
  RAJA_INLINE RAJA_HOST_DEVICE static auto multiply(
      TILE_TYPE const& tile,
      LEFT_OPERAND_TYPE const& left,
      RIGHT_OPERAND_TYPE const& right)
      -> decltype(left.eval(tile) * right.eval(tile))
  {
    return left.eval(tile) * right.eval(tile);
  }

  /*!
   * Evaluate operands and perform element-wise multiply add
   */
  template<typename TILE_TYPE, typename ADD_OPERAND_TYPE>
  RAJA_INLINE RAJA_HOST_DEVICE static auto multiply_add(
      TILE_TYPE const& tile,
      LEFT_OPERAND_TYPE const& left,
      RIGHT_OPERAND_TYPE const& right,
      ADD_OPERAND_TYPE const& add)
      -> decltype(left.eval(tile).multiply_add(right.eval(tile),
                                               add.eval(tile)))
  {
    return left.eval(tile).multiply_add(right.eval(tile), add.eval(tile));
  }

  /*!
   * Evaluate operands and perform element-wise multiply subtract
   */
  template<typename TILE_TYPE, typename SUBTRACT_OPERAND_TYPE>
  RAJA_INLINE RAJA_HOST_DEVICE static auto multiply_subtract(
      TILE_TYPE const& tile,
      LEFT_OPERAND_TYPE const& left,
      RIGHT_OPERAND_TYPE const& right,
      SUBTRACT_OPERAND_TYPE const& subtract)
      -> decltype(left.eval(tile).multiply_subtract(right.eval(tile),
                                                    subtract.eval(tile)))
  {
    return left.eval(tile).multiply_subtract(right.eval(tile),
                                             subtract.eval(tile));
  }
};

/*!
 * Specialization that provides multiplying a scalar * tensor
 */
template<typename LEFT_OPERAND_TYPE, typename RIGHT_OPERAND_TYPE>
struct MultiplyOperator<
    LEFT_OPERAND_TYPE,
    RIGHT_OPERAND_TYPE,
    typename std::enable_if<LEFT_OPERAND_TYPE::s_num_dims == 0>::type>
{

  using result_type = typename RIGHT_OPERAND_TYPE::result_type;
  static constexpr camp::idx_t s_num_dims = RIGHT_OPERAND_TYPE::s_num_dims;

  RAJA_INLINE

  RAJA_HOST_DEVICE
  static void print_ast() { printf("Scale"); }

  RAJA_INLINE

  RAJA_HOST_DEVICE
  static int getDimSize(int dim,
                        LEFT_OPERAND_TYPE const&,
                        RIGHT_OPERAND_TYPE const& right)
  {
    return right.getDimSize(dim);
  }

  /*!
   * Evaluate operands and perform scaling operation
   */
  template<typename TILE_TYPE>
  RAJA_INLINE RAJA_HOST_DEVICE static auto multiply(
      TILE_TYPE const& tile,
      LEFT_OPERAND_TYPE const& left,
      RIGHT_OPERAND_TYPE const& right)
      -> decltype(right.eval(tile).scale(left.eval(tile)))
  {
    return right.eval(tile).scale(left.eval(tile));
  }

  /*!
   * Evaluate operands and perform element-wise multiply add
   */
  template<typename TILE_TYPE, typename ADD_OPERAND_TYPE>
  RAJA_INLINE RAJA_HOST_DEVICE static auto multiply_add(
      TILE_TYPE const& tile,
      LEFT_OPERAND_TYPE const& left,
      RIGHT_OPERAND_TYPE const& right,
      ADD_OPERAND_TYPE const& add)
      -> decltype(right.eval(tile).scale(left.eval(tile)) + add.eval(tile))
  {
    return right.eval(tile).scale(left.eval(tile)) + add.eval(tile);
  }

  /*!
   * Evaluate operands and perform element-wise multiply subtract
   */
  template<typename TILE_TYPE, typename SUBTRACT_OPERAND_TYPE>
  RAJA_INLINE RAJA_HOST_DEVICE static auto multiply_subtract(
      TILE_TYPE const& tile,
      LEFT_OPERAND_TYPE const& left,
      RIGHT_OPERAND_TYPE const& right,
      SUBTRACT_OPERAND_TYPE const& subtract)
      -> decltype(right.eval(tile).scale(left.eval(tile)) - subtract.eval(tile))
  {
    return right.eval(tile).scale(left.eval(tile)) - subtract.eval(tile);
  }
};

/*!
 * Specialization that provides multiplying a tensor*scalar
 */
template<typename LEFT_OPERAND_TYPE, typename RIGHT_OPERAND_TYPE>
struct MultiplyOperator<
    LEFT_OPERAND_TYPE,
    RIGHT_OPERAND_TYPE,
    typename std::enable_if<RIGHT_OPERAND_TYPE::s_num_dims == 0>::type>
{

  using result_type = typename LEFT_OPERAND_TYPE::result_type;
  static constexpr camp::idx_t s_num_dims = LEFT_OPERAND_TYPE::s_num_dims;

  RAJA_INLINE

  RAJA_HOST_DEVICE
  static void print_ast() { printf("Scale"); }

  RAJA_INLINE

  RAJA_HOST_DEVICE
  static int getDimSize(int dim,
                        LEFT_OPERAND_TYPE const& left,
                        RIGHT_OPERAND_TYPE const&)
  {
    return left.getDimSize(dim);
  }

  /*!
   * Evaluate operands and perform scaling operation
   */
  template<typename TILE_TYPE>
  RAJA_INLINE RAJA_HOST_DEVICE static auto multiply(
      TILE_TYPE const& tile,
      LEFT_OPERAND_TYPE const& left,
      RIGHT_OPERAND_TYPE const& right)
      -> decltype(left.eval(tile).scale(right.eval(tile)))
  {
    return left.eval(tile).scale(right.eval(tile));
  }

  /*!
   * Evaluate operands and perform element-wise multiply add
   */
  template<typename TILE_TYPE, typename ADD_OPERAND_TYPE>
  RAJA_INLINE RAJA_HOST_DEVICE static auto multiply_add(
      TILE_TYPE const& tile,
      LEFT_OPERAND_TYPE const& left,
      RIGHT_OPERAND_TYPE const& right,
      ADD_OPERAND_TYPE const& add)
      -> decltype(left.eval(tile).scale(right.eval(tile)) + add.eval(tile))
  {
    return left.eval(tile).scale(right.eval(tile)) + add.eval(tile);
  }

  /*!
   * Evaluate operands and perform element-wise multiply subtract
   */
  template<typename TILE_TYPE, typename SUBTRACT_OPERAND_TYPE>
  RAJA_INLINE RAJA_HOST_DEVICE static auto multiply_subtract(
      TILE_TYPE const& tile,
      LEFT_OPERAND_TYPE const& left,
      RIGHT_OPERAND_TYPE const& right,
      SUBTRACT_OPERAND_TYPE const& subtract)
      -> decltype(left.eval(tile).scale(right.eval(tile)) - subtract.eval(tile))
  {
    return left.eval(tile).scale(right.eval(tile)) - subtract.eval(tile);
  }
};

/*!
 * Specialization for matrix-vector right multiplication.
 *
 * By default the A*x operator for two matrices produces a matrix-vector
 * multiplication.
 *
 * The right hand side vector is always treated as a column vector.
 *
 * The resulting vector type is inherited from the RHS
 *
 *
 */
template<typename LEFT_OPERAND_TYPE, typename RIGHT_OPERAND_TYPE>
struct MultiplyOperator<
    LEFT_OPERAND_TYPE,
    RIGHT_OPERAND_TYPE,
    typename std::enable_if<LEFT_OPERAND_TYPE::s_num_dims == 2 &&
                            RIGHT_OPERAND_TYPE::s_num_dims == 1>::type>
{

  using left_type  = LEFT_OPERAND_TYPE;
  using right_type = RIGHT_OPERAND_TYPE;
  using result_type =
      typename LEFT_OPERAND_TYPE::result_type::column_vector_type;
  static constexpr camp::idx_t s_num_dims = 1;

  RAJA_INLINE

  RAJA_HOST_DEVICE
  static void print_ast() { printf("Matrx*Vector"); }

  RAJA_INLINE

  RAJA_HOST_DEVICE
  static int getDimSize(int dim,
                        LEFT_OPERAND_TYPE const&,
                        RIGHT_OPERAND_TYPE const& right)
  {
    return dim == 0 ? right.getDimSize(0) : 0;
  }

  /*!
   * Evaluate operands and perform element-wise multiply
   */
  template<typename TILE_TYPE>
  RAJA_INLINE RAJA_HOST_DEVICE static result_type multiply(
      TILE_TYPE const& tile,
      LEFT_OPERAND_TYPE const& left,
      RIGHT_OPERAND_TYPE const& right)
  {

    // clear result
    result_type result(0);

    // multiply left and right into result
    multiply_into_result(result, tile, left, right);

    return result;
  }

  template<typename TILE_TYPE, typename ADD_TYPE>
  RAJA_INLINE RAJA_HOST_DEVICE static result_type multiply_add(
      TILE_TYPE const& tile,
      LEFT_OPERAND_TYPE const& left,
      RIGHT_OPERAND_TYPE const& right,
      ADD_TYPE const& add)
  {

    // evaluate add into result
    result_type result = add.eval(tile);

    // multiply left and right into result
    multiply_into_result(result, tile, left, right);

    return result;
  }

private:
  template<typename STORAGE, typename TILE_TYPE, typename INDEX = void>
  struct MultiplyBridge;

  template<typename STORAGE, typename TILE_TYPE>
  RAJA_INLINE RAJA_HOST_DEVICE static void multiply_into_result(
      STORAGE& result,
      TILE_TYPE const& tile,
      LEFT_OPERAND_TYPE const& et_left,
      RIGHT_OPERAND_TYPE const& et_right)
  {
    // using LHS_STORAGE = typename LEFT_OPERAND_TYPE::result_type;

    // get tile size from matrix type
    auto tile_size = left_type::result_type::s_dim_elem(1);
    auto k_size    = et_left.getDimSize(1);
    // TODO: check that left and right are compatible
    // m_left.getDimSize(1) == m_right.getDimSize(0)
    // how do we provide checking for this kind of error?

    // tile over row of left and column of right
    auto left_tile =
        LEFT_OPERAND_TYPE::result_type::s_get_default_tile().nonstatic();
    left_tile.m_begin[0] = tile.m_begin[0];
    left_tile.m_size[0]  = tile.m_size[0];
    left_tile.m_size[1]  = tile_size;

    using RightType = typename TILE_TYPE::nonstatic_self_type;

    RightType right_tile = tile;
    right_tile.m_size[0] = tile_size;

    // Do full tiles in k
    decltype(k_size) k = 0;
    for (; k + tile_size <= k_size; k += tile_size)
    {

      // evaluate both sides of operator
      left_tile.m_begin[1] = k;
      auto left            = et_left.eval(left_tile);

      right_tile.m_begin[0] = k;
      auto right            = et_right.eval(right_tile);

      // accumulate product
      result = left.right_multiply_vector_accumulate(right, result);
    }
    // remainder tile in k
    if (k < k_size)
    {
      auto& left_part_tile      = make_tensor_tile_partial(left_tile);
      left_part_tile.m_begin[1] = k;
      left_part_tile.m_size[1]  = k_size - k;
      auto left                 = et_left.eval(left_part_tile);

      auto& right_part_tile      = make_tensor_tile_partial(right_tile);
      right_part_tile.m_begin[0] = k;
      right_part_tile.m_size[0]  = k_size - k;
      auto right                 = et_right.eval(right_part_tile);

      // accumulate product of partial tile
      result = left.right_multiply_vector_accumulate(right, result);
    }
  }

  template<typename T>
  struct Diag
  {
    static_assert(!std::is_same<T, void>::value, "diag");
  };

  template<typename I, TensorTileSize TTS, typename B, typename S>
  struct Diag<StaticTensorTile<I, TTS, B, S>>
  {
    static_assert(std::is_same<I, void>::value, "diag");
  };

  template<typename STORAGE, typename TILE_TYPE, typename INDEX>
  struct MultiplyBridge
  {

    Diag<TILE_TYPE> diag;

    RAJA_INLINE

    RAJA_HOST_DEVICE
    static void multiply_into_result(STORAGE& result,
                                     TILE_TYPE const& tile,
                                     LEFT_OPERAND_TYPE const& et_left,
                                     RIGHT_OPERAND_TYPE const& et_right)
    {
      // using LHS_STORAGE = typename LEFT_OPERAND_TYPE::result_type;

      // get tile size from matrix type
      auto tile_size = left_type::result_type::s_dim_elem(1);
      auto k_size    = et_left.getDimSize(1);
      // TODO: check that left and right are compatible
      // m_left.getDimSize(1) == m_right.getDimSize(0)
      // how do we provide checking for this kind of error?

      // tile over row of left and column of right
      auto left_tile =
          LEFT_OPERAND_TYPE::result_type::s_get_default_tile().nonstatic();
      left_tile.m_begin[0] = tile.m_begin[0];
      left_tile.m_size[0]  = tile.m_size[0];
      left_tile.m_size[1]  = tile_size;

      using RightType = typename TILE_TYPE::nonstatic_self_type;

      RightType right_tile = tile;
      right_tile.m_size[0] = tile_size;

      // Do full tiles in k
      decltype(k_size) k = 0;
      for (; k + tile_size <= k_size; k += tile_size)
      {

        // evaluate both sides of operator
        left_tile.m_begin[1] = k;
        auto left            = et_left.eval(left_tile);

        right_tile.m_begin[0] = k;
        auto right            = et_right.eval(right_tile);

        // accumulate product
        result = left.right_multiply_vector_accumulate(right, result);
      }
      // remainder tile in k
      if (k < k_size)
      {
        auto& left_part_tile      = make_tensor_tile_partial(left_tile);
        left_part_tile.m_begin[1] = k;
        left_part_tile.m_size[1]  = k_size - k;
        auto left                 = et_left.eval(left_part_tile);

        auto& right_part_tile      = make_tensor_tile_partial(right_tile);
        right_part_tile.m_begin[0] = k;
        right_part_tile.m_size[0]  = k_size - k;
        auto right                 = et_right.eval(right_part_tile);

        // accumulate product of partial tile
        result = left.right_multiply_vector_accumulate(right, result);
      }
    }
  };

  template<size_t INDEX,
           typename STORAGE,
           typename INDEX_TYPE,
           TensorTileSize TENSOR_SIZE,
           INDEX_TYPE Begin0,
           INDEX_TYPE... BeginTail,
           INDEX_TYPE Size0,
           INDEX_TYPE... SizeTail>
  struct MultiplyBridge<
      STORAGE,
      StaticTensorTile<INDEX_TYPE,
                       TENSOR_SIZE,
                       camp::int_seq<INDEX_TYPE, Begin0, BeginTail...>,
                       camp::int_seq<INDEX_TYPE, Size0, SizeTail...>>,
      camp::integral_constant<size_t, INDEX>>
  {

    using TileType =
        StaticTensorTile<INDEX_TYPE,
                         TENSOR_SIZE,
                         camp::int_seq<INDEX_TYPE, Begin0, BeginTail...>,
                         camp::int_seq<INDEX_TYPE, Size0, SizeTail...>>;

    RAJA_INLINE

    RAJA_HOST_DEVICE
    static void multiply_into_result(STORAGE& result,
                                     TileType const& tile,
                                     LEFT_OPERAND_TYPE const& et_left,
                                     RIGHT_OPERAND_TYPE const& et_right)
    {

      // get tile size from matrix type
      const auto tile_size = left_type::result_type::s_dim_elem(1);
      const auto k_size    = et_left.getDimSize(1);

      auto const offset = INDEX * tile_size;

      if ((offset + tile_size) <= k_size)
      {

        using LeftType =
            StaticTensorTile<INDEX_TYPE, TENSOR_SIZE,
                             camp::int_seq<INDEX_TYPE, Begin0, offset>,
                             camp::int_seq<INDEX_TYPE, Size0, tile_size>>;
        // evaluate both sides of operator
        auto left = et_left.eval(LeftType());

        using RightType =
            StaticTensorTile<INDEX_TYPE, TENSOR_SIZE,
                             camp::int_seq<INDEX_TYPE, offset>,
                             camp::int_seq<INDEX_TYPE, tile_size>>;

        auto right = et_right.eval(RightType());

        // accumulate product
        auto temp = left.right_multiply_vector_accumulate(right, result);
        MultiplyBridge<STORAGE, TileType,
                       camp::integral_constant<size_t, INDEX - 1>>::
            multiply_into_result(result, tile, et_left, et_right);
        result += temp;
      }
      else
      {

        using LeftType =
            StaticTensorTile<INDEX_TYPE, TENSOR_PARTIAL,
                             camp::int_seq<INDEX_TYPE, Begin0, offset>,
                             camp::int_seq<INDEX_TYPE, Size0, k_size - offset>>;
        auto left = et_left.eval(LeftType());

        using RightType =
            StaticTensorTile<INDEX_TYPE, TENSOR_PARTIAL,
                             camp::int_seq<INDEX_TYPE, offset>,
                             camp::int_seq<INDEX_TYPE, k_size - offset>>;
        auto right = et_right.eval(RightType());

        // accumulate product of partial tile
        result = left.right_multiply_vector_accumulate(right, result);
      }
    }
  };

  template<typename STORAGE,
           typename INDEX_TYPE,
           TensorTileSize TENSOR_SIZE,
           INDEX_TYPE Begin0,
           INDEX_TYPE... BeginTail,
           INDEX_TYPE Size0,
           INDEX_TYPE... SizeTail>
  struct MultiplyBridge<
      STORAGE,
      StaticTensorTile<INDEX_TYPE,
                       TENSOR_SIZE,
                       camp::int_seq<INDEX_TYPE, Begin0, BeginTail...>,
                       camp::int_seq<INDEX_TYPE, Size0, SizeTail...>>,
      camp::integral_constant<size_t, 0>>
  {

    using TileType =
        StaticTensorTile<INDEX_TYPE,
                         TENSOR_SIZE,
                         camp::int_seq<INDEX_TYPE, Begin0, BeginTail...>,
                         camp::int_seq<INDEX_TYPE, Size0, SizeTail...>>;

    RAJA_INLINE

    RAJA_HOST_DEVICE
    static void multiply_into_result(STORAGE& result,
                                     TileType const&,
                                     LEFT_OPERAND_TYPE const& et_left,
                                     RIGHT_OPERAND_TYPE const& et_right)
    {

      // get tile size from matrix type
      const auto tile_size = left_type::result_type::s_dim_elem(1);
      const auto k_size    = et_left.getDimSize(1);

      auto const offset = 0;

      if ((offset + tile_size) <= k_size)
      {

        using LeftType =
            StaticTensorTile<INDEX_TYPE, TENSOR_SIZE,
                             camp::int_seq<INDEX_TYPE, Begin0, offset>,
                             camp::int_seq<INDEX_TYPE, Size0, tile_size>>;
        // evaluate both sides of operator
        auto left = et_left.eval(LeftType());

        using RightType =
            StaticTensorTile<INDEX_TYPE, TENSOR_SIZE,
                             camp::int_seq<INDEX_TYPE, offset>,
                             camp::int_seq<INDEX_TYPE, tile_size>>;

        auto right = et_right.eval(RightType());

        // accumulate product
        auto temp = left.right_multiply_vector_accumulate(right, result);
        result += temp;
      }
      else
      {

        using LeftType =
            StaticTensorTile<INDEX_TYPE, TENSOR_PARTIAL,
                             camp::int_seq<INDEX_TYPE, Begin0, offset>,
                             camp::int_seq<INDEX_TYPE, Size0, k_size - offset>>;
        auto left = et_left.eval(LeftType());

        using RightType =
            StaticTensorTile<INDEX_TYPE, TENSOR_PARTIAL,
                             camp::int_seq<INDEX_TYPE, offset>,
                             camp::int_seq<INDEX_TYPE, k_size - offset>>;
        auto right = et_right.eval(RightType());

        // accumulate product of partial tile
        result = left.right_multiply_vector_accumulate(right, result);
      }
    }
  };

  template<typename STORAGE,
           typename INDEX_TYPE,
           TensorTileSize TENSOR_SIZE,
           INDEX_TYPE Begin0,
           INDEX_TYPE... BeginTail,
           INDEX_TYPE Size0,
           INDEX_TYPE... SizeTail>
  struct MultiplyBridge<
      STORAGE,
      StaticTensorTile<INDEX_TYPE,
                       TENSOR_SIZE,
                       camp::int_seq<INDEX_TYPE, Begin0, BeginTail...>,
                       camp::int_seq<INDEX_TYPE, Size0, SizeTail...>>,
      void>
  {

    using TileType =
        StaticTensorTile<INDEX_TYPE,
                         TENSOR_SIZE,
                         camp::int_seq<INDEX_TYPE, Begin0, BeginTail...>,
                         camp::int_seq<INDEX_TYPE, Size0, SizeTail...>>;

    RAJA_INLINE

    RAJA_HOST_DEVICE
    static void multiply_into_result(STORAGE& result,
                                     TileType const& tile,
                                     LEFT_OPERAND_TYPE const& et_left,
                                     RIGHT_OPERAND_TYPE const& et_right)
    {

      const auto tile_size = left_type::result_type::s_dim_elem(1);
      const auto k_size    = et_left.getDimSize(1);
      const size_t iter_count =
          (k_size / tile_size) + ((k_size % tile_size != 0) ? 1 : 0);

      MultiplyBridge<STORAGE, TileType,
                     camp::integral_constant<size_t, iter_count>>::
          multiply_into_result(result, tile, et_left, et_right);
    }
  };
};


template<typename LEFT_OPERAND_TYPE,
         typename RIGHT_OPERAND_TYPE,
         typename ADD_OPERAND_TYPE>
class TensorMultiplyAdd;

/*!
 * Specialization for vector*matrix left multiplication.
 *
 * By default the x'*A operator for two matrices produces a vector-matrix
 * multiplication.
 *
 * The left hand side vector is always treated as a row vector.
 *
 * The resulting vector type is inherited from the LHS
 *
 *
 */
template<typename LEFT_OPERAND_TYPE, typename RIGHT_OPERAND_TYPE>
struct MultiplyOperator<
    LEFT_OPERAND_TYPE,
    RIGHT_OPERAND_TYPE,
    typename std::enable_if<LEFT_OPERAND_TYPE::s_num_dims == 1 &&
                            RIGHT_OPERAND_TYPE::s_num_dims == 2>::type>
{

  using left_type   = LEFT_OPERAND_TYPE;
  using right_type  = RIGHT_OPERAND_TYPE;
  using result_type = typename RIGHT_OPERAND_TYPE::result_type::row_vector_type;
  static constexpr camp::idx_t s_num_dims = 1;

  RAJA_INLINE

  RAJA_HOST_DEVICE
  static void print_ast() { printf("Vector*Matrix"); }

  RAJA_INLINE

  RAJA_HOST_DEVICE
  static int getDimSize(int dim,
                        LEFT_OPERAND_TYPE const& left,
                        RIGHT_OPERAND_TYPE const&)
  {
    return dim == 0 ? left.getDimSize(0) : 0;
  }

  /*!
   * Evaluate operands and perform element-wise multiply
   */
  template<typename TILE_TYPE>
  RAJA_INLINE RAJA_HOST_DEVICE static result_type multiply(
      TILE_TYPE const& tile,
      LEFT_OPERAND_TYPE const& left,
      RIGHT_OPERAND_TYPE const& right)
  {
    // clear result
    result_type result(0);

    // multiply left and right into result
    multiply_into_result(result, tile, left, right);

    return result;
  }

  template<typename TILE_TYPE, typename ADD_TYPE>
  RAJA_INLINE RAJA_HOST_DEVICE static result_type multiply_add(
      TILE_TYPE const& tile,
      LEFT_OPERAND_TYPE const& left,
      RIGHT_OPERAND_TYPE const& right,
      ADD_TYPE const& add)
  {
    // evaluate add into result
    result_type result = add.eval(tile);

    // multiply left and right into result
    multiply_into_result(result, tile, left, right);

    return result;
  }

private:
  template<typename STORAGE, typename TILE_TYPE>
  RAJA_INLINE RAJA_HOST_DEVICE static void multiply_into_result(
      STORAGE& result,
      TILE_TYPE const& tile,
      LEFT_OPERAND_TYPE const& et_left,
      RIGHT_OPERAND_TYPE const& et_right)
  {
    // get tile size from matrix type
    auto tile_size = right_type::result_type::s_dim_elem(0);
    auto k_size    = et_right.getDimSize(0);


    // TODO: check that left and right are compatible
    // m_left.getDimSize(1) == m_right.getDimSize(0)
    // how do we provide checking for this kind of error?

    // tile over row of left and column of right
    auto right_tile =
        RIGHT_OPERAND_TYPE::result_type::s_get_default_tile().nonstatic();
    right_tile.m_begin[1] = tile.m_begin[0];
    right_tile.m_size[1]  = tile.m_size[0];
    right_tile.m_size[0]  = tile_size;

    TILE_TYPE left_tile = tile;
    left_tile.m_size[0] = tile_size;


    // Do full tiles in k
    decltype(k_size) k = 0;
    for (; k + tile_size <= k_size; k += tile_size)
    {

      // evaluate both sides of operator
      right_tile.m_begin[0] = k;
      auto right            = et_right.eval(right_tile);

      left_tile.m_begin[0] = k;
      auto left            = et_left.eval(left_tile);

      // accumulate product
      result = right.left_multiply_vector_accumulate(left, result);
    }
    // remainder tile in k
    if (k < k_size)
    {
      auto& right_part_tile      = make_tensor_tile_partial(right_tile);
      right_part_tile.m_begin[0] = k;
      right_part_tile.m_size[0]  = k_size - k;
      auto right                 = et_right.eval(right_part_tile);

      auto& left_part_tile      = make_tensor_tile_partial(left_tile);
      left_part_tile.m_begin[0] = k;
      left_part_tile.m_size[0]  = k_size - k;
      auto left                 = et_left.eval(left_part_tile);

      // compute product into x of partial tile
      result = right.left_multiply_vector_accumulate(left, result);
    }
  }
};

/*!
 * Specialization for matrix-matrix multiplication for TensorRegisters
 *
 * By default the A*B operator for two matrices produces a matrix-matrix
 * multiplication.
 *
 */
template<typename LEFT_OPERAND_TYPE, typename RIGHT_OPERAND_TYPE>
struct MultiplyOperator<
    LEFT_OPERAND_TYPE,
    RIGHT_OPERAND_TYPE,
    typename std::enable_if<LEFT_OPERAND_TYPE::s_num_dims == 2 &&
                            RIGHT_OPERAND_TYPE::s_num_dims == 2>::type>
{

  using left_type   = LEFT_OPERAND_TYPE;
  using right_type  = RIGHT_OPERAND_TYPE;
  using result_type = typename LEFT_OPERAND_TYPE::result_type::product_type;
  static constexpr camp::idx_t s_num_dims = 2;

  RAJA_INLINE

  RAJA_HOST_DEVICE
  static void print_ast() { printf("Matrx*Matrix"); }

  RAJA_INLINE

  RAJA_HOST_DEVICE
  static int getDimSize(int dim,
                        LEFT_OPERAND_TYPE const& left,
                        RIGHT_OPERAND_TYPE const& right)
  {
    return dim == 0 ? left.getDimSize(0) : right.getDimSize(1);
  }

  /*!
   * Evaluate operands and perform element-wise multiply
   */
  template<typename TILE_TYPE>
  RAJA_INLINE RAJA_HOST_DEVICE static result_type multiply(
      TILE_TYPE const& tile,
      LEFT_OPERAND_TYPE const& left,
      RIGHT_OPERAND_TYPE const& right)
  {

    /*
     *
     * For TensorRegister:
     *
     *   Return's a register containing product of left and right operands
     *
     * For TensorBlock:
     *
     *  Return's an ET TensorLiteral containing the left and right operrands
     *
     *  OR
     *
     *  Returns an ET multiply
     *
     */
    // create zeroed temporary
    result_type result;
    result.broadcast(0);

    // multiply left and right operands into temporary
    multiply_into_result(result, tile, left, right);

    return result;
  }

  template<typename TILE_TYPE, typename ADD_TYPE>
  RAJA_INLINE RAJA_HOST_DEVICE static result_type multiply_add(
      TILE_TYPE const& tile,
      LEFT_OPERAND_TYPE const& left,
      RIGHT_OPERAND_TYPE const& right,
      ADD_TYPE const& add)
  {

    // start accumulator with addition term
    result_type result = add.eval(tile);

    multiply_into_result(result, tile, left, right);

    return result;
  }

private:
  template<typename STORAGE, typename TILE_TYPE>
  RAJA_INLINE RAJA_HOST_DEVICE static void multiply_into_result(
      STORAGE& result,
      TILE_TYPE const& tile,
      LEFT_OPERAND_TYPE const& et_left,
      RIGHT_OPERAND_TYPE const& et_right)
  {
    // get tile size from matrix type
    using right_tensor_type = typename right_type::result_type;
    auto tile_size          = right_tensor_type::s_dim_elem(0);
    auto k_size             = et_left.getDimSize(1);

    // TODO: check that left and right are compatible
    // m_left.getDimSize(1) == m_right.getDimSize(0)
    // how do we provide checking for this kind of error?

    // tile over row of left and column of right
    TILE_TYPE left_tile = tile;
    left_tile.m_size[1] = tile_size;
    auto left_begin     = et_left.getDimBegin(1);

    TILE_TYPE right_tile = tile;
    right_tile.m_size[0] = tile_size;
    auto right_begin     = et_right.getDimBegin(0);


    // Do full tiles in k
    decltype(k_size) k = 0;
    for (; k + tile_size <= k_size; k += tile_size)
    {

      // evaluate both sides of operator
      left_tile.m_begin[1] = k + left_begin;
      auto left            = et_left.eval(left_tile);

      right_tile.m_begin[0] = k + right_begin;
      auto right            = et_right.eval(right_tile);

      // accumulate product
      left.matrix_multiply_accumulate(result, right);
    }
    // remainder tile in k
    if (k < k_size)
    {

      auto& left_part_tile      = make_tensor_tile_partial(left_tile);
      left_part_tile.m_begin[1] = k + left_begin;
      left_part_tile.m_size[1]  = k_size - k;
      auto left                 = et_left.eval(left_part_tile);

      auto& right_part_tile      = make_tensor_tile_partial(right_tile);
      right_part_tile.m_begin[0] = k + right_begin;
      right_part_tile.m_size[0]  = k_size - k;
      auto right                 = et_right.eval(right_part_tile);

      // accumulate product
      left.matrix_multiply_accumulate(result, right);
    }
  }
};

template<typename OPERAND_TYPE, typename TILE_TYPE>
class RestrictExtents
    : public TensorExpressionBase<RestrictExtents<OPERAND_TYPE, TILE_TYPE>>
{
public:
  using self_type    = RestrictExtents<OPERAND_TYPE, TILE_TYPE>;
  using operand_type = OPERAND_TYPE;
  using result_type  = typename OPERAND_TYPE::result_type;
  using index_type   = typename TILE_TYPE::index_type;
  using tile_type    = TILE_TYPE;
  static constexpr camp::idx_t s_num_dims = OPERAND_TYPE::s_num_dims;

private:
  operand_type m_operand;
  tile_type m_tile;

public:
  RAJA_INLINE

  RAJA_HOST_DEVICE
  RestrictExtents(operand_type const& operand, tile_type const& tile)
      : m_operand {operand},
        m_tile {tile}
  {}

  RAJA_INLINE

  RAJA_HOST_DEVICE
  constexpr index_type getDimSize(index_type dim) const
  {
    return m_tile.m_size[dim];
  }

  RAJA_INLINE

  RAJA_HOST_DEVICE
  constexpr index_type getDimBegin(camp::idx_t dim) const
  {
    return m_tile.m_begin[dim];
  }

  template<typename TILE_TYPE2>
  RAJA_INLINE RAJA_HOST_DEVICE auto eval(TILE_TYPE2 const& tile) const
      -> decltype(m_operand.eval(tile))
  {
    return m_operand.eval(tile);
  }

  RAJA_INLINE

  RAJA_HOST_DEVICE
  void print_ast() const
  {
    printf("RestrictExtents(");
    m_operand.print_ast();
    printf(")");
  }
};

template<typename OPERAND, typename TILE>
RestrictExtents<OPERAND, TILE> restrictExtents(OPERAND const& operand,
                                               TILE const& tile)
{
  using tile_type = typename OPERAND::tile_type;
  tile_type new_tile;
  new_tile.copy(tile);
  return RestrictExtents<OPERAND, TILE>(operand, new_tile);
}

/*!
 * Specialization for matrix-matrix multiplication for TensorBlocks
 *
 * By default the A*B operator for two matrices produces a matrix-matrix
 * multiplication.
 *
 */

template<typename LEFT_OPERAND_TYPE, typename RIGHT_OPERAND_TYPE>
struct MultiplyOperator<
    LEFT_OPERAND_TYPE,
    RIGHT_OPERAND_TYPE,
    typename std::enable_if<
        std::is_base_of<TensorBlockConcreteBase,
                        typename RIGHT_OPERAND_TYPE::tensor_type>::value &&
        LEFT_OPERAND_TYPE::s_num_dims == 2 &&
        RIGHT_OPERAND_TYPE::s_num_dims == 2>::type>
{
  using left_type   = LEFT_OPERAND_TYPE;
  using right_type  = RIGHT_OPERAND_TYPE;
  using result_type = typename LEFT_OPERAND_TYPE::result_type::product_type;
  static constexpr camp::idx_t s_num_dims = 2;

  //      static_assert(LEFT_OPERAND_TYPE::s_num_dims == 1, "WHAOO");
  //      static_assert(! std::is_base_of<TensorBlockConcreteBase, typename
  //      RIGHT_OPERAND_TYPE::tensor_type>::value, "MATCH");


  // This tensor type is a TensorBlock of some kind
  using tensor_type = typename RIGHT_OPERAND_TYPE::tensor_type;

  // Get the storage type from the TensorBlock
  using storage_type = typename tensor_type::storage_type;

  // Create a BlockLiteral that uses the TensorBlock's indicated storage
  // and has an eval() that produces the TensorBlock's register type
  using block_literal =
      BlockLiteral<storage_type, typename tensor_type::register_type>;

  RAJA_INLINE

  RAJA_HOST_DEVICE
  static void print_ast() { printf("Matrx*Matrix"); }

  RAJA_INLINE

  RAJA_HOST_DEVICE
  static int getDimSize(int dim,
                        LEFT_OPERAND_TYPE const& left,
                        RIGHT_OPERAND_TYPE const& right)
  {
    return dim == 0 ? left.getDimSize(0) : right.getDimSize(1);
  }

  /*!
   * Evaluate operands and perform element-wise multiply
   */
  template<typename TILE_TYPE>
  RAJA_INLINE RAJA_HOST_DEVICE static block_literal multiply(
      TILE_TYPE const& tile,
      LEFT_OPERAND_TYPE const&,
      RIGHT_OPERAND_TYPE const&)  //->
                                  /// decltype(TensorMultiply<decltype(left.eval(tile)),
                                  /// decltype(right.eval(tile))>(left.eval(tile),
                                  /// right.eval(tile)))
  {

    /*
     * First pass:  just return a Multiply ET that evaluates the block
     * with underlying TensorRegisters
     *
     *
     * Second pass: we want to return a TensorLiteral ET node with the
     * matrix product already evaluated.?
     *
     * What we really care about is improving the data reuse: so perhaps
     * returning a Multiply ET node with TensorLiteral nodes for each
     * of the operands
     *
     */
    // create a BlockLiteral
    block_literal result(tile);

    // evaluate the block-wise product into result

    // return TensorMultiply<decltype(left.eval(tile)),
    // decltype(right.eval(tile))>(left.eval(tile), right.eval(tile));

    // return the BlockLiterat ET
    return result;
  }

  template<typename TILE_TYPE, typename ADD_TYPE>
  RAJA_INLINE RAJA_HOST_DEVICE static block_literal multiply_add(
      TILE_TYPE const& tile,
      LEFT_OPERAND_TYPE const& left,
      RIGHT_OPERAND_TYPE const& right,
<<<<<<< HEAD
      ADD_TYPE const& add)  //->
                            // decltype(TensorMultiplyAdd<decltype(left.eval(tile)),
                            // decltype(right.eval(tile)),
                            // decltype(add.eval(tile))>(left.eval(tile),
                            // right.eval(tile), add.eval(tile)))
=======
      ADD_TYPE const&
          add)  //->
                // decltype(TensorMultiplyAdd<decltype(left.eval(tile)),
                // decltype(right.eval(tile)),
                // decltype(add.eval(tile))>(left.eval(tile),
                // right.eval(tile), add.eval(tile)))
>>>>>>> 579ff77d
  {
    /*
     * First pass:  we want to return a BlockLiteral ET node with the
     * matrix product already evaluated.  We do this by creating
     * a LoadStore node wrapping the BlockLiteral, and evaluating it as
     * a sub-expression.
     *
     * What we really care about is improving the data reuse: so perhaps
     * returning a Multiply ET node with TensorLiteral nodes for each
     * of the operands
     *
     */

    // create a BlockLiteral
    using block_tile_type = typename block_literal::tile_type;
    block_tile_type block_tile;
    block_tile.copy(tile);
    block_literal result(block_tile);

    using ref_type        = typename block_literal::ref_type;
    using load_store_type = TensorLoadStore<tensor_type, ref_type>;

    // initialize the result with our addition term
    auto result_et = load_store_type(result.get_ref()).eval(tile);
    result_et      = add.eval(tile);

    // return TensorMultiplyAdd<decltype(left.eval(tile)),
    // decltype(right.eval(tile)), decltype(add.eval(tile))>(left.eval(tile),
    // right.eval(tile), add.eval(tile));

    //          multiply_into_result(result_et, tile, restrictExtents(left,
    //          tile), restrictExtents(right, tile));
    multiply_into_result(result_et, tile, left, right);

    // return the BlockLiterat ET
    return result;
  }

private:
  template<typename STORAGE, typename TILE_TYPE>
  RAJA_INLINE RAJA_HOST_DEVICE static void multiply_into_result(
      STORAGE& result,
      TILE_TYPE const& tile,
      LEFT_OPERAND_TYPE const& et_left,
      RIGHT_OPERAND_TYPE const& et_right)
  {

    // get tile size from matrix type
    auto tile_size = result_type::s_dim_elem(1);
    auto k_size    = et_left.getDimSize(1);

    // TODO: check that left and right are compatible
    // m_left.getDimSize(1) == m_right.getDimSize(0)
    // how do we provide checking for this kind of error?

    // tile over row of left and column of right
    TILE_TYPE left_tile = tile;
    left_tile.m_size[1] = tile_size;
    auto left_begin     = et_left.getDimBegin(1);

    TILE_TYPE right_tile = tile;
    right_tile.m_size[0] = tile_size;
    auto right_begin     = et_right.getDimBegin(0);


    // Do full tiles in k
    decltype(k_size) k = 0;
    for (; k + tile_size <= k_size; k += tile_size)
    {


      // evaluate both sides of operator
      left_tile.m_begin[1] = k + left_begin;
      auto left            = et_left.eval(left_tile);

      right_tile.m_begin[0] = k + right_begin;
      auto right            = et_right.eval(right_tile);

      // accumulate product
      // left.matrix_multiply_accumulate(result, right);
      result +=
          restrictExtents(left, left_tile) * restrictExtents(right, right_tile);
    }
    // remainder tile in k
    if (k < k_size)
    {

      auto& left_part_tile      = make_tensor_tile_partial(left_tile);
      left_part_tile.m_begin[1] = k + left_begin;
      left_part_tile.m_size[1]  = k_size - k;
      auto left                 = et_left.eval(left_part_tile);

      auto& right_part_tile      = make_tensor_tile_partial(right_tile);
      right_part_tile.m_begin[0] = k + right_begin;
      right_part_tile.m_size[0]  = k_size - k;
      auto right                 = et_right.eval(right_part_tile);

      // accumulate product
      // left.matrix_multiply_accumulate(result, right);
      result += restrictExtents(left, left_part_tile) *
                restrictExtents(right, right_part_tile);
    }
  }
};


}  // namespace ET

}  // namespace expt
}  // namespace internal

}  // namespace RAJA


#endif<|MERGE_RESOLUTION|>--- conflicted
+++ resolved
@@ -1136,20 +1136,11 @@
       TILE_TYPE const& tile,
       LEFT_OPERAND_TYPE const& left,
       RIGHT_OPERAND_TYPE const& right,
-<<<<<<< HEAD
       ADD_TYPE const& add)  //->
                             // decltype(TensorMultiplyAdd<decltype(left.eval(tile)),
                             // decltype(right.eval(tile)),
                             // decltype(add.eval(tile))>(left.eval(tile),
                             // right.eval(tile), add.eval(tile)))
-=======
-      ADD_TYPE const&
-          add)  //->
-                // decltype(TensorMultiplyAdd<decltype(left.eval(tile)),
-                // decltype(right.eval(tile)),
-                // decltype(add.eval(tile))>(left.eval(tile),
-                // right.eval(tile), add.eval(tile)))
->>>>>>> 579ff77d
   {
     /*
      * First pass:  we want to return a BlockLiteral ET node with the
