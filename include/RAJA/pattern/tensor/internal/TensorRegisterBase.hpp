--- conflicted
+++ resolved
@@ -241,10 +241,6 @@
         return (dim==0) ? self_type::s_num_elem : 0;
       }
 
-<<<<<<< HEAD
-#if 0
-=======
->>>>>>> a8e8fc6e
 
       /*!
        * Gets the default tile of this tensor
