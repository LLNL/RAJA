/*!
 ******************************************************************************
 *
 * \file
 *
 * \brief   Header file containing RAJA index set and segment iteration
 *          template methods that take an execution policy as a template
 *          parameter.
 *
 *          The templates for segments support the following usage pattern:
 *
 *             forall<exec_policy>( index set, loop body );
 *
 *          which is equivalent to:
 *
 *             forall( exec_policy(), index set, loop body );
 *
 *          The former is slightly more concise. Here, the execution policy
 *          type is associated with a tag struct defined in the exec_poilicy
 *          hearder file. Usage of the forall_Icount() is similar.
 *
 *          The forall() and forall_Icount() methods that take an index set
 *          take an execution policy of the form:
 *
 *          TypedIndexSet::ExecPolicy< seg_it_policy, seg_exec_policy >
 *
 *          Here, the first template parameter determines the scheme for
 *          iteratiing over the index set segments and the second determines
 *          how each segment is executed.
 *
 *          The forall() templates accept a loop body argument that takes
 *          a single Index_type argument identifying the index of a loop
 *          iteration. The forall_Icount() templates accept a loop body that
 *          takes two Index_type arguments. The first is the number of the
 *          iteration in the indes set or segment, the second if the actual
 *          index of the loop iteration.
 *
 *
 *          IMPORTANT: Use of any of these methods requires a specialization
 *                     for the given index set type and execution policy.
 *
 ******************************************************************************
 */

//~~~~~~~~~~~~~~~~~~~~~~~~~~~~~~~~~~~~~~~~~~~~~~~~~~~~~~~~~~~~~~~~~~~~~~~~~~~//
// Copyright (c) 2016-25, Lawrence Livermore National Security, LLC
// and RAJA project contributors. See the RAJA/LICENSE file for details.
//
// SPDX-License-Identifier: (BSD-3-Clause)
//~~~~~~~~~~~~~~~~~~~~~~~~~~~~~~~~~~~~~~~~~~~~~~~~~~~~~~~~~~~~~~~~~~~~~~~~~~~//

#ifndef RAJA_forall_generic_HPP
#define RAJA_forall_generic_HPP

#include "RAJA/config.hpp"

#include <functional>
#include <iterator>
#include <type_traits>

#include "RAJA/internal/Iterators.hpp"

#include "RAJA/policy/PolicyBase.hpp"
#include "RAJA/policy/MultiPolicy.hpp"

#include "RAJA/index/IndexSet.hpp"
#include "RAJA/index/ListSegment.hpp"
#include "RAJA/index/RangeSegment.hpp"

#include "RAJA/internal/fault_tolerance.hpp"

#include "RAJA/util/concepts.hpp"
#include "RAJA/util/Span.hpp"
#include "RAJA/util/types.hpp"

#include "RAJA/policy/sequential/forall.hpp"

#include "RAJA/pattern/detail/forall.hpp"
#include "RAJA/pattern/detail/privatizer.hpp"

#include "RAJA/internal/get_platform.hpp"
#include "RAJA/util/plugins.hpp"

#include "RAJA/util/resource.hpp"

namespace RAJA
{

//
//////////////////////////////////////////////////////////////////////
//
// Iteration over generic iterators
//
//////////////////////////////////////////////////////////////////////
//

namespace detail
{
/// Adapter to replace specific implementations for the icount variants
template<typename Range, typename Body, typename IndexT>
struct icount_adapter
{
  using index_type = typename std::decay<IndexT>::type;
  typename std::decay<Body>::type body;
  using container_type = typename std::decay<Range>::type;
  typename container_type::iterator begin_it;
  Index_type icount;

  icount_adapter(Range const& r, Body const& b, IndexT icount_)
      : body {b},
        icount {icount_}
  {
    using std::begin;
    begin_it = begin(r);
  }

  RAJA_SUPPRESS_HD_WARN
  template<typename T>
  RAJA_HOST_DEVICE void operator()(T const& i) const
  {
    body(static_cast<index_type>(i + icount), begin_it[i]);
  }
};

struct CallForall
{
  template<typename T,
           typename ExecPol,
           typename Body,
           typename Res,
           typename ForallParams>
  RAJA_INLINE camp::resources::EventProxy<Res> operator()(T const&,
                                                          ExecPol,
                                                          Body,
                                                          Res,
                                                          ForallParams) const;
};

struct CallForallIcount
{
  constexpr CallForallIcount(int s);

  template<typename T,
           typename ExecPol,
           typename Body,
           typename Res,
           typename ForallParams>
  RAJA_INLINE camp::resources::EventProxy<Res> operator()(T const&,
                                                          ExecPol,
                                                          Body,
                                                          Res,
                                                          ForallParams) const;

  const int start;
};
}  // namespace detail

/*!
 ******************************************************************************
 *
 * \brief The RAJA::wrap layer unwraps dynamic policies before dispatch
 *
 ******************************************************************************
 */
namespace wrap
{


/*!
 ******************************************************************************
 *
 * \brief Generic dispatch over containers with a value-based policy
 *
 ******************************************************************************
 */
template<typename Res,
         typename ExecutionPolicy,
         typename Container,
         typename LoopBody,
         typename ForallParams>
RAJA_INLINE concepts::enable_if_t<
    RAJA::resources::EventProxy<Res>,
    concepts::negate<type_traits::is_indexset_policy<ExecutionPolicy>>,
    type_traits::is_range<Container>>
forall(Res r,
       ExecutionPolicy&& p,
       Container&& c,
       LoopBody&& loop_body,
       ForallParams&& f_params)
{
  RAJA_FORCEINLINE_RECURSIVE
  return forall_impl(
      r, std::forward<ExecutionPolicy>(p), std::forward<Container>(c),
      std::forward<LoopBody>(loop_body), std::forward<ForallParams>(f_params));
}

template<typename Res,
         typename ExecutionPolicy,
         typename Container,
         typename LoopBody>
RAJA_INLINE concepts::enable_if_t<
    RAJA::resources::EventProxy<Res>,
    concepts::negate<type_traits::is_indexset_policy<ExecutionPolicy>>,
    type_traits::is_range<Container>>
forall(Res r, ExecutionPolicy&& p, Container&& c, LoopBody&& loop_body)
{
  RAJA_FORCEINLINE_RECURSIVE
  return forall_impl(
      r, std::forward<ExecutionPolicy>(p), std::forward<Container>(c),
      std::forward<LoopBody>(loop_body), expt::get_empty_forall_param_pack());
}

/*!
 ******************************************************************************
 *
 * \brief Generic dispatch over containers with a value-based policy with icount
 *
 ******************************************************************************
 */
template<typename Res,
         typename ExecutionPolicy,
         typename Container,
         typename IndexType,
         typename LoopBody,
         typename ForallParams>
RAJA_INLINE resources::EventProxy<Res> forall_Icount(Res r,
                                                     ExecutionPolicy&& p,
                                                     Container&& c,
                                                     IndexType&& icount,
                                                     LoopBody&& loop_body,
                                                     ForallParams&& f_params)
{
  using std::begin;
  using std::distance;
  using std::end;
  auto range = RangeSegment(0, distance(begin(c), end(c)));
  detail::icount_adapter<Container, LoopBody, IndexType> adapted(c, loop_body,
                                                                 icount);
  using policy::sequential::forall_impl;
  RAJA_FORCEINLINE_RECURSIVE
  return forall_impl(r, std::forward<ExecutionPolicy>(p), range, adapted,
                     std::forward<ForallParams>(f_params));
}

/*!
******************************************************************************
*
* \brief Execute segments from forall_Icount traversal method.
*
*         For usage example, see reducers.hxx.
*
******************************************************************************
*/
template<typename Res,
         typename SegmentIterPolicy,
         typename SegmentExecPolicy,
         typename... SegmentTypes,
         typename LoopBody,
         typename ForallParams>
RAJA_INLINE resources::EventProxy<Res> forall_Icount(
    Res r,
    ExecPolicy<SegmentIterPolicy, SegmentExecPolicy>,
    const TypedIndexSet<SegmentTypes...>& iset,
    LoopBody loop_body,
    ForallParams f_params)
{
  // no need for icount variant here
  auto segIterRes =
      resources::get_resource<SegmentIterPolicy>::type::get_default();
  wrap::forall(segIterRes, SegmentIterPolicy(), iset, [=, &r](int segID) {
    iset.segmentCall(segID,
                     detail::CallForallIcount(iset.getStartingIcount(segID)),
                     SegmentExecPolicy(), loop_body, r, f_params);
  });
  return RAJA::resources::EventProxy<Res>(r);
}

template<typename Res,
         typename SegmentIterPolicy,
         typename SegmentExecPolicy,
         typename LoopBody,
         typename... SegmentTypes,
         typename ForallParams>
RAJA_INLINE resources::EventProxy<Res> forall(
    Res r,
    ExecPolicy<SegmentIterPolicy, SegmentExecPolicy>,
    const TypedIndexSet<SegmentTypes...>& iset,
    LoopBody loop_body,
    ForallParams f_params)
{
  auto segIterRes =
      resources::get_resource<SegmentIterPolicy>::type::get_default();
  wrap::forall(segIterRes, SegmentIterPolicy(), iset, [=, &r](int segID) {
    iset.segmentCall(segID, detail::CallForall {}, SegmentExecPolicy(),
                     loop_body, r, f_params);
  });
  return RAJA::resources::EventProxy<Res>(r);
}

}  // end namespace wrap

/*!
 ******************************************************************************
 *
 * \brief The RAJA::policy_by_value_interface forall functions provide an
 *interface with value-based policies. It also enforces the interface and
 *performs static checks as well as triggering plugins and loop body updates.
 *
 ******************************************************************************
 */
inline namespace policy_by_value_interface
{


/*!
 ******************************************************************************
 *
 * \brief Generic dispatch over index set with icount with a value-based policy
 *
 ******************************************************************************
 */
template<typename ExecutionPolicy,
         typename Res,
         typename IdxSet,
         typename... Params>
RAJA_INLINE resources::EventProxy<Res> forall_Icount(ExecutionPolicy&& p,
                                                     Res r,
                                                     IdxSet&& c,
                                                     Params&&... params)
{
  static_assert(type_traits::is_index_set<IdxSet>::value,
                "Expected a TypedIndexSet but did not get one. Are you using "
                "a TypedIndexSet policy by mistake?");

  auto f_params = expt::make_forall_param_pack(std::forward<Params>(params)...);
  auto&& loop_body = expt::get_lambda(std::forward<Params>(params)...);
  // expt::check_forall_optional_args(loop_body, f_params);

  util::PluginContext context {
      util::make_context<camp::decay<ExecutionPolicy>>()};
  util::callPreCapturePlugins(context);

  using RAJA::util::trigger_updates_before;
  auto body = trigger_updates_before(loop_body);

  util::callPostCapturePlugins(context);

  util::callPreLaunchPlugins(context);

  RAJA::resources::EventProxy<Res> e =
      wrap::forall_Icount(r, std::forward<ExecutionPolicy>(p),
                          std::forward<IdxSet>(c), std::move(body), f_params);

  util::callPostLaunchPlugins(context);
  return e;
}

template<typename ExecutionPolicy,
         typename IdxSet,
         typename LoopBody,
         typename Res = typename resources::get_resource<ExecutionPolicy>::type>
RAJA_INLINE resources::EventProxy<Res> forall_Icount(ExecutionPolicy&& p,
                                                     IdxSet&& c,
                                                     LoopBody&& loop_body)
{
  auto r = Res::get_default();
  return ::RAJA::policy_by_value_interface::forall_Icount(
      std::forward<ExecutionPolicy>(p), r, std::forward<IdxSet>(c),
      std::forward<LoopBody>(loop_body));
}

/*!
 ******************************************************************************
 *
 * \brief Generic dispatch over index set with a value-based policy
 *
 ******************************************************************************
 */
template<typename ExecutionPolicy,
         typename Res,
         typename IdxSet,
         typename... Params>
RAJA_INLINE concepts::enable_if_t<
    resources::EventProxy<Res>,
    type_traits::is_indexset_policy<ExecutionPolicy>>
forall(ExecutionPolicy&& p, Res r, IdxSet&& c, Params&&... params)
{
  static_assert(type_traits::is_index_set<IdxSet>::value,
                "Expected a TypedIndexSet but did not get one. Are you using "
                "a TypedIndexSet policy by mistake?");

  auto f_params = expt::make_forall_param_pack(std::forward<Params>(params)...);
  auto&& loop_body = expt::get_lambda(std::forward<Params>(params)...);
  expt::check_forall_optional_args(loop_body, f_params);

  util::PluginContext context {
      util::make_context<camp::decay<ExecutionPolicy>>()};
  util::callPreCapturePlugins(context);

  using RAJA::util::trigger_updates_before;
  auto body = trigger_updates_before(loop_body);

  util::callPostCapturePlugins(context);

  util::callPreLaunchPlugins(context);

  resources::EventProxy<Res> e =
      wrap::forall(r, std::forward<ExecutionPolicy>(p), std::forward<IdxSet>(c),
                   std::move(body), f_params);

  util::callPostLaunchPlugins(context);
  return e;
}

template<typename ExecutionPolicy,
         typename IdxSet,
         typename LoopBody,
         typename Res = typename resources::get_resource<ExecutionPolicy>::type>
RAJA_INLINE concepts::enable_if_t<
    resources::EventProxy<Res>,
    type_traits::is_indexset_policy<ExecutionPolicy>>
forall(ExecutionPolicy&& p, IdxSet&& c, LoopBody&& loop_body)
{
  auto r = Res::get_default();
  return ::RAJA::policy_by_value_interface::forall(
      std::forward<ExecutionPolicy>(p), r, std::forward<IdxSet>(c),
      std::forward<LoopBody>(loop_body));
}

/*!
 ******************************************************************************
 *
 * \brief Generic dispatch over containers with a multi policy
 *
 ******************************************************************************
 */
template<typename ExecutionPolicy,
         typename Container,
         typename LoopBody,
         typename Res = typename resources::get_resource<ExecutionPolicy>::type>
RAJA_INLINE concepts::enable_if_t<resources::EventProxy<Res>,
                                  type_traits::is_multi_policy<ExecutionPolicy>,
                                  type_traits::is_range<Container>>
forall(ExecutionPolicy&& p, Container&& c, LoopBody&& loop_body)
{
  static_assert(type_traits::is_random_access_range<Container>::value,
                "Container does not model RandomAccessIterator");

  auto r = Res::get_default();

  // plugins handled in multipolicy policy_invoker
  return forall_impl(r, std::forward<ExecutionPolicy>(p),
                     std::forward<Container>(c),
                     std::forward<LoopBody>(loop_body));
}

/*!
 ******************************************************************************
 *
 * \brief Generic dispatch over containers with icount with a value-based policy
 *
 ******************************************************************************
 */
template<typename ExecutionPolicy,
         typename Res,
         typename Container,
         typename IndexType,
         typename FirstParam,
         typename... Params>
RAJA_INLINE concepts::enable_if_t<resources::EventProxy<Res>,
                                  type_traits::is_range<Container>,
                                  type_traits::is_integral<IndexType>>
forall_Icount(ExecutionPolicy&& p,
              Res r,
              Container&& c,
              IndexType icount,
              FirstParam&& first,
              Params&&... params)
{
  static_assert(type_traits::is_random_access_range<Container>::value,
                "Container does not model RandomAccessIterator");

  auto f_params = expt::make_forall_param_pack(std::forward<FirstParam>(first),
                                               std::forward<Params>(params)...);
  auto&& loop_body = expt::get_lambda(std::forward<FirstParam>(first),
                                      std::forward<Params>(params)...);
  // expt::check_forall_optional_args(loop_body, f_params);

  util::PluginContext context {
      util::make_context<camp::decay<ExecutionPolicy>>()};
  util::callPreCapturePlugins(context);

  using RAJA::util::trigger_updates_before;
  auto body = trigger_updates_before(loop_body);

  util::callPostCapturePlugins(context);

  util::callPreLaunchPlugins(context);

  resources::EventProxy<Res> e = wrap::forall_Icount(
      r, std::forward<ExecutionPolicy>(p), std::forward<Container>(c), icount,
      std::move(body), f_params);

  util::callPostLaunchPlugins(context);
  return e;
}

template<typename ExecutionPolicy,
         typename Container,
         typename IndexType,
         typename LoopBody,
         typename Res = typename resources::get_resource<ExecutionPolicy>::type>
RAJA_INLINE concepts::enable_if_t<
    resources::EventProxy<Res>,
    type_traits::is_range<Container>,
    concepts::negate<type_traits::is_indexset_policy<ExecutionPolicy>>,
    type_traits::is_integral<IndexType>>
forall_Icount(ExecutionPolicy&& p,
              Container&& c,
              IndexType icount,
              LoopBody&& loop_body)
{
  auto r = Res::get_default();
  return ::RAJA::policy_by_value_interface::forall_Icount(
      std::forward<ExecutionPolicy>(p), r, std::forward<Container>(c), icount,
      std::forward<LoopBody>(loop_body));
}

/*!
 ******************************************************************************
 *
 * \brief Generic dispatch over containers with a value-based policy
 *
 ******************************************************************************
 */

<<<<<<< HEAD
template<typename T>
struct get_kernel_name
{
  template<typename U>
  static std::string get(U &)
  {
    return std::string(); //return empty string
  }
};

template<>
struct get_kernel_name<RAJA::expt::detail::KernelName&&>
{
  static std::string get(const RAJA::expt::detail::KernelName &kernel_name)
  {
    return kernel_name.name;
  }
};

template <typename ExecutionPolicy, typename Res, typename Container, typename... Params>
=======
template<typename ExecutionPolicy,
         typename Res,
         typename Container,
         typename... Params>
>>>>>>> a806c182
RAJA_INLINE concepts::enable_if_t<
    resources::EventProxy<Res>,
    concepts::negate<type_traits::is_indexset_policy<ExecutionPolicy>>,
    concepts::negate<type_traits::is_multi_policy<ExecutionPolicy>>,
    type_traits::is_range<Container>>
forall(ExecutionPolicy&& p, Res r, Container&& c, Params&&... params)
{
  static_assert(type_traits::is_random_access_range<Container>::value,
                "Container does not model RandomAccessIterator");

  auto f_params = expt::make_forall_param_pack(std::forward<Params>(params)...);

  auto&& kernel_name =  expt::get_kernel_name(std::forward<Params>(params)...);
  auto&& loop_body = expt::get_lambda(std::forward<Params>(params)...);

  expt::check_forall_optional_args(loop_body, f_params);

<<<<<<< HEAD
  std::string kname = get_kernel_name<decltype(kernel_name)>::get(kernel_name);

  util::PluginContext context{util::make_context<camp::decay<ExecutionPolicy>>(&kname)};
=======
  util::PluginContext context {
      util::make_context<camp::decay<ExecutionPolicy>>()};
>>>>>>> a806c182
  util::callPreCapturePlugins(context);

  using RAJA::util::trigger_updates_before;
  auto body = trigger_updates_before(loop_body);

  util::callPostCapturePlugins(context);

  util::callPreLaunchPlugins(context);

  resources::EventProxy<Res> e =
      wrap::forall(r, std::forward<ExecutionPolicy>(p),
                   std::forward<Container>(c), std::move(body), f_params);

  util::callPostLaunchPlugins(context);
  return e;
}

template<typename ExecutionPolicy,
         typename Container,
         typename LoopBody,
         typename Res = typename resources::get_resource<ExecutionPolicy>::type>
RAJA_INLINE concepts::enable_if_t<
    resources::EventProxy<Res>,
    concepts::negate<type_traits::is_indexset_policy<ExecutionPolicy>>,
    concepts::negate<type_traits::is_multi_policy<ExecutionPolicy>>,
    type_traits::is_range<Container>>
forall(ExecutionPolicy&& p, Container&& c, LoopBody&& loop_body)
{
  auto r = Res::get_default();
  return ::RAJA::policy_by_value_interface::forall(
      std::forward<ExecutionPolicy>(p), r, std::forward<Container>(c),
      std::forward<LoopBody>(loop_body));
}

}  // namespace policy_by_value_interface

/*!
 * \brief Conversion from template-based policy to value-based policy for forall
 *
 * this reduces implementation overhead and perfectly forwards all arguments
 */
template<typename ExecutionPolicy,
         typename... Args,
         typename Res = typename resources::get_resource<ExecutionPolicy>::type>
RAJA_INLINE resources::EventProxy<Res> forall(Args&&... args)
{
  Res r = Res::get_default();
  return ::RAJA::policy_by_value_interface::forall(ExecutionPolicy(), r,
                                                   std::forward<Args>(args)...);
}

template<typename ExecutionPolicy, typename Res, typename... Args>
RAJA_INLINE concepts::enable_if_t<resources::EventProxy<Res>,
                                  type_traits::is_resource<Res>>
forall(Res r, Args&&... args)
{
  return ::RAJA::policy_by_value_interface::forall(ExecutionPolicy(), r,
                                                   std::forward<Args>(args)...);
}

/*!
 * \brief Conversion from template-based policy to value-based policy for
 * forall_Icount
 *
 * this reduces implementation overhead and perfectly forwards all arguments
 */
template<typename ExecutionPolicy,
         typename... Args,
         typename Res = typename resources::get_resource<ExecutionPolicy>::type>
RAJA_INLINE resources::EventProxy<Res> forall_Icount(Args&&... args)
{
  Res r = Res::get_default();
  return ::RAJA::policy_by_value_interface::forall_Icount(
      ExecutionPolicy(), r, std::forward<Args>(args)...);
}

template<typename ExecutionPolicy, typename Res, typename... Args>
RAJA_INLINE concepts::enable_if_t<resources::EventProxy<Res>,
                                  type_traits::is_resource<Res>>
forall_Icount(Res r, Args&&... args)
{
  return ::RAJA::policy_by_value_interface::forall_Icount(
      ExecutionPolicy(), r, std::forward<Args>(args)...);
}

namespace detail
{

template<typename T,
         typename ExecutionPolicy,
         typename LoopBody,
         typename Res,
         typename ForallParams>
RAJA_INLINE camp::resources::EventProxy<Res> CallForall::operator()(
    T const& segment,
    ExecutionPolicy,
    LoopBody body,
    Res r,
    ForallParams f_params) const
{
  // this is only called inside a region, use impl
  using policy::sequential::forall_impl;
  RAJA_FORCEINLINE_RECURSIVE
  return forall_impl(r, ExecutionPolicy(), segment, body, f_params);
}

constexpr CallForallIcount::CallForallIcount(int s) : start(s) {}

template<typename T,
         typename ExecutionPolicy,
         typename LoopBody,
         typename Res,
         typename ForallParams>
RAJA_INLINE camp::resources::EventProxy<Res> CallForallIcount::operator()(
    T const& segment,
    ExecutionPolicy,
    LoopBody body,
    Res r,
    ForallParams f_params) const
{
  // go through wrap to unwrap icount
  return wrap::forall_Icount(r, ExecutionPolicy(), segment, start, body,
                             f_params);
}

}  // namespace detail

//
// Experimental support for dynamic policy selection
//
// Future directions:
// - Tuple of resources one for each platform
// - Returns a generic event proxy only if a resource is provided
//   avoids overhead of constructing a typed erased resource
//
template<camp::idx_t IDX, typename POLICY_LIST>
struct dynamic_helper
{
  template<typename SEGMENT, typename... PARAMS>
  static void invoke_forall(const int pol,
                            SEGMENT const& seg,
                            PARAMS&&... params)
  {
    if (IDX == pol)
    {
      using t_pol = typename camp::at<POLICY_LIST, camp::num<IDX>>::type;
      RAJA::forall<t_pol>(seg, params...);
      return;
    }
    dynamic_helper<IDX - 1, POLICY_LIST>::invoke_forall(pol, seg, params...);
  }

  template<typename SEGMENT, typename... PARAMS>
  static resources::EventProxy<resources::Resource> invoke_forall(
      RAJA::resources::Resource r,
      const int pol,
      SEGMENT const& seg,
      PARAMS&&... params)
  {

    using t_pol         = typename camp::at<POLICY_LIST, camp::num<IDX>>::type;
    using resource_type = typename resources::get_resource<t_pol>::type;

    if (IDX == pol)
    {
      RAJA::forall<t_pol>(r.get<resource_type>(), seg, params...);

      // Return a generic event proxy from r,
      // because forall returns a typed event proxy
      return {r};
    }

    return dynamic_helper<IDX - 1, POLICY_LIST>::invoke_forall(r, pol, seg,
                                                               params...);
  }
};

template<typename POLICY_LIST>
struct dynamic_helper<0, POLICY_LIST>
{
  template<typename SEGMENT, typename... PARAMS>
  static void invoke_forall(const int pol,
                            SEGMENT const& seg,
                            PARAMS&&... params)
  {
    if (0 == pol)
    {
      using t_pol = typename camp::at<POLICY_LIST, camp::num<0>>::type;
      RAJA::forall<t_pol>(seg, params...);
      return;
    }
    RAJA_ABORT_OR_THROW("Policy enum not supported ");
  }

  template<typename SEGMENT, typename... PARAMS>
  static resources::EventProxy<resources::Resource> invoke_forall(
      RAJA::resources::Resource r,
      const int pol,
      SEGMENT const& seg,
      PARAMS&&... params)
  {
    if (pol != 0) RAJA_ABORT_OR_THROW("Policy value out of range ");

    using t_pol         = typename camp::at<POLICY_LIST, camp::num<0>>::type;
    using resource_type = typename resources::get_resource<t_pol>::type;

    RAJA::forall<t_pol>(r.get<resource_type>(), seg, params...);

    // Return a generic event proxy from r,
    // because forall returns a typed event proxy
    return {r};
  }
};

template<typename POLICY_LIST, typename SEGMENT, typename... PARAMS>
void dynamic_forall(const int pol, SEGMENT const& seg, PARAMS&&... params)
{
  constexpr int N = camp::size<POLICY_LIST>::value;
  static_assert(N > 0, "RAJA policy list must not be empty");

  if (pol > N - 1)
  {
    RAJA_ABORT_OR_THROW("Policy enum not supported");
  }
  dynamic_helper<N - 1, POLICY_LIST>::invoke_forall(pol, seg, params...);
}

template<typename POLICY_LIST, typename SEGMENT, typename... PARAMS>
resources::EventProxy<resources::Resource> dynamic_forall(
    RAJA::resources::Resource r,
    const int pol,
    SEGMENT const& seg,
    PARAMS&&... params)
{
  constexpr int N = camp::size<POLICY_LIST>::value;
  static_assert(N > 0, "RAJA policy list must not be empty");

  if (pol > N - 1)
  {
    RAJA_ABORT_OR_THROW("Policy value out of range");
  }

  return dynamic_helper<N - 1, POLICY_LIST>::invoke_forall(r, pol, seg,
                                                           params...);
}


}  // namespace RAJA


#endif  // closing endif for header file include guard<|MERGE_RESOLUTION|>--- conflicted
+++ resolved
@@ -77,6 +77,7 @@
 
 #include "RAJA/pattern/detail/forall.hpp"
 #include "RAJA/pattern/detail/privatizer.hpp"
+#include "RAJA/pattern/params/kernel_name.hpp"
 
 #include "RAJA/internal/get_platform.hpp"
 #include "RAJA/util/plugins.hpp"
@@ -534,7 +535,6 @@
  ******************************************************************************
  */
 
-<<<<<<< HEAD
 template<typename T>
 struct get_kernel_name
 {
@@ -555,12 +555,6 @@
 };
 
 template <typename ExecutionPolicy, typename Res, typename Container, typename... Params>
-=======
-template<typename ExecutionPolicy,
-         typename Res,
-         typename Container,
-         typename... Params>
->>>>>>> a806c182
 RAJA_INLINE concepts::enable_if_t<
     resources::EventProxy<Res>,
     concepts::negate<type_traits::is_indexset_policy<ExecutionPolicy>>,
@@ -578,14 +572,9 @@
 
   expt::check_forall_optional_args(loop_body, f_params);
 
-<<<<<<< HEAD
   std::string kname = get_kernel_name<decltype(kernel_name)>::get(kernel_name);
 
   util::PluginContext context{util::make_context<camp::decay<ExecutionPolicy>>(&kname)};
-=======
-  util::PluginContext context {
-      util::make_context<camp::decay<ExecutionPolicy>>()};
->>>>>>> a806c182
   util::callPreCapturePlugins(context);
 
   using RAJA::util::trigger_updates_before;
