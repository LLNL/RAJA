--- conflicted
+++ resolved
@@ -143,7 +143,18 @@
 template <typename EXEC_POLICY_T, typename Container, typename LOOP_BODY>
 RAJA_INLINE void forall(EXEC_POLICY_T&& p, Container&& c, LOOP_BODY loop_body)
 {
-  impl::forall(std::forward<EXEC_POLICY_T>(p), std::forward<Container>(c), loop_body);
+#if defined(RAJA_ENABLE_CHAI)
+  chai::ArrayManager* rm = chai::ArrayManager::getInstance();
+  auto space = detail::get_space< typename std::remove_reference<decltype(p)>::type >::value;
+  rm->setExecutionSpace(space);
+#endif
+
+  typename std::remove_reference<decltype(loop_body)>::type body = loop_body;
+  impl::forall(std::forward<EXEC_POLICY_T>(p), std::forward<Container>(c), body);
+
+#if defined(RAJA_ENABLE_CHAI)
+  rm->setExecutionSpace(chai::NONE);
+#endif
 }
 
 /*!
@@ -157,7 +168,17 @@
 RAJA_INLINE void forall_Icount(EXEC_POLICY_T&&p, const IndexSet& c, LOOP_BODY loop_body)
 {
 
-  impl::forall_Icount(p, c, loop_body);
+#if defined(RAJA_ENABLE_CHAI)
+  chai::ArrayManager* rm = chai::ArrayManager::getInstance();
+  rm->setExecutionSpace(detail::get_space<EXEC_POLICY_T>::value);
+#endif
+
+  typename std::remove_reference<decltype(loop_body)>::type body = loop_body;
+  impl::forall_Icount(p, c, body);
+
+#if defined(RAJA_ENABLE_CHAI)
+  rm->setExecutionSpace(chai::NONE);
+#endif
 }
 
 /*!
@@ -179,8 +200,8 @@
       std::is_base_of<std::random_access_iterator_tag, category>::value,
       "Iterators passed to RAJA must be Random Access or Contiguous iterators");
 
-  impl::forall_Icount(p, std::forward<Container>(c), icount,
-                 loop_body);
+  typename std::remove_reference<decltype(loop_body)>::type body = loop_body;
+  impl::forall_Icount(p, std::forward<Container>(c), icount, body);
 }
 
 }
@@ -240,21 +261,7 @@
       "Iterators passed to RAJA must be Random Access or Contiguous iterators");
 
   // printf("running container\n");
-
-<<<<<<< HEAD
-#if defined(RAJA_ENABLE_CHAI)
-  chai::ArrayManager* rm = chai::ArrayManager::getInstance();
-  rm->setExecutionSpace(detail::get_space<decltype(p)>::value);
-#endif
-
-  impl::forall(std::forward<EXEC_POLICY_T>(p), std::forward<Container>(c), loop_body);
-
-#if defined(RAJA_ENABLE_CHAI)
-  rm->setExecutionSpace(chai::NONE);
-#endif
-=======
   wrap::forall(std::forward<EXEC_POLICY_T>(p), std::forward<Container>(c), loop_body);
->>>>>>> 0978a3f1
 }
 
 /*!
@@ -275,20 +282,7 @@
 
   // printf("running container\n");
 
-<<<<<<< HEAD
-#if defined(RAJA_ENABLE_CHAI)
-  chai::ArrayManager* rm = chai::ArrayManager::getInstance();
-  rm->setExecutionSpace(detail::get_space<EXEC_POLICY_T>::value);
-#endif
-
-  impl::forall(EXEC_POLICY_T(), std::forward<Container>(c), loop_body);
-
-#if defined(RAJA_ENABLE_CHAI)
-  rm->setExecutionSpace(chai::NONE);
-#endif
-=======
   wrap::forall(EXEC_POLICY_T(), std::forward<Container>(c), loop_body);
->>>>>>> 0978a3f1
 }
 
 //
