/*!
 ******************************************************************************
 *
 * \file
 *
 * \brief   Header file containing RAJA index set and segment iteration
 *          template methods that take an execution policy as a template
 *          parameter.
 *
 *          The templates for segments support the following usage pattern:
 *
 *             forall<exec_policy>( index set, loop body );
 *
 *          which is equivalent to:
 *
 *             forall( exec_policy(), index set, loop body );
 *
 *          The former is slightly more concise. Here, the execution policy
 *          type is associated with a tag struct defined in the exec_poilicy
 *          hearder file. Usage of the forall_Icount() is similar.
 *
 *          The forall() and forall_Icount() methods that take an index set
 *          take an execution policy of the form:
 *
 *          IndexSet::ExecPolicy< seg_it_policy, seg_exec_policy >
 *
 *          Here, the first template parameter determines the scheme for
 *          iteratiing over the index set segments and the second determines
 *          how each segment is executed.
 *
 *          The forall() templates accept a loop body argument that takes
 *          a single Index_type argument identifying the index of a loop
 *          iteration. The forall_Icount() templates accept a loop body that
 *          takes two Index_type arguments. The first is the number of the
 *          iteration in the indes set or segment, the second if the actual
 *          index of the loop iteration.
 *
 *
 *          IMPORTANT: Use of any of these methods requires a specialization
 *                     for the given index set type and execution policy.
 *
 ******************************************************************************
 */

#ifndef RAJA_forall_generic_HPP
#define RAJA_forall_generic_HPP

//~~~~~~~~~~~~~~~~~~~~~~~~~~~~~~~~~~~~~~~~~~~~~~~~~~~~~~~~~~~~~~~~~~~~~~~~~~~//
// Copyright (c) 2016, Lawrence Livermore National Security, LLC.
//
// Produced at the Lawrence Livermore National Laboratory
//
// LLNL-CODE-689114
//
// All rights reserved.
//
// This file is part of RAJA.
//
// For additional details, please also read RAJA/LICENSE.
//
// Redistribution and use in source and binary forms, with or without
// modification, are permitted provided that the following conditions are met:
//
// * Redistributions of source code must retain the above copyright notice,
//   this list of conditions and the disclaimer below.
//
// * Redistributions in binary form must reproduce the above copyright notice,
//   this list of conditions and the disclaimer (as noted below) in the
//   documentation and/or other materials provided with the distribution.
//
// * Neither the name of the LLNS/LLNL nor the names of its contributors may
//   be used to endorse or promote products derived from this software without
//   specific prior written permission.
//
// THIS SOFTWARE IS PROVIDED BY THE COPYRIGHT HOLDERS AND CONTRIBUTORS "AS IS"
// AND ANY EXPRESS OR IMPLIED WARRANTIES, INCLUDING, BUT NOT LIMITED TO, THE
// IMPLIED WARRANTIES OF MERCHANTABILITY AND FITNESS FOR A PARTICULAR PURPOSE
// ARE DISCLAIMED. IN NO EVENT SHALL LAWRENCE LIVERMORE NATIONAL SECURITY,
// LLC, THE U.S. DEPARTMENT OF ENERGY OR CONTRIBUTORS BE LIABLE FOR ANY
// DIRECT, INDIRECT, INCIDENTAL, SPECIAL, EXEMPLARY, OR CONSEQUENTIAL
// DAMAGES  (INCLUDING, BUT NOT LIMITED TO, PROCUREMENT OF SUBSTITUTE GOODS
// OR SERVICES; LOSS OF USE, DATA, OR PROFITS; OR BUSINESS INTERRUPTION)
// HOWEVER CAUSED AND ON ANY THEORY OF LIABILITY, WHETHER IN CONTRACT,
// STRICT LIABILITY, OR TORT (INCLUDING NEGLIGENCE OR OTHERWISE) ARISING
// IN ANY WAY OUT OF THE USE OF THIS SOFTWARE, EVEN IF ADVISED OF THE
// POSSIBILITY OF SUCH DAMAGE.
//
//~~~~~~~~~~~~~~~~~~~~~~~~~~~~~~~~~~~~~~~~~~~~~~~~~~~~~~~~~~~~~~~~~~~~~~~~~~~//

#include <functional>
#include <iterator>
#include <type_traits>

#include "RAJA/config.hpp"

#include "RAJA/internal/Iterators.hpp"
#include "RAJA/internal/Span.hpp"
#include "RAJA/policy/PolicyBase.hpp"

#include "RAJA/index/IndexSet.hpp"
#include "RAJA/index/ListSegment.hpp"
#include "RAJA/index/RangeSegment.hpp"

#include "RAJA/internal/fault_tolerance.hpp"
#include "RAJA/util/types.hpp"

#include "RAJA/policy/fwd.hpp"

#include "RAJA/util/concepts.hpp"

#if defined(RAJA_ENABLE_CHAI)
#include "RAJA/util/chai_support.hpp"

#include "chai/ArrayManager.hpp"
#include "chai/ExecutionSpaces.hpp"

#endif

namespace RAJA
{

//
//////////////////////////////////////////////////////////////////////
//
// Iteration over generic iterators
//
//////////////////////////////////////////////////////////////////////
//

namespace impl
{

struct CallForall {
  template <typename T, typename ExecPol, typename Body>
  RAJA_INLINE void operator()(T const&, ExecPol, Body) const;
};

struct CallForallIcount {
  constexpr CallForallIcount(int s);

  template <typename T, typename ExecPol, typename Body>
  RAJA_INLINE void operator()(T const&, ExecPol, Body) const;

  const int start;
};

template <typename SEG_IT_POLICY_T,
          typename SEG_EXEC_POLICY_T,
          typename LOOP_BODY,
          typename... SEG_TYPES>
RAJA_INLINE void forall(ExecPolicy<SEG_IT_POLICY_T, SEG_EXEC_POLICY_T>,
                        const StaticIndexSet<SEG_TYPES...>& iset,
                        LOOP_BODY loop_body)
{
  impl::forall(SEG_IT_POLICY_T(), iset, [=](int segID) {
    iset.segmentCall(segID, CallForall{}, SEG_EXEC_POLICY_T(), loop_body);
  });
}


/*!
******************************************************************************
*
* \brief Execute segments from forall_Icount traversal method.
*
*         For usage example, see reducers.hxx.
*
******************************************************************************
*/
template <typename SEG_IT_POLICY_T,
          typename SEG_EXEC_POLICY_T,
          typename... SEG_TYPES,
          typename LOOP_BODY>
RAJA_INLINE void forall_Icount(ExecPolicy<SEG_IT_POLICY_T, SEG_EXEC_POLICY_T>,
                               const StaticIndexSet<SEG_TYPES...>& iset,
                               LOOP_BODY loop_body)
{
  // no need for icount variant here
  impl::forall(SEG_IT_POLICY_T(), iset, [=](int segID) {
    iset.segmentCall(segID,
                     CallForallIcount(iset.getStartingIcount(segID)),
                     SEG_EXEC_POLICY_T(),
                     loop_body);
  });
}

}  // end namespace impl

/*!
 ******************************************************************************
 *
 * \brief The RAJA::wrap layer unwraps dynamic policies before dispatch
 *
 ******************************************************************************
 */
namespace wrap
{

/*!
 ******************************************************************************
 *
 * \brief Generic dispatch over containers with a value-based policy
 *
 ******************************************************************************
 */
template <typename ExecPolicy, typename Container, typename LoopBody>
RAJA_INLINE concepts::enable_if<type_traits::is_range<Container>> forall(
    const ExecPolicy& p,
    Container&& c,
    LoopBody loop_body)
{
#if defined(RAJA_ENABLE_CHAI)
  chai::ArrayManager* rm = chai::ArrayManager::getInstance();
<<<<<<< HEAD
  rm->setExecutionSpace(detail::get_space<ExecPolicy>::value);
#endif

  typename std::remove_reference<decltype(loop_body)>::type body = loop_body;
  impl::forall(p, std::forward<Container>(c), body);
=======
  auto space = detail::get_space<
      typename std::remove_reference<decltype(p)>::type>::value;
  rm->setExecutionSpace(space);
#endif

  typename std::remove_reference<decltype(loop_body)>::type body = loop_body;
  impl::forall(std::forward<EXEC_POLICY_T>(p),
               std::forward<Container>(c),
               body);
>>>>>>> 7b0f4c73

#if defined(RAJA_ENABLE_CHAI)
  rm->setExecutionSpace(chai::NONE);
#endif
}

/*!
 ******************************************************************************
 *
 * \brief Generic dispatch over containers with a value-based policy with icount
 *
 ******************************************************************************
 */
<<<<<<< HEAD
template <typename ExecPolicy, typename LoopBody>
RAJA_INLINE void forall_Icount(const ExecPolicy& p,
                               const IndexSet& c,
                               LoopBody loop_body)
=======
template <typename EXEC_POLICY_T,
          typename Container,
          typename IndexType,
          typename LOOP_BODY>
RAJA_INLINE typename std::enable_if<std::is_integral<IndexType>::value>::type
forall_Icount(EXEC_POLICY_T&& p,
              Container&& c,
              IndexType icount,
              LOOP_BODY loop_body)
>>>>>>> 7b0f4c73
{
  using Iterator = decltype(std::begin(c));
  using category = typename std::iterator_traits<Iterator>::iterator_category;
  static_assert(
      std::is_base_of<std::random_access_iterator_tag, category>::value,
      "Iterators passed to RAJA must be Random Access or Contiguous iterators");

#if defined(RAJA_ENABLE_CHAI)
  chai::ArrayManager* rm = chai::ArrayManager::getInstance();
  rm->setExecutionSpace(detail::get_space<ExecPolicy>::value);
#endif

  typename std::remove_reference<decltype(loop_body)>::type body = loop_body;
  impl::forall_Icount(std::forward<EXEC_POLICY_T>(p),
                      std::forward<Container>(c),
                      icount,
                      body);

#if defined(RAJA_ENABLE_CHAI)
  rm->setExecutionSpace(chai::NONE);
#endif
}

/*!
 ******************************************************************************
 *
 * \brief Generic dispatch over containers with icount
 *
 ******************************************************************************
 */
<<<<<<< HEAD
template <typename ExecPolicy,
          typename Container,
          typename IndexType,
          typename LoopBody>
RAJA_INLINE concepts::enable_if<type_traits::is_integral<IndexType>>
forall_Icount(const ExecPolicy& p,
              Container&& c,
              const IndexType icount,
              LoopBody loop_body)
{
=======
template <typename ExecPolicy, typename LoopBody, typename... SEG_TYPES>
RAJA_INLINE void forall(const ExecPolicy& p,
                        const StaticIndexSet<SEG_TYPES...>& c,
                        LoopBody loop_body)
{

>>>>>>> 7b0f4c73
#if defined(RAJA_ENABLE_CHAI)
  chai::ArrayManager* rm = chai::ArrayManager::getInstance();
  rm->setExecutionSpace(detail::get_space<ExecPolicy>::value);
#endif

  typename std::remove_reference<decltype(loop_body)>::type body = loop_body;
  impl::forall(p, c, body);

#if defined(RAJA_ENABLE_CHAI)
  rm->setExecutionSpace(chai::NONE);
#endif
}

<<<<<<< HEAD
}  // end namespace wrap

/*!
 ******************************************************************************
 *
 * \brief Generic dispatch over containers with icount
 *
 ******************************************************************************
 */
template <typename ExecPolicy, typename LoopBody>
RAJA_INLINE void forall_Icount(ExecPolicy&& p,
                               const IndexSet& c,
                               LoopBody&& loop_body)
{
  wrap::forall_Icount(std::forward<ExecPolicy>(p),
                      c,
                      std::forward<LoopBody>(loop_body));
}

/*!
 ******************************************************************************
 *
 * \brief Generic dispatch over containers with icount
 *
 ******************************************************************************
 */
template <typename ExecPolicy,
          typename Container,
          typename IndexType,
          typename LoopBody>
RAJA_INLINE concepts::enable_if<type_traits::is_range<Container>,
                                type_traits::is_integral<IndexType>>
forall_Icount(ExecPolicy&& p,
              Container&& c,
              IndexType icount,
              LoopBody&& loop_body)
{
  wrap::forall_Icount(std::forward<ExecPolicy>(p),
                      std::forward<Container>(c),
                      icount,
                      std::forward<LoopBody>(loop_body));
=======
template <typename ExecPolicy, typename LoopBody, typename... SEG_TYPES>
RAJA_INLINE void forall_Icount(const ExecPolicy& p,
                               const StaticIndexSet<SEG_TYPES...>& c,
                               LoopBody loop_body)
{

#if defined(RAJA_ENABLE_CHAI)
  chai::ArrayManager* rm = chai::ArrayManager::getInstance();
  rm->setExecutionSpace(detail::get_space<ExecPolicy>::value);
#endif

  typename std::remove_reference<decltype(loop_body)>::type body = loop_body;
  impl::forall_Icount(p, c, body);

#if defined(RAJA_ENABLE_CHAI)
  rm->setExecutionSpace(chai::NONE);
#endif
>>>>>>> 7b0f4c73
}

}  // end namespace wrap

/*!
 ******************************************************************************
 *
 * \brief Generic dispatch over containers with icount
 *
 ******************************************************************************
 */
<<<<<<< HEAD
template <typename ExecPolicy, typename Container, typename LoopBody>
RAJA_INLINE concepts::enable_if<type_traits::is_range<Container>> forall(
    ExecPolicy&& p,
    Container&& c,
    LoopBody&& loop_body)
{
  wrap::forall(std::forward<ExecPolicy>(p),
               std::forward<Container>(c),
               std::forward<LoopBody>(loop_body));
}

/*!
 ******************************************************************************
 *
 * \brief Generic dispatch over containers
 *
 ******************************************************************************
 */
=======
template <typename ExecPolicy, typename LoopBody, typename... Segs>
RAJA_INLINE void forall_Icount(const StaticIndexSet<Segs...>& c,
                               LoopBody loop_body)
{
  wrap::forall_Icount(ExecPolicy(), c, loop_body);
}

template <typename ExecPolicy, typename LoopBody, typename... Segs>
RAJA_INLINE void forall(const StaticIndexSet<Segs...>& c, LoopBody loop_body)
{
  wrap::forall(ExecPolicy(), c, loop_body);
}
>>>>>>> 7b0f4c73

//
//////////////////////////////////////////////////////////////////////
//
// Iteration over explicit iterator pairs
//
//////////////////////////////////////////////////////////////////////
//

/*!
 ******************************************************************************
 *
 * \brief Generic dispatch over iterators with icount
 *
 ******************************************************************************
 */
template <typename ExecPolicy,
          typename Iterator,
<<<<<<< HEAD
          typename IndexType,
          typename LoopBody>
RAJA_INLINE concepts::
    enable_if<type_traits::is_integral<IndexType>,
              type_traits::is_iterator<Iterator>,
              concepts::negate<type_traits::is_integral<Iterator>>>
    forall_Icount(ExecPolicy&& p,
                  Iterator begin,
=======
          typename LOOP_BODY,
          typename IndexType>
RAJA_INLINE typename std::
    enable_if<std::is_integral<IndexType>::value
              && RAJA::detail::is_random_access_iterator<Iterator>::value>::type
    forall_Icount(Iterator begin,
>>>>>>> 7b0f4c73
                  Iterator end,
                  const IndexType icount,
                  LoopBody&& loop_body)
{
  static_assert(type_traits::is_random_access_iterator<Iterator>::value,
                "Iterator pair does not meet requirement of "
                "RandomAccessIterator");

  auto len = std::distance(begin, end);
  using SpanType = impl::Span<Iterator, decltype(len)>;
<<<<<<< HEAD
  impl::forall_Icount(std::forward<ExecPolicy>(p),
                      SpanType{begin, len},
                      icount,
                      std::forward<LoopBody>(loop_body));
=======
  wrap::forall_Icount(EXEC_POLICY_T(), SpanType{begin, len}, icount, loop_body);
>>>>>>> 7b0f4c73
}

/*!
 ******************************************************************************
 *
 * \brief Generic dispatch over iterators with a value-based policy
 *
 ******************************************************************************
 */
<<<<<<< HEAD
template <typename ExecPolicy, typename Iterator, typename LoopBody>
RAJA_INLINE concepts::
    enable_if<type_traits::is_iterator<Iterator>,
              concepts::negate<type_traits::is_integral<Iterator>>>
    forall(ExecPolicy&& p, Iterator begin, Iterator end, LoopBody&& loop_body)
=======
template <typename EXEC_POLICY_T, typename Iterator, typename LOOP_BODY>
RAJA_INLINE typename std::
    enable_if<RAJA::detail::is_random_access_iterator<Iterator>::value>::type
    forall(EXEC_POLICY_T&& p, Iterator begin, Iterator end, LOOP_BODY loop_body)
>>>>>>> 7b0f4c73
{
  static_assert(type_traits::is_random_access_iterator<Iterator>::value,
                "Iterator pair does not meet requirement of "
                "RandomAccessIterator");

<<<<<<< HEAD
=======
/*!
 ******************************************************************************
 *
 * \brief Generic dispatch over containers
 *
 ******************************************************************************
 */
template <typename EXEC_POLICY_T, typename Iterator, typename LOOP_BODY>
RAJA_INLINE typename std::
    enable_if<RAJA::detail::is_random_access_iterator<Iterator>::value>::type
    forall(Iterator begin, Iterator end, LOOP_BODY loop_body)
{
>>>>>>> 7b0f4c73
  auto len = std::distance(begin, end);
  using SpanType = impl::Span<Iterator, decltype(len)>;
  wrap::forall(std::forward<ExecPolicy>(p),
               SpanType{begin, len},
               std::forward<LoopBody>(loop_body));
}

//
//////////////////////////////////////////////////////////////////////
//
// Function templates that iterate over index ranges.
//
//////////////////////////////////////////////////////////////////////
//

/*!
 ******************************************************************************
 *
 * \brief Generic iteration over index range.
 *
 ******************************************************************************
 */
<<<<<<< HEAD

template <typename ExecPolicy, typename IndexType, typename LoopBody>
RAJA_INLINE concepts::enable_if<type_traits::is_integral<IndexType>> forall(
    ExecPolicy&& p,
    IndexType begin,
    IndexType end,
    LoopBody&& loop_body)
{
  wrap::forall(std::forward<ExecPolicy>(p),
               RangeSegment(begin, end),
               std::forward<LoopBody>(loop_body));
=======
template <typename EXEC_POLICY_T,
          typename LOOP_BODY,
          typename IndexType1,
          typename IndexType2>
RAJA_INLINE
    typename std::enable_if<std::is_integral<IndexType1>::value
                            && std::is_integral<IndexType2>::value>::type
    forall(IndexType1 begin, IndexType2 end, LOOP_BODY loop_body)
{
  wrap::forall(EXEC_POLICY_T{}, make_range(begin, end), loop_body);
>>>>>>> 7b0f4c73
}

/*!
 ******************************************************************************
 *
 * \brief Generic iteration over index range with index count.
 *
 *        NOTE: lambda loop body requires two args (icount, index).
 *
 ******************************************************************************
 */
<<<<<<< HEAD
template <typename ExecPolicy,
          typename IndexType,
          typename OffsetType,
          typename LoopBody>
RAJA_INLINE concepts::enable_if<type_traits::is_integral<IndexType>,
                                type_traits::is_integral<OffsetType>>
forall_Icount(ExecPolicy&& p,
              IndexType begin,
              IndexType end,
              OffsetType icount,
              LoopBody&& loop_body)
{
  wrap::forall_Icount(std::forward<ExecPolicy>(p),
                      RangeSegment(begin, end),
                      icount,
                      std::forward<LoopBody>(loop_body));
=======
template <typename EXEC_POLICY_T,
          typename LOOP_BODY,
          typename IndexType1,
          typename IndexType2,
          typename OffsetType>
RAJA_INLINE
    typename std::enable_if<std::is_integral<IndexType1>::value
                            && std::is_integral<IndexType2>::value
                            && std::is_integral<OffsetType>::value>::type
    forall_Icount(IndexType1 begin,
                  IndexType2 end,
                  OffsetType icount,
                  LOOP_BODY loop_body)
{
  wrap::forall_Icount(EXEC_POLICY_T(),
                      make_range(begin, end),
                      icount,
                      loop_body);
>>>>>>> 7b0f4c73
}

//
//////////////////////////////////////////////////////////////////////
//
// Function templates that iterate over index ranges with stride.
//
//////////////////////////////////////////////////////////////////////
//

/*!
 ******************************************************************************
 *
 * \brief Generic iteration over index range with stride.
 *
 ******************************************************************************
 */
<<<<<<< HEAD
template <typename ExecPolicy, typename IndexType, typename LoopBody>
RAJA_INLINE concepts::enable_if<type_traits::is_integral<IndexType>> forall(
    ExecPolicy&& p,
    IndexType begin,
    IndexType end,
    IndexType stride,
    LoopBody&& loop_body)
{
  wrap::forall(std::forward<ExecPolicy>(p),
               RangeStrideSegment(begin, end, stride),
               std::forward<LoopBody>(loop_body));
=======
template <typename EXEC_POLICY_T,
          typename LOOP_BODY,
          typename IndexType1,
          typename IndexType2,
          typename IndexType3>
RAJA_INLINE
    typename std::enable_if<std::is_integral<IndexType1>::value
                            && std::is_integral<IndexType2>::value
                            && std::is_integral<IndexType3>::value>::type
    forall(IndexType1 begin,
           IndexType2 end,
           IndexType3 stride,
           LOOP_BODY loop_body)
{
  wrap::forall(EXEC_POLICY_T(),
               make_strided_range(begin, end, stride),
               loop_body);
>>>>>>> 7b0f4c73
}

/*!
 ******************************************************************************
 *
 * \brief Generic iteration over index range with stride with index count.
 *
 *        NOTE: lambda loop body requires two args (icount, index).
 *
 ******************************************************************************
 */
<<<<<<< HEAD
template <typename ExecPolicy,
          typename IndexType,
          typename OffsetType,
          typename LoopBody>
RAJA_INLINE concepts::enable_if<type_traits::is_integral<IndexType>,
                                type_traits::is_integral<OffsetType>>
forall_Icount(ExecPolicy&& p,
              IndexType begin,
              IndexType end,
              IndexType stride,
              OffsetType icount,
              LoopBody&& loop_body)
{
  wrap::forall_Icount(std::forward<ExecPolicy>(p),
                      RangeStrideSegment(begin, end, stride),
                      icount,
                      std::forward<LoopBody>(loop_body));
=======
template <typename EXEC_POLICY_T,
          typename LOOP_BODY,
          typename IndexType1,
          typename IndexType2,
          typename IndexType3,
          typename OffsetType>
RAJA_INLINE
    typename std::enable_if<std::is_integral<IndexType1>::value
                            && std::is_integral<IndexType2>::value
                            && std::is_integral<IndexType3>::value
                            && std::is_integral<OffsetType>::value>::type
    forall_Icount(IndexType1 begin,
                  IndexType2 end,
                  IndexType3 stride,
                  OffsetType icount,
                  LOOP_BODY loop_body)
{
  wrap::forall_Icount(EXEC_POLICY_T(),
                      make_strided_range(begin, end, stride),
                      icount,
                      loop_body);
>>>>>>> 7b0f4c73
}

//
//////////////////////////////////////////////////////////////////////
//
// Function templates that iterate over indirection arrays.
//
//////////////////////////////////////////////////////////////////////
//

/*!
 ******************************************************************************
 *
 * \brief  Generic iteration over indices in indirection array.
 *
 ******************************************************************************
 */
template <typename ExecPolicy,
          typename ArrayVal,
<<<<<<< HEAD
          typename IndexType,
          typename LoopBody>
RAJA_INLINE concepts::
    enable_if<type_traits::is_integral<IndexType>,
              concepts::negate<type_traits::is_iterator<IndexType>>>
    forall(ExecPolicy&& p,
           const ArrayVal* idx,
           const IndexType len,
           LoopBody&& loop_body)
{
  // turn into an iterator
  wrap::forall(std::forward<ExecPolicy>(p),
               ListSegment(idx, len, Unowned),
               std::forward<LoopBody>(loop_body));
=======
          typename IndexType>
RAJA_INLINE typename std::enable_if<std::is_integral<IndexType>::value>::type
forall(const ArrayVal* idx, IndexType len, LOOP_BODY loop_body)
{
  // turn into an iterator
  wrap::forall(EXEC_POLICY_T{}, ListSegment(idx, len, Unowned), loop_body);
>>>>>>> 7b0f4c73
}

/*!
 ******************************************************************************
 *
 * \brief  Generic iteration over indices in indirection array with index count.
 *
 *         NOTE: lambda loop body requires two args (icount, index).
 *
 ******************************************************************************
 */
template <typename ExecPolicy,
          typename ArrayIdxType,
          typename IndexType,
<<<<<<< HEAD
          typename OffsetType,
          typename LoopBody>
RAJA_INLINE concepts::
    enable_if<type_traits::is_integral<IndexType>,
              concepts::negate<type_traits::is_iterator<IndexType>>,
              type_traits::is_integral<OffsetType>,
              concepts::negate<type_traits::is_iterator<OffsetType>>,
              type_traits::is_integral<ArrayIdxType>,
              concepts::negate<type_traits::is_iterator<ArrayIdxType>>>
    forall_Icount(ExecPolicy&& p,
                  const ArrayIdxType* idx,
                  const IndexType len,
                  const OffsetType icount,
                  LoopBody&& loop_body)
{
  // turn into an iterator
  forall_Icount(std::forward<ExecPolicy>(p),
                ListSegment(idx, len, Unowned),
                icount,
                std::forward<LoopBody>(loop_body));
}

/*!
 * \brief Conversion from template-based policy to value-based policy for forall
 *
 * this reduces implementation overhead and perfectly forwards all arguments
 */
template <typename ExecPolicy, typename... Args>
RAJA_INLINE void forall(Args&&... args)
{
  forall(ExecPolicy(), std::forward<Args>(args)...);
=======
          typename OffsetType>
RAJA_INLINE
    typename std::enable_if<std::is_integral<IndexType>::value
                            && std::is_integral<ArrayIdxType>::value
                            && std::is_integral<OffsetType>::value>::type
    forall_Icount(const ArrayIdxType* idx,
                  IndexType len,
                  OffsetType icount,
                  LOOP_BODY loop_body)
{
  // turn into an iterator
  wrap::forall_Icount(EXEC_POLICY_T(),
                      ListSegment(idx, len, Unowned),
                      icount,
                      loop_body);
}


/*!
 ******************************************************************************
 *
 * \brief Generic dispatch over containers with icount
 *
 ******************************************************************************
 */
template <typename EXEC_POLICY_T,
          typename Container,
          typename LOOP_BODY,
          typename IndexType>
RAJA_INLINE typename std::enable_if<std::is_integral<IndexType>::value>::type
forall_Icount(Container&& c, IndexType icount, LOOP_BODY loop_body)
{
  static_assert(
      RAJA::detail::is_random_access_iterator<decltype(std::begin(c))>::value,
      "Iterators passed to RAJA must be Random Access or Contiguous iterators");

  wrap::forall_Icount(EXEC_POLICY_T(),
                      std::forward<Container>(c),
                      icount,
                      loop_body);
>>>>>>> 7b0f4c73
}

/*!
 * \brief Conversion from template-based policy to value-based policy for
 * forall_Icount
 *
 * this reduces implementation overhead and perfectly forwards all arguments
 */
template <typename ExecPolicy, typename... Args>
RAJA_INLINE void forall_Icount(Args&&... args)
{
  forall_Icount(ExecPolicy(), std::forward<Args>(args)...);
}

/*!
 ******************************************************************************
 *
 * \brief Generic dispatch over containers with a value-based policy
 *
 ******************************************************************************
 */
template <typename EXEC_POLICY_T, typename Container, typename LOOP_BODY>
RAJA_INLINE void forall(EXEC_POLICY_T&& p, Container&& c, LOOP_BODY loop_body)
{
  static_assert(
      RAJA::detail::is_random_access_iterator<decltype(std::begin(c))>::value,
      "Iterators passed to RAJA must be Random Access or Contiguous iterators");
  wrap::forall(std::forward<EXEC_POLICY_T>(p),
               std::forward<Container>(c),
               loop_body);
}

/*!
 ******************************************************************************
 *
 * \brief Generic dispatch over containers
 *
 ******************************************************************************
 */
template <typename EXEC_POLICY_T, typename Container, typename LOOP_BODY>
RAJA_INLINE void forall(Container&& c, LOOP_BODY loop_body)
{
  static_assert(
      RAJA::detail::is_random_access_iterator<decltype(std::begin(c))>::value,
      "Iterators passed to RAJA must be Random Access or Contiguous iterators");
  wrap::forall(EXEC_POLICY_T(), std::forward<Container>(c), loop_body);
}

/*!
******************************************************************************
*
* \brief Generic iteration over arbitrary index set or segment.
*
******************************************************************************
*/


/*!
******************************************************************************
*
* \brief Execute segments from forall traversal method.
*
*         For usage example, see reducers.hxx.
*
******************************************************************************
*/

namespace impl
{

template <typename T, typename ExecPolicy, typename LoopBody>
RAJA_INLINE void CallForall::operator()(T const& segment,
                                        ExecPolicy,
                                        LoopBody body) const
{
  forall(ExecPolicy(), segment, body);
}

constexpr CallForallIcount::CallForallIcount(int s) : start(s) {}

template <typename T, typename ExecPolicy, typename LoopBody>
RAJA_INLINE void CallForallIcount::operator()(T const& segment,
                                              ExecPolicy,
                                              LoopBody body) const
{
  forall_Icount(ExecPolicy(), segment, start, body);
}

}  // closing brace for impl namespace

}  // closing brace for RAJA namespace


#endif  // closing endif for header file include guard<|MERGE_RESOLUTION|>--- conflicted
+++ resolved
@@ -102,11 +102,10 @@
 #include "RAJA/index/RangeSegment.hpp"
 
 #include "RAJA/internal/fault_tolerance.hpp"
+#include "RAJA/util/concepts.hpp"
 #include "RAJA/util/types.hpp"
 
 #include "RAJA/policy/fwd.hpp"
-
-#include "RAJA/util/concepts.hpp"
 
 #if defined(RAJA_ENABLE_CHAI)
 #include "RAJA/util/chai_support.hpp"
@@ -128,6 +127,9 @@
 //
 
 namespace impl
+{
+
+namespace indexset
 {
 
 struct CallForall {
@@ -144,16 +146,16 @@
   const int start;
 };
 
-template <typename SEG_IT_POLICY_T,
-          typename SEG_EXEC_POLICY_T,
-          typename LOOP_BODY,
-          typename... SEG_TYPES>
-RAJA_INLINE void forall(ExecPolicy<SEG_IT_POLICY_T, SEG_EXEC_POLICY_T>,
-                        const StaticIndexSet<SEG_TYPES...>& iset,
-                        LOOP_BODY loop_body)
-{
-  impl::forall(SEG_IT_POLICY_T(), iset, [=](int segID) {
-    iset.segmentCall(segID, CallForall{}, SEG_EXEC_POLICY_T(), loop_body);
+template <typename SegmentIterPolicy,
+          typename SegmentExecPolicy,
+          typename LoopBody,
+          typename... SegmentTypes>
+RAJA_INLINE void forall(ExecPolicy<SegmentIterPolicy, SegmentExecPolicy>,
+                        const StaticIndexSet<SegmentTypes...>& iset,
+                        LoopBody loop_body)
+{
+  impl::forall(SegmentIterPolicy(), iset, [=](int segID) {
+    iset.segmentCall(segID, CallForall{}, SegmentExecPolicy(), loop_body);
   });
 }
 
@@ -167,23 +169,25 @@
 *
 ******************************************************************************
 */
-template <typename SEG_IT_POLICY_T,
-          typename SEG_EXEC_POLICY_T,
-          typename... SEG_TYPES,
-          typename LOOP_BODY>
-RAJA_INLINE void forall_Icount(ExecPolicy<SEG_IT_POLICY_T, SEG_EXEC_POLICY_T>,
-                               const StaticIndexSet<SEG_TYPES...>& iset,
-                               LOOP_BODY loop_body)
+template <typename SegmentIterPolicy,
+          typename SegmentExecPolicy,
+          typename... SegmentTypes,
+          typename LoopBody>
+RAJA_INLINE void forall_Icount(ExecPolicy<SegmentIterPolicy, SegmentExecPolicy>,
+                               const StaticIndexSet<SegmentTypes...>& iset,
+                               LoopBody loop_body)
 {
   // no need for icount variant here
-  impl::forall(SEG_IT_POLICY_T(), iset, [=](int segID) {
+  impl::forall(SegmentIterPolicy(), iset, [=](int segID) {
     iset.segmentCall(segID,
                      CallForallIcount(iset.getStartingIcount(segID)),
-                     SEG_EXEC_POLICY_T(),
+                     SegmentExecPolicy(),
                      loop_body);
   });
 }
 
+}  // end namespace indexset
+
 }  // end namespace impl
 
 /*!
@@ -203,31 +207,18 @@
  *
  ******************************************************************************
  */
-template <typename ExecPolicy, typename Container, typename LoopBody>
-RAJA_INLINE concepts::enable_if<type_traits::is_range<Container>> forall(
-    const ExecPolicy& p,
-    Container&& c,
-    LoopBody loop_body)
+template <typename ExecutionPolicy, typename Container, typename LoopBody>
+RAJA_INLINE void forall(ExecutionPolicy&& p, Container&& c, LoopBody loop_body)
 {
 #if defined(RAJA_ENABLE_CHAI)
   chai::ArrayManager* rm = chai::ArrayManager::getInstance();
-<<<<<<< HEAD
-  rm->setExecutionSpace(detail::get_space<ExecPolicy>::value);
-#endif
-
-  typename std::remove_reference<decltype(loop_body)>::type body = loop_body;
-  impl::forall(p, std::forward<Container>(c), body);
-=======
-  auto space = detail::get_space<
-      typename std::remove_reference<decltype(p)>::type>::value;
-  rm->setExecutionSpace(space);
-#endif
-
-  typename std::remove_reference<decltype(loop_body)>::type body = loop_body;
-  impl::forall(std::forward<EXEC_POLICY_T>(p),
+  rm->setExecutionSpace(detail::get_space<ExecutionPolicy>::value);
+#endif
+
+  typename std::remove_reference<LoopBody>::type body = loop_body;
+  impl::forall(std::forward<ExecutionPolicy>(p),
                std::forward<Container>(c),
                body);
->>>>>>> 7b0f4c73
 
 #if defined(RAJA_ENABLE_CHAI)
   rm->setExecutionSpace(chai::NONE);
@@ -241,36 +232,23 @@
  *
  ******************************************************************************
  */
-<<<<<<< HEAD
-template <typename ExecPolicy, typename LoopBody>
-RAJA_INLINE void forall_Icount(const ExecPolicy& p,
-                               const IndexSet& c,
-                               LoopBody loop_body)
-=======
-template <typename EXEC_POLICY_T,
+template <typename ExecutionPolicy,
           typename Container,
           typename IndexType,
-          typename LOOP_BODY>
-RAJA_INLINE typename std::enable_if<std::is_integral<IndexType>::value>::type
-forall_Icount(EXEC_POLICY_T&& p,
-              Container&& c,
-              IndexType icount,
-              LOOP_BODY loop_body)
->>>>>>> 7b0f4c73
-{
-  using Iterator = decltype(std::begin(c));
-  using category = typename std::iterator_traits<Iterator>::iterator_category;
-  static_assert(
-      std::is_base_of<std::random_access_iterator_tag, category>::value,
-      "Iterators passed to RAJA must be Random Access or Contiguous iterators");
+          typename LoopBody>
+RAJA_INLINE void forall_Icount(ExecutionPolicy&& p,
+                               Container&& c,
+                               IndexType icount,
+                               LoopBody loop_body)
+{
 
 #if defined(RAJA_ENABLE_CHAI)
   chai::ArrayManager* rm = chai::ArrayManager::getInstance();
-  rm->setExecutionSpace(detail::get_space<ExecPolicy>::value);
-#endif
-
-  typename std::remove_reference<decltype(loop_body)>::type body = loop_body;
-  impl::forall_Icount(std::forward<EXEC_POLICY_T>(p),
+  rm->setExecutionSpace(detail::get_space<ExecutionPolicy>::value);
+#endif
+
+  typename std::remove_reference<LoopBody>::type body = loop_body;
+  impl::forall_Icount(std::forward<ExecutionPolicy>(p),
                       std::forward<Container>(c),
                       icount,
                       body);
@@ -280,6 +258,100 @@
 #endif
 }
 
+namespace indexset
+{
+/*!
+ ******************************************************************************
+ *
+ * \brief Generic dispatch over IndexSets
+ *
+ ******************************************************************************
+ */
+template <typename ExecutionPolicy, typename IdxSet, typename LoopBody>
+RAJA_INLINE void forall(const ExecutionPolicy& p,
+                        const IdxSet& c,
+                        LoopBody loop_body)
+{
+
+#if defined(RAJA_ENABLE_CHAI)
+  chai::ArrayManager* rm = chai::ArrayManager::getInstance();
+  rm->setExecutionSpace(detail::get_space<ExecutionPolicy>::value);
+#endif
+
+  typename std::remove_reference<LoopBody>::type body = loop_body;
+  impl::indexset::forall(p, c, body);
+
+#if defined(RAJA_ENABLE_CHAI)
+  rm->setExecutionSpace(chai::NONE);
+#endif
+}
+
+/*!
+ ******************************************************************************
+ *
+ * \brief Generic dispatch over IndexSets with Icount
+ *
+ ******************************************************************************
+ */
+template <typename ExecutionPolicy, typename IdxSet, typename LoopBody>
+RAJA_INLINE void forall_Icount(const ExecutionPolicy& p,
+                               const IdxSet& c,
+                               LoopBody loop_body)
+{
+
+#if defined(RAJA_ENABLE_CHAI)
+  chai::ArrayManager* rm = chai::ArrayManager::getInstance();
+  rm->setExecutionSpace(detail::get_space<ExecutionPolicy>::value);
+#endif
+
+  typename std::remove_reference<LoopBody>::type body = loop_body;
+  impl::indexset::forall_Icount(p, c, body);
+
+#if defined(RAJA_ENABLE_CHAI)
+  rm->setExecutionSpace(chai::NONE);
+#endif
+}
+
+}  // end namespace indexset
+
+}  // end namespace wrap
+
+/*!
+ ******************************************************************************
+ *
+ * \brief Generic dispatch over  with icount
+ *
+ ******************************************************************************
+ */
+template <typename ExecutionPolicy, typename IdxSet, typename LoopBody>
+RAJA_INLINE concepts::enable_if<is_index_set<IdxSet>> forall_Icount(
+    ExecutionPolicy&& p,
+    const IdxSet& c,
+    LoopBody&& loop_body)
+{
+  wrap::indexset::forall_Icount(std::forward<ExecutionPolicy>(p),
+                                c,
+                                std::forward<LoopBody>(loop_body));
+}
+
+/*!
+ ******************************************************************************
+ *
+ * \brief Generic dispatch over  with icount
+ *
+ ******************************************************************************
+ */
+template <typename ExecutionPolicy, typename IdxSet, typename LoopBody>
+RAJA_INLINE concepts::enable_if<is_index_set<IdxSet>> forall(
+    ExecutionPolicy&& p,
+    const IdxSet& c,
+    LoopBody&& loop_body)
+{
+  wrap::indexset::forall(std::forward<ExecutionPolicy>(p),
+                         c,
+                         std::forward<LoopBody>(loop_body));
+}
+
 /*!
  ******************************************************************************
  *
@@ -287,144 +359,42 @@
  *
  ******************************************************************************
  */
-<<<<<<< HEAD
-template <typename ExecPolicy,
+template <typename ExecutionPolicy,
           typename Container,
           typename IndexType,
           typename LoopBody>
-RAJA_INLINE concepts::enable_if<type_traits::is_integral<IndexType>>
-forall_Icount(const ExecPolicy& p,
-              Container&& c,
-              const IndexType icount,
-              LoopBody loop_body)
-{
-=======
-template <typename ExecPolicy, typename LoopBody, typename... SEG_TYPES>
-RAJA_INLINE void forall(const ExecPolicy& p,
-                        const StaticIndexSet<SEG_TYPES...>& c,
-                        LoopBody loop_body)
-{
-
->>>>>>> 7b0f4c73
-#if defined(RAJA_ENABLE_CHAI)
-  chai::ArrayManager* rm = chai::ArrayManager::getInstance();
-  rm->setExecutionSpace(detail::get_space<ExecPolicy>::value);
-#endif
-
-  typename std::remove_reference<decltype(loop_body)>::type body = loop_body;
-  impl::forall(p, c, body);
-
-#if defined(RAJA_ENABLE_CHAI)
-  rm->setExecutionSpace(chai::NONE);
-#endif
-}
-
-<<<<<<< HEAD
-}  // end namespace wrap
-
-/*!
- ******************************************************************************
- *
- * \brief Generic dispatch over containers with icount
- *
- ******************************************************************************
- */
-template <typename ExecPolicy, typename LoopBody>
-RAJA_INLINE void forall_Icount(ExecPolicy&& p,
-                               const IndexSet& c,
-                               LoopBody&& loop_body)
-{
-  wrap::forall_Icount(std::forward<ExecPolicy>(p),
-                      c,
-                      std::forward<LoopBody>(loop_body));
-}
-
-/*!
- ******************************************************************************
- *
- * \brief Generic dispatch over containers with icount
- *
- ******************************************************************************
- */
-template <typename ExecPolicy,
-          typename Container,
-          typename IndexType,
-          typename LoopBody>
 RAJA_INLINE concepts::enable_if<type_traits::is_range<Container>,
                                 type_traits::is_integral<IndexType>>
-forall_Icount(ExecPolicy&& p,
+forall_Icount(ExecutionPolicy&& p,
               Container&& c,
               IndexType icount,
               LoopBody&& loop_body)
 {
-  wrap::forall_Icount(std::forward<ExecPolicy>(p),
+  wrap::forall_Icount(std::forward<ExecutionPolicy>(p),
                       std::forward<Container>(c),
                       icount,
                       std::forward<LoopBody>(loop_body));
-=======
-template <typename ExecPolicy, typename LoopBody, typename... SEG_TYPES>
-RAJA_INLINE void forall_Icount(const ExecPolicy& p,
-                               const StaticIndexSet<SEG_TYPES...>& c,
-                               LoopBody loop_body)
-{
-
-#if defined(RAJA_ENABLE_CHAI)
-  chai::ArrayManager* rm = chai::ArrayManager::getInstance();
-  rm->setExecutionSpace(detail::get_space<ExecPolicy>::value);
-#endif
-
-  typename std::remove_reference<decltype(loop_body)>::type body = loop_body;
-  impl::forall_Icount(p, c, body);
-
-#if defined(RAJA_ENABLE_CHAI)
-  rm->setExecutionSpace(chai::NONE);
-#endif
->>>>>>> 7b0f4c73
-}
-
-}  // end namespace wrap
-
-/*!
- ******************************************************************************
- *
- * \brief Generic dispatch over containers with icount
- *
- ******************************************************************************
- */
-<<<<<<< HEAD
-template <typename ExecPolicy, typename Container, typename LoopBody>
+}
+
+
+/*!
+ ******************************************************************************
+ *
+ * \brief Generic dispatch over containers with a value-based policy
+ *
+ ******************************************************************************
+ */
+template <typename ExecutionPolicy, typename Container, typename LoopBody>
 RAJA_INLINE concepts::enable_if<type_traits::is_range<Container>> forall(
-    ExecPolicy&& p,
+    ExecutionPolicy&& p,
     Container&& c,
     LoopBody&& loop_body)
 {
-  wrap::forall(std::forward<ExecPolicy>(p),
+  wrap::forall(std::forward<ExecutionPolicy>(p),
                std::forward<Container>(c),
                std::forward<LoopBody>(loop_body));
 }
 
-/*!
- ******************************************************************************
- *
- * \brief Generic dispatch over containers
- *
- ******************************************************************************
- */
-=======
-template <typename ExecPolicy, typename LoopBody, typename... Segs>
-RAJA_INLINE void forall_Icount(const StaticIndexSet<Segs...>& c,
-                               LoopBody loop_body)
-{
-  wrap::forall_Icount(ExecPolicy(), c, loop_body);
-}
-
-template <typename ExecPolicy, typename LoopBody, typename... Segs>
-RAJA_INLINE void forall(const StaticIndexSet<Segs...>& c, LoopBody loop_body)
-{
-  wrap::forall(ExecPolicy(), c, loop_body);
-}
->>>>>>> 7b0f4c73
-
 //
 //////////////////////////////////////////////////////////////////////
 //
@@ -440,25 +410,16 @@
  *
  ******************************************************************************
  */
-template <typename ExecPolicy,
+template <typename ExecutionPolicy,
           typename Iterator,
-<<<<<<< HEAD
           typename IndexType,
           typename LoopBody>
 RAJA_INLINE concepts::
     enable_if<type_traits::is_integral<IndexType>,
               type_traits::is_iterator<Iterator>,
               concepts::negate<type_traits::is_integral<Iterator>>>
-    forall_Icount(ExecPolicy&& p,
+    forall_Icount(ExecutionPolicy&& p,
                   Iterator begin,
-=======
-          typename LOOP_BODY,
-          typename IndexType>
-RAJA_INLINE typename std::
-    enable_if<std::is_integral<IndexType>::value
-              && RAJA::detail::is_random_access_iterator<Iterator>::value>::type
-    forall_Icount(Iterator begin,
->>>>>>> 7b0f4c73
                   Iterator end,
                   const IndexType icount,
                   LoopBody&& loop_body)
@@ -469,14 +430,10 @@
 
   auto len = std::distance(begin, end);
   using SpanType = impl::Span<Iterator, decltype(len)>;
-<<<<<<< HEAD
-  impl::forall_Icount(std::forward<ExecPolicy>(p),
+  impl::forall_Icount(std::forward<ExecutionPolicy>(p),
                       SpanType{begin, len},
                       icount,
                       std::forward<LoopBody>(loop_body));
-=======
-  wrap::forall_Icount(EXEC_POLICY_T(), SpanType{begin, len}, icount, loop_body);
->>>>>>> 7b0f4c73
 }
 
 /*!
@@ -486,41 +443,22 @@
  *
  ******************************************************************************
  */
-<<<<<<< HEAD
-template <typename ExecPolicy, typename Iterator, typename LoopBody>
+template <typename ExecutionPolicy, typename Iterator, typename LoopBody>
 RAJA_INLINE concepts::
     enable_if<type_traits::is_iterator<Iterator>,
               concepts::negate<type_traits::is_integral<Iterator>>>
-    forall(ExecPolicy&& p, Iterator begin, Iterator end, LoopBody&& loop_body)
-=======
-template <typename EXEC_POLICY_T, typename Iterator, typename LOOP_BODY>
-RAJA_INLINE typename std::
-    enable_if<RAJA::detail::is_random_access_iterator<Iterator>::value>::type
-    forall(EXEC_POLICY_T&& p, Iterator begin, Iterator end, LOOP_BODY loop_body)
->>>>>>> 7b0f4c73
+    forall(ExecutionPolicy&& p,
+           Iterator begin,
+           Iterator end,
+           LoopBody&& loop_body)
 {
   static_assert(type_traits::is_random_access_iterator<Iterator>::value,
                 "Iterator pair does not meet requirement of "
                 "RandomAccessIterator");
 
-<<<<<<< HEAD
-=======
-/*!
- ******************************************************************************
- *
- * \brief Generic dispatch over containers
- *
- ******************************************************************************
- */
-template <typename EXEC_POLICY_T, typename Iterator, typename LOOP_BODY>
-RAJA_INLINE typename std::
-    enable_if<RAJA::detail::is_random_access_iterator<Iterator>::value>::type
-    forall(Iterator begin, Iterator end, LOOP_BODY loop_body)
-{
->>>>>>> 7b0f4c73
   auto len = std::distance(begin, end);
   using SpanType = impl::Span<Iterator, decltype(len)>;
-  wrap::forall(std::forward<ExecPolicy>(p),
+  wrap::forall(std::forward<ExecutionPolicy>(p),
                SpanType{begin, len},
                std::forward<LoopBody>(loop_body));
 }
@@ -540,78 +478,50 @@
  *
  ******************************************************************************
  */
-<<<<<<< HEAD
-
-template <typename ExecPolicy, typename IndexType, typename LoopBody>
-RAJA_INLINE concepts::enable_if<type_traits::is_integral<IndexType>> forall(
-    ExecPolicy&& p,
-    IndexType begin,
-    IndexType end,
-    LoopBody&& loop_body)
-{
-  wrap::forall(std::forward<ExecPolicy>(p),
-               RangeSegment(begin, end),
+
+template <typename ExecutionPolicy,
+          typename IndexType1,
+          typename IndexType2,
+          typename LoopBody>
+RAJA_INLINE concepts::enable_if<type_traits::is_integral<IndexType1>,
+                                type_traits::is_integral<IndexType2>>
+forall(ExecutionPolicy&& p,
+       IndexType1 begin,
+       IndexType2 end,
+       LoopBody&& loop_body)
+{
+  wrap::forall(std::forward<ExecutionPolicy>(p),
+               make_range(begin, end),
                std::forward<LoopBody>(loop_body));
-=======
-template <typename EXEC_POLICY_T,
-          typename LOOP_BODY,
+}
+
+/*!
+ ******************************************************************************
+ *
+ * \brief Generic iteration over index range with index count.
+ *
+ *        NOTE: lambda loop body requires two args (icount, index).
+ *
+ ******************************************************************************
+ */
+template <typename ExecutionPolicy,
           typename IndexType1,
-          typename IndexType2>
-RAJA_INLINE
-    typename std::enable_if<std::is_integral<IndexType1>::value
-                            && std::is_integral<IndexType2>::value>::type
-    forall(IndexType1 begin, IndexType2 end, LOOP_BODY loop_body)
-{
-  wrap::forall(EXEC_POLICY_T{}, make_range(begin, end), loop_body);
->>>>>>> 7b0f4c73
-}
-
-/*!
- ******************************************************************************
- *
- * \brief Generic iteration over index range with index count.
- *
- *        NOTE: lambda loop body requires two args (icount, index).
- *
- ******************************************************************************
- */
-<<<<<<< HEAD
-template <typename ExecPolicy,
-          typename IndexType,
+          typename IndexType2,
           typename OffsetType,
           typename LoopBody>
-RAJA_INLINE concepts::enable_if<type_traits::is_integral<IndexType>,
+RAJA_INLINE concepts::enable_if<type_traits::is_integral<IndexType1>,
+                                type_traits::is_integral<IndexType2>,
                                 type_traits::is_integral<OffsetType>>
-forall_Icount(ExecPolicy&& p,
-              IndexType begin,
-              IndexType end,
+forall_Icount(ExecutionPolicy&& p,
+              IndexType1 begin,
+              IndexType2 end,
               OffsetType icount,
               LoopBody&& loop_body)
 {
-  wrap::forall_Icount(std::forward<ExecPolicy>(p),
-                      RangeSegment(begin, end),
+  wrap::forall_Icount(std::forward<ExecutionPolicy>(p),
+                      make_range(begin, end),
                       icount,
                       std::forward<LoopBody>(loop_body));
-=======
-template <typename EXEC_POLICY_T,
-          typename LOOP_BODY,
-          typename IndexType1,
-          typename IndexType2,
-          typename OffsetType>
-RAJA_INLINE
-    typename std::enable_if<std::is_integral<IndexType1>::value
-                            && std::is_integral<IndexType2>::value
-                            && std::is_integral<OffsetType>::value>::type
-    forall_Icount(IndexType1 begin,
-                  IndexType2 end,
-                  OffsetType icount,
-                  LOOP_BODY loop_body)
-{
-  wrap::forall_Icount(EXEC_POLICY_T(),
-                      make_range(begin, end),
-                      icount,
-                      loop_body);
->>>>>>> 7b0f4c73
 }
 
 //
@@ -629,89 +539,55 @@
  *
  ******************************************************************************
  */
-<<<<<<< HEAD
-template <typename ExecPolicy, typename IndexType, typename LoopBody>
-RAJA_INLINE concepts::enable_if<type_traits::is_integral<IndexType>> forall(
-    ExecPolicy&& p,
-    IndexType begin,
-    IndexType end,
-    IndexType stride,
-    LoopBody&& loop_body)
-{
-  wrap::forall(std::forward<ExecPolicy>(p),
-               RangeStrideSegment(begin, end, stride),
-               std::forward<LoopBody>(loop_body));
-=======
-template <typename EXEC_POLICY_T,
-          typename LOOP_BODY,
-          typename IndexType1,
-          typename IndexType2,
-          typename IndexType3>
-RAJA_INLINE
-    typename std::enable_if<std::is_integral<IndexType1>::value
-                            && std::is_integral<IndexType2>::value
-                            && std::is_integral<IndexType3>::value>::type
-    forall(IndexType1 begin,
-           IndexType2 end,
-           IndexType3 stride,
-           LOOP_BODY loop_body)
-{
-  wrap::forall(EXEC_POLICY_T(),
-               make_strided_range(begin, end, stride),
-               loop_body);
->>>>>>> 7b0f4c73
-}
-
-/*!
- ******************************************************************************
- *
- * \brief Generic iteration over index range with stride with index count.
- *
- *        NOTE: lambda loop body requires two args (icount, index).
- *
- ******************************************************************************
- */
-<<<<<<< HEAD
-template <typename ExecPolicy,
-          typename IndexType,
-          typename OffsetType,
-          typename LoopBody>
-RAJA_INLINE concepts::enable_if<type_traits::is_integral<IndexType>,
-                                type_traits::is_integral<OffsetType>>
-forall_Icount(ExecPolicy&& p,
-              IndexType begin,
-              IndexType end,
-              IndexType stride,
-              OffsetType icount,
-              LoopBody&& loop_body)
-{
-  wrap::forall_Icount(std::forward<ExecPolicy>(p),
-                      RangeStrideSegment(begin, end, stride),
-                      icount,
-                      std::forward<LoopBody>(loop_body));
-=======
-template <typename EXEC_POLICY_T,
-          typename LOOP_BODY,
+template <typename ExecutionPolicy,
           typename IndexType1,
           typename IndexType2,
           typename IndexType3,
-          typename OffsetType>
-RAJA_INLINE
-    typename std::enable_if<std::is_integral<IndexType1>::value
-                            && std::is_integral<IndexType2>::value
-                            && std::is_integral<IndexType3>::value
-                            && std::is_integral<OffsetType>::value>::type
-    forall_Icount(IndexType1 begin,
-                  IndexType2 end,
-                  IndexType3 stride,
-                  OffsetType icount,
-                  LOOP_BODY loop_body)
-{
-  wrap::forall_Icount(EXEC_POLICY_T(),
+          typename LoopBody>
+RAJA_INLINE concepts::enable_if<type_traits::is_integral<IndexType1>,
+                                type_traits::is_integral<IndexType2>,
+                                type_traits::is_integral<IndexType3>>
+forall(ExecutionPolicy&& p,
+       IndexType1 begin,
+       IndexType2 end,
+       IndexType3 stride,
+       LoopBody&& loop_body)
+{
+  wrap::forall(std::forward<ExecutionPolicy>(p),
+               make_strided_range(begin, end, stride),
+               std::forward<LoopBody>(loop_body));
+}
+
+/*!
+ ******************************************************************************
+ *
+ * \brief Generic iteration over index range with stride with index count.
+ *
+ *        NOTE: lambda loop body requires two args (icount, index).
+ *
+ ******************************************************************************
+ */
+template <typename ExecutionPolicy,
+          typename IndexType1,
+          typename IndexType2,
+          typename IndexType3,
+          typename OffsetType,
+          typename LoopBody>
+RAJA_INLINE concepts::enable_if<type_traits::is_integral<IndexType1>,
+                                type_traits::is_integral<IndexType2>,
+                                type_traits::is_integral<IndexType3>,
+                                type_traits::is_integral<OffsetType>>
+forall_Icount(ExecutionPolicy&& p,
+              IndexType1 begin,
+              IndexType2 end,
+              IndexType3 stride,
+              OffsetType icount,
+              LoopBody&& loop_body)
+{
+  wrap::forall_Icount(std::forward<ExecutionPolicy>(p),
                       make_strided_range(begin, end, stride),
                       icount,
-                      loop_body);
->>>>>>> 7b0f4c73
+                      std::forward<LoopBody>(loop_body));
 }
 
 //
@@ -729,31 +605,21 @@
  *
  ******************************************************************************
  */
-template <typename ExecPolicy,
-          typename ArrayVal,
-<<<<<<< HEAD
+template <typename ExecutionPolicy,
+          typename ArrayIdxType,
           typename IndexType,
           typename LoopBody>
 RAJA_INLINE concepts::
     enable_if<type_traits::is_integral<IndexType>,
               concepts::negate<type_traits::is_iterator<IndexType>>>
-    forall(ExecPolicy&& p,
-           const ArrayVal* idx,
+    forall(ExecutionPolicy&& p,
+           const ArrayIdxType* idx,
            const IndexType len,
            LoopBody&& loop_body)
 {
-  // turn into an iterator
-  wrap::forall(std::forward<ExecPolicy>(p),
-               ListSegment(idx, len, Unowned),
+  wrap::forall(std::forward<ExecutionPolicy>(p),
+               TypedListSegment<ArrayIdxType>(idx, len, Unowned),
                std::forward<LoopBody>(loop_body));
-=======
-          typename IndexType>
-RAJA_INLINE typename std::enable_if<std::is_integral<IndexType>::value>::type
-forall(const ArrayVal* idx, IndexType len, LOOP_BODY loop_body)
-{
-  // turn into an iterator
-  wrap::forall(EXEC_POLICY_T{}, ListSegment(idx, len, Unowned), loop_body);
->>>>>>> 7b0f4c73
 }
 
 /*!
@@ -765,10 +631,9 @@
  *
  ******************************************************************************
  */
-template <typename ExecPolicy,
+template <typename ExecutionPolicy,
           typename ArrayIdxType,
           typename IndexType,
-<<<<<<< HEAD
           typename OffsetType,
           typename LoopBody>
 RAJA_INLINE concepts::
@@ -778,15 +643,15 @@
               concepts::negate<type_traits::is_iterator<OffsetType>>,
               type_traits::is_integral<ArrayIdxType>,
               concepts::negate<type_traits::is_iterator<ArrayIdxType>>>
-    forall_Icount(ExecPolicy&& p,
+    forall_Icount(ExecutionPolicy&& p,
                   const ArrayIdxType* idx,
                   const IndexType len,
                   const OffsetType icount,
                   LoopBody&& loop_body)
 {
   // turn into an iterator
-  forall_Icount(std::forward<ExecPolicy>(p),
-                ListSegment(idx, len, Unowned),
+  forall_Icount(std::forward<ExecutionPolicy>(p),
+                TypedListSegment<ArrayIdxType>(idx, len, Unowned),
                 icount,
                 std::forward<LoopBody>(loop_body));
 }
@@ -796,52 +661,10 @@
  *
  * this reduces implementation overhead and perfectly forwards all arguments
  */
-template <typename ExecPolicy, typename... Args>
+template <typename ExecutionPolicy, typename... Args>
 RAJA_INLINE void forall(Args&&... args)
 {
-  forall(ExecPolicy(), std::forward<Args>(args)...);
-=======
-          typename OffsetType>
-RAJA_INLINE
-    typename std::enable_if<std::is_integral<IndexType>::value
-                            && std::is_integral<ArrayIdxType>::value
-                            && std::is_integral<OffsetType>::value>::type
-    forall_Icount(const ArrayIdxType* idx,
-                  IndexType len,
-                  OffsetType icount,
-                  LOOP_BODY loop_body)
-{
-  // turn into an iterator
-  wrap::forall_Icount(EXEC_POLICY_T(),
-                      ListSegment(idx, len, Unowned),
-                      icount,
-                      loop_body);
-}
-
-
-/*!
- ******************************************************************************
- *
- * \brief Generic dispatch over containers with icount
- *
- ******************************************************************************
- */
-template <typename EXEC_POLICY_T,
-          typename Container,
-          typename LOOP_BODY,
-          typename IndexType>
-RAJA_INLINE typename std::enable_if<std::is_integral<IndexType>::value>::type
-forall_Icount(Container&& c, IndexType icount, LOOP_BODY loop_body)
-{
-  static_assert(
-      RAJA::detail::is_random_access_iterator<decltype(std::begin(c))>::value,
-      "Iterators passed to RAJA must be Random Access or Contiguous iterators");
-
-  wrap::forall_Icount(EXEC_POLICY_T(),
-                      std::forward<Container>(c),
-                      icount,
-                      loop_body);
->>>>>>> 7b0f4c73
+  forall(ExecutionPolicy(), std::forward<Args>(args)...);
 }
 
 /*!
@@ -850,84 +673,31 @@
  *
  * this reduces implementation overhead and perfectly forwards all arguments
  */
-template <typename ExecPolicy, typename... Args>
+template <typename ExecutionPolicy, typename... Args>
 RAJA_INLINE void forall_Icount(Args&&... args)
 {
-  forall_Icount(ExecPolicy(), std::forward<Args>(args)...);
-}
-
-/*!
- ******************************************************************************
- *
- * \brief Generic dispatch over containers with a value-based policy
- *
- ******************************************************************************
- */
-template <typename EXEC_POLICY_T, typename Container, typename LOOP_BODY>
-RAJA_INLINE void forall(EXEC_POLICY_T&& p, Container&& c, LOOP_BODY loop_body)
-{
-  static_assert(
-      RAJA::detail::is_random_access_iterator<decltype(std::begin(c))>::value,
-      "Iterators passed to RAJA must be Random Access or Contiguous iterators");
-  wrap::forall(std::forward<EXEC_POLICY_T>(p),
-               std::forward<Container>(c),
-               loop_body);
-}
-
-/*!
- ******************************************************************************
- *
- * \brief Generic dispatch over containers
- *
- ******************************************************************************
- */
-template <typename EXEC_POLICY_T, typename Container, typename LOOP_BODY>
-RAJA_INLINE void forall(Container&& c, LOOP_BODY loop_body)
-{
-  static_assert(
-      RAJA::detail::is_random_access_iterator<decltype(std::begin(c))>::value,
-      "Iterators passed to RAJA must be Random Access or Contiguous iterators");
-  wrap::forall(EXEC_POLICY_T(), std::forward<Container>(c), loop_body);
-}
-
-/*!
-******************************************************************************
-*
-* \brief Generic iteration over arbitrary index set or segment.
-*
-******************************************************************************
-*/
-
-
-/*!
-******************************************************************************
-*
-* \brief Execute segments from forall traversal method.
-*
-*         For usage example, see reducers.hxx.
-*
-******************************************************************************
-*/
+  forall_Icount(ExecutionPolicy(), std::forward<Args>(args)...);
+}
 
 namespace impl
 {
 
-template <typename T, typename ExecPolicy, typename LoopBody>
+template <typename T, typename ExecutionPolicy, typename LoopBody>
 RAJA_INLINE void CallForall::operator()(T const& segment,
-                                        ExecPolicy,
+                                        ExecutionPolicy,
                                         LoopBody body) const
 {
-  forall(ExecPolicy(), segment, body);
+  forall(ExecutionPolicy(), segment, body);
 }
 
 constexpr CallForallIcount::CallForallIcount(int s) : start(s) {}
 
-template <typename T, typename ExecPolicy, typename LoopBody>
+template <typename T, typename ExecutionPolicy, typename LoopBody>
 RAJA_INLINE void CallForallIcount::operator()(T const& segment,
-                                              ExecPolicy,
+                                              ExecutionPolicy,
                                               LoopBody body) const
 {
-  forall_Icount(ExecPolicy(), segment, start, body);
+  forall_Icount(ExecutionPolicy(), segment, start, body);
 }
 
 }  // closing brace for impl namespace
