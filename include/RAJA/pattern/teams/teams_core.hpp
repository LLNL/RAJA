--- conflicted
+++ resolved
@@ -137,13 +137,8 @@
   RAJA_INLINE
   Grid() = default;
 
-<<<<<<< HEAD
-  Grid(Teams in_teams, Threads in_threads)
-      : teams(in_teams), threads(in_threads){};
-=======
-  Resources(Teams in_teams, Threads in_threads, const char *in_kernel_name = nullptr)
-    : teams(in_teams), threads(in_threads), kernel_name(in_kernel_name){};
->>>>>>> d5c9fdb7
+  Grid(Teams in_teams, Threads in_threads, const char *in_kernel_name = nullptr)
+    : teams(in_teams), threads(in_threads), kernel_name(in_kernel_name){};  
 
 private:
   RAJA_HOST_DEVICE
