/*!
 ******************************************************************************
 *
 * \file
 *
 * \brief  Base types used in common for RAJA reducer objects.
 *
 ******************************************************************************
 */

//~~~~~~~~~~~~~~~~~~~~~~~~~~~~~~~~~~~~~~~~~~~~~~~~~~~~~~~~~~~~~~~~~~~~~~~~~~~//
// Copyright (c) 2016-22, Lawrence Livermore National Security, LLC
// and RAJA project contributors. See the RAJA/LICENSE file for details.
//
// SPDX-License-Identifier: (BSD-3-Clause)
//~~~~~~~~~~~~~~~~~~~~~~~~~~~~~~~~~~~~~~~~~~~~~~~~~~~~~~~~~~~~~~~~~~~~~~~~~~~//

#ifndef RAJA_PATTERN_DETAIL_REDUCE_HPP
#define RAJA_PATTERN_DETAIL_REDUCE_HPP

#include "RAJA/util/Operators.hpp"
#include "RAJA/util/types.hpp"

#define RAJA_DECLARE_REDUCER(OP, POL, COMBINER)               \
  template <typename T>                                       \
  class Reduce##OP<POL, T>                                    \
      : public reduce::detail::BaseReduce##OP<T, COMBINER>    \
  {                                                           \
  public:                                                     \
    using Base = reduce::detail::BaseReduce##OP<T, COMBINER>; \
    using Base::Base;                                         \
  };

#define RAJA_DECLARE_INDEX_REDUCER(OP, POL, COMBINER)                    \
  template <typename T, typename IndexType>                              \
  class Reduce##OP<POL, T, IndexType>                                    \
      : public reduce::detail::BaseReduce##OP<T, IndexType, COMBINER>    \
  {                                                                      \
  public:                                                                \
    using Base = reduce::detail::BaseReduce##OP<T, IndexType, COMBINER>; \
    using Base::Base;                                                    \
  };

#define RAJA_DECLARE_ALL_REDUCERS(POL, COMBINER)       \
  RAJA_DECLARE_REDUCER(Sum, POL, COMBINER)             \
  RAJA_DECLARE_REDUCER(Min, POL, COMBINER)             \
  RAJA_DECLARE_REDUCER(Max, POL, COMBINER)             \
  RAJA_DECLARE_INDEX_REDUCER(MinLoc, POL, COMBINER)    \
  RAJA_DECLARE_INDEX_REDUCER(MaxLoc, POL, COMBINER)    \
  RAJA_DECLARE_REDUCER(BitOr, POL, COMBINER)           \
  RAJA_DECLARE_REDUCER(BitAnd, POL, COMBINER)          \
  RAJA_DECLARE_REDUCER(BitXor, POL, COMBINER)

namespace RAJA
{

namespace reduce
{

#if defined(RAJA_ENABLE_TARGET_OPENMP)
#pragma omp declare target
#endif

namespace detail
{

template <typename T, template <typename, typename, typename> class ReduceOperator>
struct op_adapter : private ReduceOperator<T, T, T> {
  using operator_type = ReduceOperator<T, T, T>;
  static_assert (RAJA::operators::is_associative<operator_type>::value,
                 "Only Associative operators can be used in reductions.");
  RAJA_HOST_DEVICE static constexpr T identity()
  {
    return operator_type::identity();
  }

  RAJA_HOST_DEVICE RAJA_INLINE void operator()(T &val, const T v) const
  {
    val = operator_type::operator()(val, v);
  }
};
}  // namespace detail

template <typename T>
struct sum : detail::op_adapter<T, RAJA::operators::plus> {
};

template <typename T>
struct min : detail::op_adapter<T, RAJA::operators::minimum> {
};

template <typename T>
struct max : detail::op_adapter<T, RAJA::operators::maximum> {
};

template <typename T>
struct or_bit : detail::op_adapter<T, RAJA::operators::bit_or> {
};

template <typename T>
struct and_bit : detail::op_adapter<T, RAJA::operators::bit_and> {
};

template <typename T>
struct xor_bit : detail::op_adapter<T, RAJA::operators::bit_xor> {
};

<<<<<<< HEAD

=======
>>>>>>> df60e66d
#if defined(RAJA_ENABLE_TARGET_OPENMP)
#pragma omp end declare target
#endif

namespace detail
{

template <typename T, bool = std::is_integral<T>::value>
struct DefaultLoc { // any non-integral type
  RAJA_HOST_DEVICE constexpr T value() const { return T(); }
};

template <typename T>
struct DefaultLoc<T, true> {
  RAJA_HOST_DEVICE constexpr T value() const { return -1; }
};

template <typename T, typename IndexType, bool doing_min = true>
class ValueLoc
{
public:
  T val = doing_min ? operators::limits<T>::max() : operators::limits<T>::min();
  IndexType loc = DefaultLoc<IndexType>().value();

#if __NVCC__ && defined(CUDART_VERSION) && CUDART_VERSION < 9020 || defined(__HIPCC__)
  RAJA_HOST_DEVICE constexpr ValueLoc() {}
  RAJA_HOST_DEVICE constexpr ValueLoc(ValueLoc const &other) : val{other.val}, loc{other.loc} {}
  RAJA_HOST_DEVICE
  ValueLoc &operator=(ValueLoc const &other) { val = other.val; loc = other.loc; return *this;}
#else
  constexpr ValueLoc() = default;
  constexpr ValueLoc(ValueLoc const &) = default;
  ValueLoc &operator=(ValueLoc const &) = default;
#endif

  RAJA_HOST_DEVICE constexpr ValueLoc(T const &val_) : val{val_}, loc{DefaultLoc<IndexType>().value()} {}
  RAJA_HOST_DEVICE constexpr ValueLoc(T const &val_, IndexType const &loc_)
      : val{val_}, loc{loc_}
  {
  }

  RAJA_HOST_DEVICE operator T() const { return val; }
  RAJA_HOST_DEVICE IndexType getLoc() { return loc; }
  RAJA_HOST_DEVICE bool operator<(ValueLoc const &rhs) const
  {
    return val < rhs.val;
  }
  RAJA_HOST_DEVICE bool operator>(ValueLoc const &rhs) const
  {
    return val > rhs.val;
  }
};

}  // namespace detail

}  // namespace reduce

namespace operators
{
template <typename T, typename IndexType, bool B>
struct limits<::RAJA::reduce::detail::ValueLoc<T, IndexType, B>> : limits<T> {
};
}  // namespace operators

namespace reduce
{

namespace detail
{

template <typename T,
          template <typename>
          class Reduce_,
          template <typename, typename>
          class Combiner_>
class BaseReduce
{
  using Reduce = Reduce_<T>;
  // NOTE: the _t here is to appease MSVC
  using Combiner_t = Combiner_<T, Reduce>;
  Combiner_t mutable c;

public:
  using value_type = T;
  using reduce_type = Reduce;

  RAJA_SUPPRESS_HD_WARN
  RAJA_HOST_DEVICE
  BaseReduce() : c{T(), Reduce::identity()} {}

  RAJA_SUPPRESS_HD_WARN
  RAJA_HOST_DEVICE
  BaseReduce(T init_val, T identity_ = Reduce::identity())
      : c{init_val, identity_}
  {
  }

  RAJA_SUPPRESS_HD_WARN
  RAJA_HOST_DEVICE
  void reset(T val, T identity_ = Reduce::identity())
  {
    c.reset(val, identity_);
  }

  //! prohibit compiler-generated copy assignment
  BaseReduce &operator=(const BaseReduce &) = delete;

  //! compiler-generated copy constructor
  RAJA_SUPPRESS_HD_WARN
  RAJA_HOST_DEVICE
  BaseReduce(const BaseReduce &copy) : c(copy.c) {}

  //! compiler-generated move constructor
  RAJA_SUPPRESS_HD_WARN
  RAJA_HOST_DEVICE
  RAJA_INLINE
  BaseReduce(BaseReduce &&copy) : c(std::move(copy.c)) {}

  //! compiler-generated move assignment
  BaseReduce &operator=(BaseReduce &&) = default;

  RAJA_SUPPRESS_HD_WARN
  RAJA_HOST_DEVICE
  void combine(T const &other) const { c.combine(other); }

  T &local() const { return c.local(); }

  //! Get the calculated reduced value
  operator T() const { return c.get(); }

  //! Get the calculated reduced value
  T get() const { return c.get(); }
};

template <typename T, typename Reduce, typename Derived>
class BaseCombinable
{
protected:
  BaseCombinable const *parent = nullptr;
  T identity;
  T mutable my_data;

public:
  RAJA_SUPPRESS_HD_WARN
  RAJA_HOST_DEVICE
  constexpr BaseCombinable() : identity{T()}, my_data{T()} {}

  RAJA_SUPPRESS_HD_WARN
  RAJA_HOST_DEVICE
  constexpr BaseCombinable(T init_val, T identity_ = T())
      : identity{identity_}, my_data{init_val}
  {
  }

  RAJA_SUPPRESS_HD_WARN
  RAJA_HOST_DEVICE
  void reset(T init_val, T identity_)
  {
    my_data = init_val;
    identity = identity_;
  }

  RAJA_SUPPRESS_HD_WARN
  RAJA_HOST_DEVICE
  constexpr BaseCombinable(BaseCombinable const &other)
      : parent{other.parent ? other.parent : &other},
        identity{other.identity},
        my_data{identity}
  {
  }

  RAJA_SUPPRESS_HD_WARN
  RAJA_HOST_DEVICE
  ~BaseCombinable()
  {
    if (parent && my_data != identity) {
      Reduce()(parent->my_data, my_data);
    }
  }

  RAJA_SUPPRESS_HD_WARN
  RAJA_HOST_DEVICE
  void combine(T const &other) { Reduce{}(my_data, other); }

  /*!
   *  \return the calculated reduced value
   */
  T get() const { return derived().get_combined(); }

  /*!
   *  \return reference to the local value
   */
  T &local() const { return my_data; }

  T get_combined() const { return my_data; }

private:
  // Convenience method for CRTP
  const Derived &derived() const
  {
    return *(static_cast<const Derived *>(this));
  }
  Derived &derived() { return *(static_cast<Derived *>(this)); }
};

/*!
 ******************************************************************************
 *
 * \brief  Min reducer class template for use in OpenMP execution.
 *
 *         For usage example, see reducers.hxx.
 *
 ******************************************************************************
 */
template <typename T, template <typename, typename> class Combiner>
class BaseReduceMin : public BaseReduce<T, RAJA::reduce::min, Combiner>
{
public:
  using Base = BaseReduce<T, RAJA::reduce::min, Combiner>;
  using Base::Base;

  //! reducer function; updates the current instance's state
  RAJA_HOST_DEVICE
  const BaseReduceMin &min(T rhs) const
  {
    this->combine(rhs);
    return *this;
  }
};

/*!
 **************************************************************************
 *
 * \brief  MinLoc reducer class template for use in tbb execution.
 *
 **************************************************************************
 */
template <typename T,
          typename IndexType,
          template <typename, typename>
          class Combiner>
class BaseReduceMinLoc
    : public BaseReduce<ValueLoc<T, IndexType>, RAJA::reduce::min, Combiner>
{
public:
  using Base = BaseReduce<ValueLoc<T, IndexType>, RAJA::reduce::min, Combiner>;
  using value_type = typename Base::value_type;
  using reduce_type = typename Base::reduce_type;
  using Base::Base;

  constexpr BaseReduceMinLoc() : Base(value_type(T(), IndexType())) {}

  constexpr BaseReduceMinLoc(T init_val,
                             IndexType init_idx,
                             T identity_ = reduce_type::identity())
      : Base(value_type(init_val, init_idx), identity_)
  {
  }

  /// \brief reducer function; updates the current instance's state
  RAJA_HOST_DEVICE
  const BaseReduceMinLoc &minloc(T rhs, IndexType loc) const
  {
    this->combine(value_type(rhs, loc));
    return *this;
  }

  void reset(T init_val,
             IndexType init_idx = DefaultLoc<IndexType>().value(),
             T identity_ = reduce_type::identity())
  {
    Base::reset(value_type(init_val, init_idx), identity_);
  }

  //! Get the calculated reduced value
  IndexType getLoc() const { return Base::get().getLoc(); }

  //! Get the calculated reduced value
  operator T() const { return Base::get(); }
};

/*!
 **************************************************************************
 *
 * \brief  Max reducer class template for use in tbb execution.
 *
 **************************************************************************
 */
template <typename T, template <typename, typename> class Combiner>
class BaseReduceMax : public BaseReduce<T, RAJA::reduce::max, Combiner>
{
public:
  using Base = BaseReduce<T, RAJA::reduce::max, Combiner>;
  using Base::Base;

  //! reducer function; updates the current instance's state
  RAJA_HOST_DEVICE
  const BaseReduceMax &max(T rhs) const
  {
    this->combine(rhs);
    return *this;
  }
};

/*!
 **************************************************************************
 *
 * \brief  Sum reducer class template for use in tbb execution.
 *
 **************************************************************************
 */
template <typename T, template <typename, typename> class Combiner>
class BaseReduceSum : public BaseReduce<T, RAJA::reduce::sum, Combiner>
{
public:
  using Base = BaseReduce<T, RAJA::reduce::sum, Combiner>;
  using Base::Base;

  //! reducer function; updates the current instance's state
  RAJA_SUPPRESS_HD_WARN
  RAJA_HOST_DEVICE
  const BaseReduceSum &operator+=(T rhs) const
  {
    this->combine(rhs);
    return *this;
  }
};

/*!
 **************************************************************************
 *
 * \brief  Bitwise OR reducer class template for use in tbb execution.
 *
 **************************************************************************
 */
template <typename T, template <typename, typename> class Combiner>
class BaseReduceBitOr : public BaseReduce<T, RAJA::reduce::or_bit, Combiner>
{
public:
  using Base = BaseReduce<T, RAJA::reduce::or_bit, Combiner>;
  using Base::Base;

  //! reducer function; updates the current instance's state
  RAJA_SUPPRESS_HD_WARN
  RAJA_HOST_DEVICE
  const BaseReduceBitOr &operator|=(T rhs) const
  {
    this->combine(rhs);
    return *this;
  }
};

/*!
 **************************************************************************
 *
 * \brief  Bitwise AND reducer class template for use in tbb execution.
 *
 **************************************************************************
 */
template <typename T, template <typename, typename> class Combiner>
class BaseReduceBitAnd : public BaseReduce<T, RAJA::reduce::and_bit, Combiner>
{
public:
  using Base = BaseReduce<T, RAJA::reduce::and_bit, Combiner>;
  using Base::Base;

  //! reducer function; updates the current instance's state
  RAJA_SUPPRESS_HD_WARN
  RAJA_HOST_DEVICE
  const BaseReduceBitAnd &operator&=(T rhs) const
  {
    this->combine(rhs);
    return *this;
  }
};

/*!
 **************************************************************************
 *
 * \brief  Bitwise XOR reducer class template for use in tbb execution.
 *
 **************************************************************************
 */
template <typename T, template <typename, typename> class Combiner>
class BaseReduceBitXor : public BaseReduce<T, RAJA::reduce::xor_bit, Combiner>
{
public:
  using Base = BaseReduce<T, RAJA::reduce::xor_bit, Combiner>;
  using Base::Base;

  //! reducer function; updates the current instance's state
  RAJA_SUPPRESS_HD_WARN
  RAJA_HOST_DEVICE
  const BaseReduceBitXor &operator^=(T rhs) const
  {
    this->combine(rhs);
    return *this;
  }
};
/*!
 **************************************************************************
 *
 * \brief  MaxLoc reducer class template for use in tbb execution.
 *
 **************************************************************************
 */
template <typename T,
          typename IndexType,
          template <typename, typename>
          class Combiner>
class BaseReduceMaxLoc : public BaseReduce<ValueLoc<T, IndexType, false>,
                                           RAJA::reduce::max,
                                           Combiner>
{
public:
  using Base =
      BaseReduce<ValueLoc<T, IndexType, false>, RAJA::reduce::max, Combiner>;
  using value_type = typename Base::value_type;
  using reduce_type = typename Base::reduce_type;
  using Base::Base;

  constexpr BaseReduceMaxLoc() : Base(value_type(T(), IndexType())) {}

  constexpr BaseReduceMaxLoc(T init_val,
                             IndexType init_idx,
                             T identity_ = reduce_type::identity())
      : Base(value_type(init_val, init_idx), identity_)
  {
  }

  //! reducer function; updates the current instance's state
  RAJA_HOST_DEVICE
  const BaseReduceMaxLoc &maxloc(T rhs, IndexType loc) const
  {
    this->combine(value_type(rhs, loc));
    return *this;
  }

  void reset(T init_val,
             IndexType init_idx = DefaultLoc<IndexType>().value(),
             T identity_ = reduce_type::identity())
  {
    Base::reset(value_type(init_val, init_idx), identity_);
  }

  //! Get the calculated reduced value
  IndexType getLoc() const { return Base::get().getLoc(); }

  //! Get the calculated reduced value
  operator T() const { return Base::get(); }
};

}  // namespace detail

}  // namespace reduce

}  // namespace RAJA

#endif /* RAJA_PATTERN_DETAIL_REDUCE_HPP */<|MERGE_RESOLUTION|>--- conflicted
+++ resolved
@@ -105,10 +105,6 @@
 struct xor_bit : detail::op_adapter<T, RAJA::operators::bit_xor> {
 };
 
-<<<<<<< HEAD
-
-=======
->>>>>>> df60e66d
 #if defined(RAJA_ENABLE_TARGET_OPENMP)
 #pragma omp end declare target
 #endif
@@ -136,8 +132,7 @@
 #if __NVCC__ && defined(CUDART_VERSION) && CUDART_VERSION < 9020 || defined(__HIPCC__)
   RAJA_HOST_DEVICE constexpr ValueLoc() {}
   RAJA_HOST_DEVICE constexpr ValueLoc(ValueLoc const &other) : val{other.val}, loc{other.loc} {}
-  RAJA_HOST_DEVICE
-  ValueLoc &operator=(ValueLoc const &other) { val = other.val; loc = other.loc; return *this;}
+  RAJA_HOST_DEVICE ValueLoc &operator=(ValueLoc const &other) { val = other.val; loc = other.loc; return *this;}
 #else
   constexpr ValueLoc() = default;
   constexpr ValueLoc(ValueLoc const &) = default;
@@ -145,21 +140,12 @@
 #endif
 
   RAJA_HOST_DEVICE constexpr ValueLoc(T const &val_) : val{val_}, loc{DefaultLoc<IndexType>().value()} {}
-  RAJA_HOST_DEVICE constexpr ValueLoc(T const &val_, IndexType const &loc_)
-      : val{val_}, loc{loc_}
-  {
-  }
+  RAJA_HOST_DEVICE constexpr ValueLoc(T const &val_, IndexType const &loc_) : val{val_}, loc{loc_} {}
 
   RAJA_HOST_DEVICE operator T() const { return val; }
   RAJA_HOST_DEVICE IndexType getLoc() { return loc; }
-  RAJA_HOST_DEVICE bool operator<(ValueLoc const &rhs) const
-  {
-    return val < rhs.val;
-  }
-  RAJA_HOST_DEVICE bool operator>(ValueLoc const &rhs) const
-  {
-    return val > rhs.val;
-  }
+  RAJA_HOST_DEVICE bool operator<(ValueLoc const &rhs) const { return val < rhs.val; }
+  RAJA_HOST_DEVICE bool operator>(ValueLoc const &rhs) const { return val > rhs.val; }
 };
 
 }  // namespace detail
