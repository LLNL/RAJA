/*!
 ******************************************************************************
 *
 * \file
 *
 * \brief   Header file for RAJA floating point scalar and pointer types.
 *
 *          This file contains compiler-specific type definitions for scalars
 *          and data pointers used in RAJA code.
 *
 *          Note that some of these things depend on the contents of the
 *          RAJA_config.hxx header.  Others can be controlled by editing
 *          the RAJA_rules.mk file or specified using "-D" definitionsa
 *          directly on the compile-line.
 *
 *          Definitions in this file will propagate to all RAJA header files.
 *
 ******************************************************************************
 */

#ifndef RAJA_real_datatypes_HXX
#define RAJA_real_datatypes_HXX

//~~~~~~~~~~~~~~~~~~~~~~~~~~~~~~~~~~~~~~~~~~~~~~~~~~~~~~~~~~~~~~~~~~~~~~~~~~~//
// Copyright (c) 2016, Lawrence Livermore National Security, LLC.
//
// Produced at the Lawrence Livermore National Laboratory
//
// LLNL-CODE-689114
//
// All rights reserved.
//
// This file is part of RAJA.
//
// For additional details, please also read RAJA/LICENSE.
//
// Redistribution and use in source and binary forms, with or without
// modification, are permitted provided that the following conditions are met:
//
// * Redistributions of source code must retain the above copyright notice,
//   this list of conditions and the disclaimer below.
//
// * Redistributions in binary form must reproduce the above copyright notice,
//   this list of conditions and the disclaimer (as noted below) in the
//   documentation and/or other materials provided with the distribution.
//
// * Neither the name of the LLNS/LLNL nor the names of its contributors may
//   be used to endorse or promote products derived from this software without
//   specific prior written permission.
//
// THIS SOFTWARE IS PROVIDED BY THE COPYRIGHT HOLDERS AND CONTRIBUTORS "AS IS"
// AND ANY EXPRESS OR IMPLIED WARRANTIES, INCLUDING, BUT NOT LIMITED TO, THE
// IMPLIED WARRANTIES OF MERCHANTABILITY AND FITNESS FOR A PARTICULAR PURPOSE
// ARE DISCLAIMED. IN NO EVENT SHALL LAWRENCE LIVERMORE NATIONAL SECURITY,
// LLC, THE U.S. DEPARTMENT OF ENERGY OR CONTRIBUTORS BE LIABLE FOR ANY
// DIRECT, INDIRECT, INCIDENTAL, SPECIAL, EXEMPLARY, OR CONSEQUENTIAL
// DAMAGES  (INCLUDING, BUT NOT LIMITED TO, PROCUREMENT OF SUBSTITUTE GOODS
// OR SERVICES; LOSS OF USE, DATA, OR PROFITS; OR BUSINESS INTERRUPTION)
// HOWEVER CAUSED AND ON ANY THEORY OF LIABILITY, WHETHER IN CONTRACT,
// STRICT LIABILITY, OR TORT (INCLUDING NEGLIGENCE OR OTHERWISE) ARISING
// IN ANY WAY OUT OF THE USE OF THIS SOFTWARE, EVEN IF ADVISED OF THE
// POSSIBILITY OF SUCH DAMAGE.
//
//~~~~~~~~~~~~~~~~~~~~~~~~~~~~~~~~~~~~~~~~~~~~~~~~~~~~~~~~~~~~~~~~~~~~~~~~~~~//

#include "RAJA/config.hxx"

#if defined(RAJA_USE_COMPLEX)
#include <complex>
#endif

namespace RAJA
{

/*!
 ******************************************************************************
 *
 * \brief RAJA scalar type definitions.
 *
 ******************************************************************************
 */

#if defined(RAJA_USE_DOUBLE)
///
typedef double Real_type;

#elif defined(RAJA_USE_FLOAT)
///
typedef float Real_type;

#else
#error RAJA Real_type is undefined!

#endif

#if defined(RAJA_USE_COMPLEX)
///
typedef std::complex<Real_type> Complex_type;
#endif

/*
 ******************************************************************************
 *
 * The following items include some setup items for definitions that follow.
 *
 ******************************************************************************
 */

#if defined(RAJA_COMPILER_ICC)
//
// alignment attribute supported for versions > 12
//
#if __ICC >= 1300
typedef Real_type* RAJA_RESTRICT __attribute__((align_value(RAJA::DATA_ALIGN)))
TDRAReal_ptr;

typedef const Real_type* RAJA_RESTRICT
    __attribute__((align_value(RAJA::DATA_ALIGN))) const_TDRAReal_ptr;
#endif

#elif defined(RAJA_COMPILER_GNU)

#elif defined(RAJA_COMPILER_CLANG)
typedef Real_type aligned_real_type __attribute__((aligned(RAJA::DATA_ALIGN)));

typedef aligned_real_type* RAJA_RESTRICT TDRAReal_ptr;

typedef const aligned_real_type* RAJA_RESTRICT const_TDRAReal_ptr;

<<<<<<< HEAD
#else

typedef Real_type aligned_real_type;

typedef aligned_real_type* RAJA_RESTRICT TDRAReal_ptr;

typedef const aligned_real_type* RAJA_RESTRICT const_TDRAReal_ptr;

=======
>>>>>>> 7f3e1825
#endif

#if defined(RAJA_USE_PTR_CLASS)
/*!
 ******************************************************************************
 *
 * \brief Class representing a restricted Real_type const pointer.
 *
 ******************************************************************************
 */
class ConstRestrictRealPtr
{
public:
  ///
  /// Ctors and assignment op.
  ///

  ConstRestrictRealPtr() : dptr(0) { ; }

  ConstRestrictRealPtr(const Real_type* d) : dptr(d) { ; }

  ConstRestrictRealPtr& operator=(const Real_type* d)
  {
    ConstRestrictRealPtr copy(d);
    std::swap(dptr, copy.dptr);
    return *this;
  }

  ///
  /// NOTE: Using compiler-generated copy ctor, dtor, and copy assignment op.
  ///

  ///
  ///  Implicit conversion operator to bare const pointer.
  ///
  operator const Real_type*() { return dptr; }

  ///
  ///  "Explicit conversion operator" to bare const pointer,
  ///  consistent with boost shared ptr.
  ///
  const Real_type* get() const { return dptr; }

  ///
  /// Bracket operator.
  ///
  const Real_type& operator[](Index_type i) const
  {
    return ((const Real_type* RAJA_RESTRICT)dptr)[i];
  }

  ///
  /// + operator for pointer arithmetic.
  ///
  const Real_type* operator+(Index_type i) const { return dptr + i; }

private:
  const Real_type* dptr;
};

/*!
 ******************************************************************************
 *
 * \brief Class representing a restricted Real_type (non-const) pointer.
 *
 ******************************************************************************
 */
class RestrictRealPtr
{
public:
  ///
  /// Ctors and assignment op.
  ///

  RestrictRealPtr() : dptr(0) { ; }

  RestrictRealPtr(Real_type* d) : dptr(d) { ; }

  RestrictRealPtr& operator=(Real_type* d)
  {
    RestrictRealPtr copy(d);
    std::swap(dptr, copy.dptr);
    return *this;
  }

  ///
  /// NOTE: Using compiler-generated copy ctor, dtor, and copy assignment op.
  ///

  ///
  ///  Implicit conversion operator to (non-const) bare pointer.
  ///
  operator Real_type*() { return dptr; }

  ///
  ///  Implicit conversion operator to const bare pointer.
  ///
  operator const Real_type*() const { return dptr; }

  ///
  ///  "Explicit conversion operator" to (non-const) bare pointer,
  ///  consistent with boost shared ptr.
  ///
  Real_type* get() { return dptr; }

  ///
  ///  "Explicit conversion operator" to const bare pointer,
  ///  consistent with boost shared ptr.
  ///
  const Real_type* get() const { return dptr; }

  ///
  ///  Operator that enables implicit conversion from RestrictRealPtr to
  ///  RestrictRealConstPtr.
  ///
  operator ConstRestrictRealPtr() { return ConstRestrictRealPtr(dptr); }

  ///
  /// Bracket operator.
  ///
  Real_type& operator[](Index_type i)
  {
    return ((Real_type * RAJA_RESTRICT)dptr)[i];
  }

  ///
  /// + operator for (non-const) pointer arithmetic.
  ///
  Real_type* operator+(Index_type i) { return dptr + i; }

  ///
  /// + operator for const pointer arithmetic.
  ///
  const Real_type* operator+(Index_type i) const { return dptr + i; }

private:
  Real_type* dptr;
};

/*!
 ******************************************************************************
 *
 * \brief Class representing a restricted aligned Real_type const pointer.
 *
 ******************************************************************************
 */
class ConstRestrictAlignedRealPtr
{
public:
  ///
  /// Ctors and assignment op.
  ///

  ConstRestrictAlignedRealPtr() : dptr(0) { ; }

  ConstRestrictAlignedRealPtr(const Real_type* d) : dptr(d) { ; }

  ConstRestrictAlignedRealPtr& operator=(const Real_type* d)
  {
    ConstRestrictAlignedRealPtr copy(d);
    std::swap(dptr, copy.dptr);
    return *this;
  }

  ///
  /// NOTE: Using compiler-generated copy ctor, dtor, and copy assignment op.
  ///

  ///
  ///  Implicit conversion operator to bare const pointer.
  ///
  operator const Real_type*() { return dptr; }

  ///
  ///  "Explicit conversion operator" to bare const pointer,
  ///  consistent with boost shared ptr.
  ///
  const Real_type* get() const { return dptr; }

///
/// Compiler-specific bracket operators.
///

#if defined(RAJA_COMPILER_ICC)
  ///
  const Real_type& operator[](Index_type i) const
  {
#if __ICC < 1300  // use alignment intrinsic
    RAJA_ALIGN_DATA(dptr);
    return ((const Real_type* RAJA_RESTRICT)dptr)[i];
#else  // use alignment attribute
    return ((const_TDRAReal_ptr)dptr)[i];
#endif
  }

#elif defined(RAJA_COMPILER_GNU)
  ///
  const Real_type& operator[](Index_type i) const
  {
#if 1  // NOTE: alignment instrinsic not available for older GNU compilers
    return ((const Real_type* RAJA_RESTRICT)RAJA_ALIGN_DATA(dptr))[i];
#else
    return ((const Real_type* RAJA_RESTRICT)dptr)[i];
#endif
  }

#elif defined(RAJA_COMPILER_XLC)
  const Real_type& operator[](Index_type i) const
  {
    RAJA_ALIGN_DATA(dptr);
    return ((const Real_type* RAJA_RESTRICT)dptr)[i];
  }

#elif defined(RAJA_COMPILER_CLANG)
  const Real_type& operator[](Index_type i) const
  {
    return ((const_TDRAReal_ptr)dptr)[i];
  }

#else
#error RAJA compiler macro is undefined!

#endif

  ///
  /// + operator for pointer arithmetic.
  ///
  const Real_type* operator+(Index_type i) const { return dptr + i; }

private:
  const Real_type* dptr;
};

/*!
 ******************************************************************************
 *
 * \brief Class representing a restricted aligned Real_type (non-const) pointer.
 *
 ******************************************************************************
 */
class RestrictAlignedRealPtr
{
public:
  ///
  /// Ctors and assignment op.
  ///

  RestrictAlignedRealPtr() : dptr(0) { ; }

  RestrictAlignedRealPtr(Real_type* d) : dptr(d) { ; }

  RestrictAlignedRealPtr& operator=(Real_type* d)
  {
    RestrictAlignedRealPtr copy(d);
    std::swap(dptr, copy.dptr);
    return *this;
  }

  ///
  /// NOTE: Using compiler-generated copy ctor, dtor, and copy assignment op.
  ///

  ///
  ///  Implicit conversion operator to (non-const) bare pointer.
  ///
  operator Real_type*() { return dptr; }

  ///
  ///  Implicit conversion operator to const bare pointer.
  ///
  operator const Real_type*() const { return dptr; }

  ///
  ///  "Explicit conversion operator" to (non-const) bare pointer,
  ///  consistent with boost shared ptr.
  ///
  Real_type* get() { return dptr; }

  ///
  ///  "Explicit conversion operator" to const bare pointer,
  ///  consistent with boost shared ptr.
  ///
  const Real_type* get() const { return dptr; }

  ///
  ///  Operator that enables implicit conversion from
  ///  RestrictAlignedRealPtr to RestrictAlignedRealConstPtr.
  ///
  operator ConstRestrictAlignedRealPtr()
  {
    return ConstRestrictAlignedRealPtr(dptr);
  }

///
/// Compiler-specific bracket operators.
///

#if defined(RAJA_COMPILER_ICC)
  ///
  Real_type& operator[](Index_type i)
  {
#if __ICC < 1300  // use alignment intrinsic
    RAJA_ALIGN_DATA(dptr);
    return ((Real_type * RAJA_RESTRICT)dptr)[i];
#else  // use alignment attribute
    return ((TDRAReal_ptr)dptr)[i];
#endif
  }

  ///
  const Real_type& operator[](Index_type i) const
  {
#if __ICC < 1300  // use alignment intrinsic
    RAJA_ALIGN_DATA(dptr);
    return ((Real_type * RAJA_RESTRICT)dptr)[i];
#else  // use alignment attribute
    return ((TDRAReal_ptr)dptr)[i];
#endif
  }

#elif defined(RAJA_COMPILER_GNU)
  ///
  Real_type& operator[](Index_type i)
  {
#if 1  // NOTE: alignment instrinsic not available for older GNU compilers
    return ((Real_type * RAJA_RESTRICT)RAJA_ALIGN_DATA(dptr))[i];
#else
    return ((Real_type * RAJA_RESTRICT)dptr)[i];
#endif
  }

  ///
  const Real_type& operator[](Index_type i) const
  {
#if 1  // NOTE: alignment instrinsic not available for older GNU compilers
    return ((Real_type * RAJA_RESTRICT)RAJA_ALIGN_DATA(dptr))[i];
#else
    return ((Real_type * RAJA_RESTRICT)dptr)[i];
#endif
  }

#elif defined(RAJA_COMPILER_XLC)
  ///
  Real_type& operator[](Index_type i)
  {
    RAJA_ALIGN_DATA(dptr);
    return ((Real_type * RAJA_RESTRICT)dptr)[i];
  }

  ///
  const Real_type& operator[](Index_type i) const
  {
    RAJA_ALIGN_DATA(dptr);
    return ((Real_type * RAJA_RESTRICT)dptr)[i];
  }

#elif defined(RAJA_COMPILER_CLANG)
  ///
  Real_type& operator[](Index_type i) { return ((TDRAReal_ptr)dptr)[i]; }

  ///
  const Real_type& operator[](Index_type i) const
  {
    return ((TDRAReal_ptr)dptr)[i];
  }

#else
#error RAJA compiler macro is undefined!

#endif

  ///
  /// + operator for (non-const) pointer arithmetic.
  ///
  Real_type* operator+(Index_type i) { return dptr + i; }

  ///
  /// + operator for const pointer arithmetic.
  ///
  const Real_type* operator+(Index_type i) const { return dptr + i; }

private:
  Real_type* dptr;
};

#if defined(RAJA_USE_COMPLEX)
/*!
 ******************************************************************************
 *
 * \brief Class representing a restricted Complex_type const pointer.
 *
 ******************************************************************************
 */
class ConstRestrictComplexPtr
{
public:
  ///
  /// Ctors and assignment op.
  ///

  ConstRestrictComplexPtr() : dptr(0) { ; }

  ConstRestrictComplexPtr(const Complex_type* d) : dptr(d) { ; }

  ConstRestrictComplexPtr& operator=(const Complex_type* d)
  {
    ConstRestrictComplexPtr copy(d);
    std::swap(dptr, copy.dptr);
    return *this;
  }

  ///
  /// NOTE: Using compiler-generated copy ctor, dtor, and copy assignment op.
  ///

  ///
  ///  Implicit conversion operator to bare const pointer.
  ///
  operator const Complex_type*() const { return dptr; }

  ///
  ///  "Explicit conversion operator" to bare const pointer,
  ///  consistent with boost shared ptr.
  ///
  const Complex_type* get() const { return dptr; }

  ///
  ///  Bracket operator.
  ///
  const Complex_type& operator[](Index_type i) const
  {
    return ((const Complex_type* RAJA_RESTRICT)dptr)[i];
  }

  ///
  /// + operator for pointer arithmetic.
  ///
  const Complex_type* operator+(Index_type i) const { return dptr + i; }

private:
  const Complex_type* dptr;
};

/*!
 ******************************************************************************
 *
 * \brief Class representing a restricted Complex_type (non-const) pointer.
 *
 ******************************************************************************
 */
class RestrictComplexPtr
{
public:
  ///
  /// Ctors and assignment op.
  ///

  RestrictComplexPtr() : dptr(0) { ; }

  RestrictComplexPtr(Complex_type* d) : dptr(d) { ; }

  RestrictComplexPtr& operator=(Complex_type* d)
  {
    RestrictComplexPtr copy(d);
    std::swap(dptr, copy.dptr);
    return *this;
  }

  ///
  /// NOTE: Using compiler-generated copy ctor, dtor, and copy assignment op.
  ///

  ///
  ///  Implicit conversion operator to (non-const) bare pointer.
  ///
  operator Complex_type*() { return dptr; }

  ///
  ///  Implicit conversion operator to const bare pointer.
  ///
  operator const Complex_type*() const { return dptr; }

  ///
  ///  "Explicit conversion operator" to (non-const) bare pointer,
  ///  consistent with boost shared ptr.
  ///
  Complex_type* get() { return dptr; }

  ///
  ///  "Explicit conversion operator" to const bare pointer,
  ///  consistent with boost shared ptr.
  ///
  const Complex_type* get() const { return dptr; }

  ///
  ///  Operator that enables implicit conversion from RestrictComplexPtr to
  ///  RestrictComplexConstPtr.
  ///
  operator ConstRestrictComplexPtr() { return ConstRestrictComplexPtr(dptr); }

  ///
  ///  (Non-const) bracket operator.
  ///
  Complex_type& operator[](Index_type i)
  {
    return ((Complex_type * RAJA_RESTRICT)dptr)[i];
  }

  ///
  ///  Const bracket operator.
  ///
  const Complex_type& operator[](Index_type i) const
  {
    return ((Complex_type * RAJA_RESTRICT)dptr)[i];
  }

  ///
  /// + operator for (non-const) pointer arithmetic.
  ///
  Complex_type* operator+(Index_type i) { return dptr + i; }

  ///
  /// + operator for const pointer arithmetic.
  ///
  const Complex_type* operator+(Index_type i) const { return dptr + i; }

private:
  Complex_type* dptr;
};
#endif  // defined(RAJA_USE_COMPLEX)

#endif  // defined(RAJA_USE_PTR_CLASS)

/*
 ******************************************************************************
 *
 * Finally, we define data pointer types based on definitions above and
 * -D value given at compile time.
 *
 ******************************************************************************
 */
#if defined(RAJA_USE_BARE_PTR)
typedef Real_type* Real_ptr;
typedef const Real_type* const_Real_ptr;

#if defined(RAJA_USE_COMPLEX)
typedef Complex_type* Complex_ptr;
typedef const Complex_type* const_Complex_ptr;
#endif

typedef Real_type* UnalignedReal_ptr;
typedef const Real_type* const_UnalignedReal_ptr;

#elif defined(RAJA_USE_RESTRICT_PTR)
typedef Real_type* RAJA_RESTRICT Real_ptr;
typedef const Real_type* RAJA_RESTRICT const_Real_ptr;

#if defined(RAJA_USE_COMPLEX)
typedef Complex_type* RAJA_RESTRICT Complex_ptr;
typedef const Complex_type* RAJA_RESTRICT const_Complex_ptr;
#endif

typedef Real_type* RAJA_RESTRICT UnalignedReal_ptr;
typedef const Real_type* RAJA_RESTRICT const_UnalignedReal_ptr;

#elif defined(RAJA_USE_RESTRICT_ALIGNED_PTR)
typedef TDRAReal_ptr Real_ptr;
typedef const_TDRAReal_ptr const_Real_ptr;

#if defined(RAJA_USE_COMPLEX)
typedef Complex_type* RAJA_RESTRICT Complex_ptr;
typedef const Complex_type* RAJA_RESTRICT const_Complex_ptr;
#endif

typedef Real_type* RAJA_RESTRICT UnalignedReal_ptr;
typedef const Real_type* RAJA_RESTRICT const_UnalignedReal_ptr;

#elif defined(RAJA_USE_PTR_CLASS)
typedef RestrictAlignedRealPtr Real_ptr;
typedef ConstRestrictAlignedRealPtr const_Real_ptr;

#if defined(RAJA_USE_COMPLEX)
typedef RestrictComplexPtr Complex_ptr;
typedef ConstRestrictComplexPtr const_Complex_ptr;
#endif

typedef RestrictRealPtr UnalignedReal_ptr;
typedef ConstRestrictRealPtr const_UnalignedReal_ptr;

#else
#error RAJA pointer type is undefined!

#endif

}  // closing brace for RAJA namespace

#endif  // closing endif for header file include guard<|MERGE_RESOLUTION|>--- conflicted
+++ resolved
@@ -127,7 +127,6 @@
 
 typedef const aligned_real_type* RAJA_RESTRICT const_TDRAReal_ptr;
 
-<<<<<<< HEAD
 #else
 
 typedef Real_type aligned_real_type;
@@ -136,8 +135,6 @@
 
 typedef const aligned_real_type* RAJA_RESTRICT const_TDRAReal_ptr;
 
-=======
->>>>>>> 7f3e1825
 #endif
 
 #if defined(RAJA_USE_PTR_CLASS)
