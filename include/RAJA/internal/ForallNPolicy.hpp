--- conflicted
+++ resolved
@@ -102,15 +102,10 @@
   {
   }
 
-<<<<<<< HEAD
-  template <typename... ARGS>
-  RAJA_INLINE RAJA_HOST_DEVICE void operator()(ARGS... args) const
-=======
   RAJA_INLINE
   RAJA_HOST_DEVICE
   constexpr ForallN_BindFirstArg_HostDevice(Self const &o)
       : body(o.body), i(o.i)
->>>>>>> cf3d1469
   {
   }
 
