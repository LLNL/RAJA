--- conflicted
+++ resolved
@@ -81,7 +81,6 @@
 #cmakedefine RAJA_ENABLE_CLANG_CUDA
 #cmakedefine RAJA_ENABLE_CHAI
 
-<<<<<<< HEAD
 /*
  *Force inline option
  */
@@ -91,17 +90,12 @@
  */
 #cmakedefine RAJA_DEPRECATED_TESTS
 
-
-/*
- * Timer options
-=======
 /*!
  ******************************************************************************
  *
  * \brief Timer options.
  *
  ******************************************************************************
->>>>>>> bb3c5744
  */
 #cmakedefine RAJA_USE_CHRONO
 #cmakedefine RAJA_USE_GETTIME
