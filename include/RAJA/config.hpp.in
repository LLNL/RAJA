--- conflicted
+++ resolved
@@ -276,19 +276,11 @@
 
 #if defined(RAJA_ENABLE_CUDA) && defined(__CUDACC__)
 #define RAJA_CUDA_ACTIVE
-<<<<<<< HEAD
-
-#if defined(RAJA_ENABLE_CLANG_CUDA)
-#define CUDA_DIM_T uint3
-#else
-#define CUDA_DIM_T dim3
-=======
 #if (__CUDACC_VER_MAJOR__ > 11) || (__CUDACC_VER_MAJOR__ == 11 && __CUDACC_VER_MINOR__ >= 7)
 // only supported on sm_70 and above
 #define RAJA_CUDA_GRID_CONSTANT __grid_constant__
 #else
 #define RAJA_CUDA_GRID_CONSTANT
->>>>>>> 3e84d801
 #endif
 #endif // RAJA_ENABLE_CUDA && __CUDACC__
 
