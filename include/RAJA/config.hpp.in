/*!
 ******************************************************************************
 *
 * \file
 *
 * \brief   Header file for basic RAJA configuration options.
 *
 *          This file contains platform-specific parameters that control
 *          aspects of compilation of application code using RAJA. These
 *          parameters specify: SIMD unit width, data alignment information,
 *          inline directives, etc.
 *
 *          IMPORTANT: These options are set by CMake and depend on the options
 *          passed to it.
 *
 *          IMPORTANT: Exactly one e RAJA_COMPILER_* option must be defined to
 *          ensure correct behavior.
 *
 *          Definitions in this file will propagate to all RAJA header files.
 *
 ******************************************************************************
 */

//~~~~~~~~~~~~~~~~~~~~~~~~~~~~~~~~~~~~~~~~~~~~~~~~~~~~~~~~~~~~~~~~~~~~~~~~~~~//
// Copyright (c) 2016-18, Lawrence Livermore National Security, LLC.
//
// Produced at the Lawrence Livermore National Laboratory
//
// LLNL-CODE-689114
//
// All rights reserved.
//
// This file is part of RAJA.
//
// For details about use and distribution, please read RAJA/LICENSE.
//
//~~~~~~~~~~~~~~~~~~~~~~~~~~~~~~~~~~~~~~~~~~~~~~~~~~~~~~~~~~~~~~~~~~~~~~~~~~~//

#ifndef RAJA_config_HPP
#define RAJA_config_HPP

/*!
 ******************************************************************************
 *
 * \brief Enable/disable exploratory fault tolerance mechanism.
 *
 ******************************************************************************
 */
#cmakedefine ENABLE_FT

/*!
 ******************************************************************************
 *
 * \brief Default RAJA floating point scalar and pointer options.
 *
 ******************************************************************************
 */
#define @RAJA_FP@
#define @RAJA_PTR@

/*!
 ******************************************************************************
 *
 * \brief Deprecated tests
 *
 ******************************************************************************
 */
#cmakedefine RAJA_DEPRECATED_TESTS

/*!
 ******************************************************************************
 *
 * \brief Programming model back-ends, plus CHAI enable/disable.
 *
 ******************************************************************************
 */
#cmakedefine RAJA_ENABLE_OPENMP
#cmakedefine RAJA_ENABLE_TARGET_OPENMP
#cmakedefine RAJA_ENABLE_TBB
#cmakedefine RAJA_ENABLE_CUDA
#cmakedefine RAJA_ENABLE_CLANG_CUDA
#cmakedefine RAJA_ENABLE_CHAI

/*!
 ******************************************************************************
 *
 * \brief Timer options.
 *
 ******************************************************************************
 */
#cmakedefine RAJA_USE_CHRONO
#cmakedefine RAJA_USE_GETTIME
#cmakedefine RAJA_USE_CLOCK
#cmakedefine RAJA_USE_CYCLE

/*!
 ******************************************************************************
 *
 * \brief Detect the host C++ compiler we are using.
 *
 ******************************************************************************
 */
#if defined(__INTEL_COMPILER)
#define RAJA_COMPILER_INTEL
<<<<<<< HEAD
#elif defined(__xlC__)
=======
#elif defined(__ibmxl__)
>>>>>>> 1bccdea0
#define RAJA_COMPILER_XLC
#elif defined(__clang__)
#define RAJA_COMPILER_CLANG
#elif defined(__PGI)
#define RAJA_COMPILER_PGI
#elif defined(_WIN32)
#define RAJA_COMPILER_MSVC
#elif defined(__GNUC__)
#define RAJA_COMPILER_GNU
#endif


namespace RAJA {

#if defined(RAJA_ENABLE_OPENMP)
#if not defined(_OPENMP)
#error RAJA configured with ENABLE_OPENMP, but OpenMP not supported by current compiler 
#endif // _OPENMP
#endif // RAJA_ENABLE_OPENMP


/*!
 ******************************************************************************
 *
 * \brief RAJA software version number.
 *
 ******************************************************************************
 */
const int RAJA_VERSION_MAJOR = @RAJA_VERSION_MAJOR@;
const int RAJA_VERSION_MINOR = @RAJA_VERSION_MINOR@;
const int RAJA_VERSION_PATCHLEVEL = @RAJA_VERSION_PATCHLEVEL@;


/*!
 ******************************************************************************
 *
 * \brief Useful macros.
 *
 ******************************************************************************
 */

//
//  Platform-specific constants for range index set and data alignment:
//
//     RANGE_ALIGN - alignment of begin/end indices in range segments
//                   (i.e., starting index and length of range segments
//                    constructed by index set builder methods will
//                    be multiples of this value)
//
//     RANGE_MIN_LENGTH - used in index set builder methods
//                        as min length of range segments (an integer multiple
//                        of RANGE_ALIGN)
//
//     DATA_ALIGN - used in compiler-specific intrinsics and typedefs
//                  to specify alignment of data, loop bounds, etc.;
//                  units of "bytes"

const int RANGE_ALIGN = @RAJA_RANGE_ALIGN@;
const int RANGE_MIN_LENGTH = @RAJA_RANGE_MIN_LENGTH@;
const int DATA_ALIGN = @RAJA_DATA_ALIGN@;

#if defined (_WIN32)
#define RAJA_RESTRICT __restrict
#else
#define RAJA_RESTRICT __restrict__
#endif


//
//  Compiler-specific definitions for inline directives, data alignment
//  intrinsics, and SIMD vector pragmas
//
//  Variables for compiler instrinsics, directives, typedefs
//
//     RAJA_INLINE - macro to enforce method inlining
//
//     RAJA_ALIGN_DATA(<variable>) - macro to express alignment of data,
//                              loop bounds, etc.
//
//     RAJA_SIMD - macro to express SIMD vectorization pragma to force
//                 loop vectorization
//
//     RAJA_ALIGNED_ATTR(<alignment>) - macro to express type or variable alignments
//

#if defined(RAJA_COMPILER_GNU)
#define RAJA_ALIGNED_ATTR(N) __attribute__((aligned(N)))
#else
#define RAJA_ALIGNED_ATTR(N) alignas(N)
#endif


#if defined(RAJA_COMPILER_INTEL)
//
// Configuration options for Intel compilers
//

#define RAJA_INLINE inline  __attribute__((always_inline))

#if defined(RAJA_ENABLE_CUDA)
#define RAJA_ALIGN_DATA(d) d
#else
#define RAJA_ALIGN_DATA(d) __assume_aligned(d, RAJA::DATA_ALIGN)
#endif

#if defined(_OPENMP) && (_OPENMP >= 201307)
#define RAJA_SIMD  _Pragma("omp simd")
#define RAJA_NO_SIMD _Pragma("novector")
#else
#define RAJA_SIMD _Pragma("simd")
#define RAJA_NO_SIMD  _Pragma("novector")
#endif


#elif defined(RAJA_COMPILER_GNU)
//
// Configuration options for GNU compilers
//

#define RAJA_INLINE inline  __attribute__((always_inline))

#if defined(RAJA_ENABLE_CUDA)
#define RAJA_ALIGN_DATA(d) d
#else
#define RAJA_ALIGN_DATA(d) __builtin_assume_aligned(d, RAJA::DATA_ALIGN)
#endif

#if defined(_OPENMP) && (_OPENMP >= 201307)
#define RAJA_SIMD  _Pragma("omp simd")
#define RAJA_NO_SIMD 
#elif defined(__GNUC__) && defined(__GNUC_MINOR__) && \
      ( ( (__GNUC__ == 4) && (__GNUC_MINOR__ == 9) ) || (__GNUC__ >= 5) )
#define RAJA_SIMD    _Pragma("GCC ivdep")
#define RAJA_NO_SIMD 
#else
#define RAJA_SIMD
#define RAJA_NO_SIMD
#endif


#elif defined(RAJA_COMPILER_XLC)
//
// Configuration options for xlc compiler (i.e., bgq/sequoia).
//

#define RAJA_INLINE inline  __attribute__((always_inline))

#define RAJA_ALIGN_DATA(d) __alignx(RAJA::DATA_ALIGN, d)


#if defined(_OPENMP) && (_OPENMP >= 201307)
#define RAJA_SIMD  _Pragma("omp simd")
#define RAJA_NO_SIMD _Pragma("simd_level(0)")
#else
#define RAJA_SIMD  _Pragma("simd_level(10)")
#define RAJA_NO_SIMD _Pragma("simd_level(0)")
#endif


#elif defined(RAJA_COMPILER_CLANG)
//
// Configuration options for clang compilers
//

#define RAJA_INLINE inline  __attribute__((always_inline))

#if defined(RAJA_ENABLE_CUDA)
#define RAJA_ALIGN_DATA(d) d
#else
#define RAJA_ALIGN_DATA(d) __builtin_assume_aligned(d, RAJA::DATA_ALIGN)
#endif

#if defined(_OPENMP) && (_OPENMP >= 201307) && (__clang_major__ >= 4 )
#define RAJA_SIMD  _Pragma("omp simd")
#define RAJA_NO_SIMD _Pragma("clang loop vectorize(disable)")
#else

#if ( (__clang_major__ >= 4 ) ||  (__clang_major__ >= 3 && __clang_minor__ > 7) )
#define RAJA_SIMD    _Pragma("clang loop vectorize(assume_safety)")
#else 
#define RAJA_SIMD    _Pragma("clang loop vectorize(enable)")
#endif

#define RAJA_NO_SIMD  _Pragma("clang loop vectorize(disable)")
#endif

#else

#pragma message("RAJA_COMPILER unknown, using default empty macros.")

#define RAJA_INLINE inline
#define RAJA_ALIGN_DATA(d) d
#define RAJA_SIMD
#define RAJA_NO_SIMD

#endif

#cmakedefine RAJA_HAVE_POSIX_MEMALIGN
#cmakedefine RAJA_HAVE_ALIGNED_ALLOC
#cmakedefine RAJA_HAVE_MM_MALLOC

//
//Creates a general framework for compiler alignment hints
//
// Example usage:
// double *a = RAJA::allocate_aligned_type<double>(RAJA::DATA_ALIGN,10*sizeof(double));
// double *y = RAJA::align_hint

template<typename T>
RAJA_INLINE
T * align_hint(T * x)
{
<<<<<<< HEAD
#if defined (RAJA_COMPILER_INTEL) || defined(RAJA_COMPILER_XLC)
=======
#if defined(RAJA_COMPILER_INTEL) || defined(RAJA_COMPILER_XLC)
>>>>>>> 1bccdea0
  RAJA_ALIGN_DATA(x);
  return x;
#else
  return static_cast<T *>(RAJA_ALIGN_DATA(x));
#endif
}
    
}  // closing brace for RAJA namespace

#endif // closing endif for header file include guard<|MERGE_RESOLUTION|>--- conflicted
+++ resolved
@@ -102,11 +102,7 @@
  */
 #if defined(__INTEL_COMPILER)
 #define RAJA_COMPILER_INTEL
-<<<<<<< HEAD
-#elif defined(__xlC__)
-=======
 #elif defined(__ibmxl__)
->>>>>>> 1bccdea0
 #define RAJA_COMPILER_XLC
 #elif defined(__clang__)
 #define RAJA_COMPILER_CLANG
@@ -319,11 +315,7 @@
 RAJA_INLINE
 T * align_hint(T * x)
 {
-<<<<<<< HEAD
-#if defined (RAJA_COMPILER_INTEL) || defined(RAJA_COMPILER_XLC)
-=======
 #if defined(RAJA_COMPILER_INTEL) || defined(RAJA_COMPILER_XLC)
->>>>>>> 1bccdea0
   RAJA_ALIGN_DATA(x);
   return x;
 #else
