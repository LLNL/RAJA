/*!
 ******************************************************************************
 *
 * \file
 *
 * \brief   Header file for basic RAJA configuration options.
 *
 *          This file contains platform-specific parameters that control
 *          aspects of compilation of application code using RAJA. These
 *          parameters specify: SIMD unit width, data alignment information,
 *          inline directives, etc.
 *
 *          IMPORTANT: These options are set by CMake and depend on the options
 *          passed to it.
 *
 *          IMPORTANT: Exactly one e RAJA_COMPILER_* option must be defined to
 *          ensure correct behavior.
 *
 *          Definitions in this file will propagate to all RAJA header files.
 *
 ******************************************************************************
 */

//~~~~~~~~~~~~~~~~~~~~~~~~~~~~~~~~~~~~~~~~~~~~~~~~~~~~~~~~~~~~~~~~~~~~~~~~~~~//
// Copyright (c) 2016-22, Lawrence Livermore National Security, LLC
// and RAJA project contributors. See the RAJA/LICENSE file for details.
//
// SPDX-License-Identifier: (BSD-3-Clause)
//~~~~~~~~~~~~~~~~~~~~~~~~~~~~~~~~~~~~~~~~~~~~~~~~~~~~~~~~~~~~~~~~~~~~~~~~~~~//

#ifndef RAJA_config_HPP
#define RAJA_config_HPP

#include <utility>
#include <type_traits>

#if defined(_MSVC_LANG)
#define RAJA_CXX_VER _MSVC_LANG
#else
#define RAJA_CXX_VER __cplusplus
#endif

#if RAJA_CXX_VER >= 201402L
#define RAJA_HAS_SOME_CXX14 1
#elif __cpp_generic_lambdas >= 201304 && \
      __cpp_constexpr >=  201304 && \
      __cpp_decltype_auto >= 201304 && \
      __cpp_return_type_deduction >= 201304 && \
      __cpp_aggregate_nsdmi >= 201304 && \
      __cpp_variable_templates >= 201304
#define RAJA_HAS_SOME_CXX14 1
#else
#define RAJA_HAS_SOME_CXX14 0

static_assert(__cpp_generic_lambdas >= 201304,
              "RAJA requires C++14 __cpp_generic_lambdas to operate.");

static_assert(__cpp_constexpr >=  201304,
              "RAJA requires C++14 __cpp_constexpr to operate.");

static_assert(__cpp_decltype_auto >= 201304 ,
              "RAJA requires C++14 __cpp_decltype_auto to operate");

static_assert(__cpp_return_type_deduction >= 201304,
              "RAJA requires C++14 __cpp_return_type_deduction to operate");

static_assert(__cpp_aggregate_nsdmi >= 201304,
              "RAJA requires C++14 __cpp_aggregate_nsdmi to operate");

#endif
/* NOTE: we want this one __cpp_init_captures >= 201304 */
/* NOTE: we want this too __cpp_lib_transformation_trait_aliases >= 201304 */
// __has_cpp_attribute(deprecated) >= 201309
// __cpp_lib_exchange_function >= 201304
// __cpp_lib_make_unique >= 201304
// __cpp_lib_integer_sequence >= 201304
// __cpp_lib_tuples_by_type >= 201304
// __cpp_lib_tuple_element_t >= 201402
// __cpp_lib_transparent_operators >= 201210
// __cpp_lib_integral_constant_callable >= 201304
// __cpp_lib_result_of_sfinae >= 201210
// __cpp_binary_literals 201304
// __cpp_sized_deallocation  201309
// __cpp_lib_is_final  201402
// __cpp_lib_is_null_pointer 201309
// __cpp_lib_chrono_udls 201304
// __cpp_lib_string_udls 201304
// __cpp_lib_generic_associative_lookup  201304
// __cpp_lib_null_iterators  201304
// __cpp_lib_make_reverse_iterator 201402
// __cpp_lib_robust_nonmodifying_seq_ops 201304
// __cpp_lib_complex_udls  201309
// __cpp_lib_quoted_string_io  201304
// __has_include(<shared_mutex>) 1
// __cpp_lib_shared_timed_mutex  201402


static_assert(RAJA_HAS_SOME_CXX14,
              "RAJA requires at least basic C++14 to operate correctly, your "
              "compiler and/or standard library does not claim support for "
              "C++14 features we need");

#if defined(__cpp_lib_is_invocable) && (__cpp_lib_is_invocable >= 201703L)
#define RAJA_HAS_CXX17_IS_INVOCABLE 1
#else
#define RAJA_HAS_CXX17_IS_INVOCABLE 0
#endif

/*!
 ******************************************************************************
 *
 * \brief Enable/disable exploratory fault tolerance mechanism.
 *
 ******************************************************************************
 */
#cmakedefine RAJA_ENABLE_FT
#cmakedefine RAJA_ENABLE_ITERATOR_OVERFLOW_DEBUG
/*!
 ******************************************************************************
 *
 * \brief Default RAJA floating point scalar and pointer options.
 *
 ******************************************************************************
 */
#define @RAJA_FP@
#define @RAJA_PTR@

/*!
 ******************************************************************************
 *
 * \brief Deprecated tests
 *
 ******************************************************************************
 */
#cmakedefine RAJA_DEPRECATED_TESTS

/*!
 ******************************************************************************
 *
 * \brief Add forceinline recursive directive to Kernel and Forall (Intel only)
 *
 ******************************************************************************
 */
#cmakedefine RAJA_ENABLE_FORCEINLINE_RECURSIVE

/*!
 ******************************************************************************
 *
 * \brief Add bounds check to views and layouts
 *
 ******************************************************************************
 */
#cmakedefine RAJA_ENABLE_BOUNDS_CHECK

/*
 ******************************************************************************
 *
 * \brief Exhaustive index types for tests
 *
 ******************************************************************************
 */
#cmakedefine RAJA_TEST_EXHAUSTIVE

/*!
 ******************************************************************************
 *
 * \brief Programming model back-ends.
 *
 ******************************************************************************
 */
#cmakedefine RAJA_ENABLE_OPENMP
#cmakedefine RAJA_ENABLE_TARGET_OPENMP
#cmakedefine RAJA_ENABLE_TBB
#cmakedefine RAJA_ENABLE_CUDA
#cmakedefine RAJA_ENABLE_CLANG_CUDA
#cmakedefine RAJA_ENABLE_HIP
#cmakedefine RAJA_ENABLE_SYCL
#cmakedefine RAJA_ENABLE_VECTORIZATION

#cmakedefine RAJA_ENABLE_NV_TOOLS_EXT
#cmakedefine RAJA_ENABLE_ROCTX

/*!
 ******************************************************************************
 *
 * \brief Timer options.
 *
 ******************************************************************************
 */
#cmakedefine RAJA_USE_CHRONO
#cmakedefine RAJA_USE_GETTIME
#cmakedefine RAJA_USE_CLOCK
#cmakedefine RAJA_USE_CYCLE

/*!
 ******************************************************************************
 *
 * \brief Runtime plugins.
 *
 ******************************************************************************
 */
#cmakedefine RAJA_ENABLE_RUNTIME_PLUGINS

/*!
 ******************************************************************************
 *
 * \brief Desul atomics.
 *
 ******************************************************************************
 */
#cmakedefine RAJA_ENABLE_DESUL_ATOMICS

/*!
 ******************************************************************************
 *
 * \brief Detect the host C++ compiler we are using.
 *
 ******************************************************************************
 */
#if defined(__INTEL_COMPILER)
#define RAJA_COMPILER_INTEL
#elif defined(__ibmxl__)
#define RAJA_COMPILER_XLC
#elif defined(__clang__)
#define RAJA_COMPILER_CLANG
#elif defined(__PGI)
#define RAJA_COMPILER_PGI
#elif defined(_WIN32)
#define RAJA_COMPILER_MSVC
#elif defined(__GNUC__)
#define RAJA_COMPILER_GNU
#endif

#define RAJA_STRINGIFY(x) RAJA_DO_STRINGIFY(x)
#define RAJA_DO_STRINGIFY(x) #x
#ifdef _WIN32
#define RAJA_PRAGMA(x) __pragma(x)
#else
#define RAJA_PRAGMA(x) _Pragma(RAJA_STRINGIFY(x))
#endif

namespace RAJA {

#if defined(RAJA_ENABLE_OPENMP) && !defined(__HIP_DEVICE_COMPILE__)
#if defined(_OPENMP)
#if (_OPENMP >= 200805)
#define RAJA_ENABLE_OPENMP_TASK
#endif
#else
#error RAJA configured with RAJA_ENABLE_OPENMP, but _OPENMP is not defined in this code section
#endif // _OPENMP
#endif // RAJA_ENABLE_OPENMP && __HIP_DEVICE_COMPILE__

#if defined(RAJA_ENABLE_CUDA) && defined(__CUDACC__)
#define RAJA_CUDA_ACTIVE
#endif // RAJA_ENABLE_CUDA && __CUDACC__

#if defined(RAJA_ENABLE_HIP) && defined(__HIPCC__)
#define RAJA_HIP_ACTIVE

#include <hip/hip_version.h>
#if (HIP_VERSION_MAJOR > 5) || \
    (HIP_VERSION_MAJOR == 5 && HIP_VERSION_MINOR >= 1)
// enable device function pointers with rocm version >= 5.1
// this used to be set to 4.3, but tests start passing with 5.1
#define RAJA_ENABLE_HIP_INDIRECT_FUNCTION_CALL
#define RAJA_ENABLE_HIP_DOUBLE_ATOMICADD
#endif
#if (HIP_VERSION_MAJOR > 4) || \
    (HIP_VERSION_MAJOR == 4 && HIP_VERSION_MINOR >= 2)
// enable occupancy calculator with rocm version >= 4.2
// can't test older versions thought they may work
#define RAJA_ENABLE_HIP_OCCUPANCY_CALCULATOR
#endif
#endif // RAJA_ENABLE_HIP && __HIPCC__

#if defined(RAJA_ENABLE_SYCL)
<<<<<<< HEAD
#if defined(SYCL_LANGUAGE_VERSION)
#define RAJA_SYCL_ACTIVE
#endif
=======
#define  RAJA_SYCL_ACTIVE
>>>>>>> c80477c7
#endif

#if defined(RAJA_CUDA_ACTIVE) || \
  defined(RAJA_HIP_ACTIVE) || defined(RAJA_SYCL_ACTIVE)
#define RAJA_DEVICE_ACTIVE
#endif

/*!
 ******************************************************************************
 *
 * \brief RAJA software version number.
 *
 ******************************************************************************
 */
#define RAJA_VERSION_MAJOR @RAJA_VERSION_MAJOR@
#define RAJA_VERSION_MINOR @RAJA_VERSION_MINOR@
#define RAJA_VERSION_PATCHLEVEL @RAJA_VERSION_PATCHLEVEL@


/*!
 ******************************************************************************
 *
 * \brief Useful macros.
 *
 ******************************************************************************
 */

//
//  Platform-specific constants for data alignment:
//
//     DATA_ALIGN - used in compiler-specific intrinsics and type aliases
//                  to specify alignment of data, loop bounds, etc.;
//                  units of "bytes"
const int DATA_ALIGN = @RAJA_DATA_ALIGN@;

#if defined (_WIN32)
#define RAJA_RESTRICT __restrict
#else
#define RAJA_RESTRICT __restrict__
#endif

#if !defined(RAJA_COMPILER_MSVC)
#define RAJA_COLLAPSE(X) collapse(X)
#else
#define RAJA_COLLAPSE(X)
#endif

//
// Runtime bounds checking for Views
//
#if defined(RAJA_ENABLE_BOUNDS_CHECK)
#define RAJA_BOUNDS_CHECK_INTERNAL
#define RAJA_BOUNDS_CHECK_constexpr
#else
#define RAJA_BOUNDS_CHECK_constexpr constexpr
#endif

//
//  Compiler-specific definitions for inline directives, data alignment
//  intrinsics, and SIMD vector pragmas
//
//  Variables for compiler instrinsics, directives, type aliases
//
//     RAJA_INLINE - macro to enforce method inlining
//
//     RAJA_ALIGN_DATA(<variable>) - macro to express alignment of data,
//                              loop bounds, etc.
//
//     RAJA_SIMD - macro to express SIMD vectorization pragma to force
//                 loop vectorization
//
//     RAJA_ALIGNED_ATTR(<alignment>) - macro to express type or variable alignments
//

#if (defined(_WIN32) || defined(_WIN64)) && !defined(RAJA_WIN_STATIC_BUILD)
#ifdef RAJASHAREDDLL_EXPORTS
#define RAJASHAREDDLL_API __declspec(dllexport)
#else
#define RAJASHAREDDLL_API __declspec(dllimport)
#endif
#else
#define RAJASHAREDDLL_API
#endif

#if defined(RAJA_COMPILER_GNU)
#define RAJA_ALIGNED_ATTR(N) __attribute__((aligned(N)))
#else
#define RAJA_ALIGNED_ATTR(N) alignas(N)
#endif


#if defined(RAJA_COMPILER_INTEL)
//
// Configuration options for Intel compilers
//

#if defined (RAJA_ENABLE_FORCEINLINE_RECURSIVE)
#define RAJA_FORCEINLINE_RECURSIVE  RAJA_PRAGMA(forceinline recursive)
#else
#define RAJA_FORCEINLINE_RECURSIVE
#endif

#if defined (_WIN32)
#define RAJA_INLINE inline
#else
#define RAJA_INLINE inline  __attribute__((always_inline))
#endif

#define RAJA_UNROLL RAJA_PRAGMA(unroll)
#define RAJA_UNROLL_COUNT(N) RAJA_PRAGMA(unroll(N))

#if defined(RAJA_ENABLE_CUDA) || defined(RAJA_ENABLE_HIP)
#define RAJA_ALIGN_DATA(d) d
#else
#define RAJA_ALIGN_DATA(d) __assume_aligned(d, RAJA::DATA_ALIGN)
#endif

#if defined(_OPENMP) && (_OPENMP >= 201307) && (__INTEL_COMPILER >= 1700)
#define RAJA_SIMD  RAJA_PRAGMA(omp simd)
#define RAJA_NO_SIMD RAJA_PRAGMA(novector)
#elif defined(_OPENMP) && (_OPENMP >= 201307) && (__INTEL_COMPILER < 1700)
#define RAJA_SIMD
#define RAJA_NO_SIMD RAJA_PRAGMA(novector)
#else
#define RAJA_SIMD RAJA_PRAGMA(simd)
#define RAJA_NO_SIMD RAJA_PRAGMA(novector)
#endif


#elif defined(RAJA_COMPILER_GNU)
//
// Configuration options for GNU compilers
//
#define RAJA_FORCEINLINE_RECURSIVE
#define RAJA_INLINE inline  __attribute__((always_inline))

#if !defined(__NVCC__)
#define RAJA_UNROLL RAJA_PRAGMA(GCC unroll 10000)
#define RAJA_UNROLL_COUNT(N) RAJA_PRAGMA(GCC unroll N)
#else
#define RAJA_UNROLL RAJA_PRAGMA(unroll)
#define RAJA_UNROLL_COUNT(N) RAJA_PRAGMA(unroll N)
#endif

#if defined(RAJA_ENABLE_CUDA) || defined(RAJA_ENABLE_HIP)
#define RAJA_ALIGN_DATA(d) d
#else
#define RAJA_ALIGN_DATA(d) __builtin_assume_aligned(d, RAJA::DATA_ALIGN)
#endif

#if defined(_OPENMP) && (_OPENMP >= 201307)
#define RAJA_SIMD  RAJA_PRAGMA(omp simd)
#define RAJA_NO_SIMD
#elif defined(__GNUC__) && defined(__GNUC_MINOR__) && \
      ( ( (__GNUC__ == 4) && (__GNUC_MINOR__ == 9) ) || (__GNUC__ >= 5) )
#define RAJA_SIMD    RAJA_PRAGMA(GCC ivdep)
#define RAJA_NO_SIMD
#else
#define RAJA_SIMD
#define RAJA_NO_SIMD
#endif


#elif defined(RAJA_COMPILER_XLC)
//
// Configuration options for xlc compiler (i.e., bgq/sequoia).
//
#define RAJA_FORCEINLINE_RECURSIVE
#define RAJA_INLINE inline  __attribute__((always_inline))
#define RAJA_UNROLL
#define RAJA_UNROLL_COUNT(N)

// FIXME: alignx is breaking CUDA+xlc
#if defined(RAJA_ENABLE_CUDA)
#define RAJA_ALIGN_DATA(d) d
#else
#define RAJA_ALIGN_DATA(d) __alignx(RAJA::DATA_ALIGN, d)
#endif

#if defined(_OPENMP) && (_OPENMP >= 201307)
#define RAJA_SIMD  RAJA_PRAGMA(omp simd)
#define RAJA_NO_SIMD RAJA_PRAGMA(simd_level(0))
#else
#define RAJA_SIMD  RAJA_PRAGMA(simd_level(10))
#define RAJA_NO_SIMD RAJA_PRAGMA(simd_level(0))
#endif

// Detect altivec, but disable if NVCC is being used due to some bad interactions
#if defined(__ALTIVEC__) && (__ALTIVEC__ == 1) && !defined(__NVCC__)
#define RAJA_ALTIVEC
#endif


#elif defined(RAJA_COMPILER_CLANG)
//
// Configuration options for clang compilers
//
#define RAJA_FORCEINLINE_RECURSIVE
#define RAJA_INLINE inline  __attribute__((always_inline))
#define RAJA_UNROLL RAJA_PRAGMA(clang loop unroll(enable))
#define RAJA_UNROLL_COUNT(N) RAJA_PRAGMA(clang loop unroll_count(N))


// note that neither nvcc nor Apple Clang compiler currently doesn't support
// the __builtin_assume_aligned attribute
#if defined(RAJA_ENABLE_CUDA) || defined(__APPLE__)
#define RAJA_ALIGN_DATA(d) d
#else
#define RAJA_ALIGN_DATA(d) __builtin_assume_aligned(d, RAJA::DATA_ALIGN)
#endif

#if defined(_OPENMP) && (_OPENMP >= 201307) && (__clang_major__ >= 4 )
#define RAJA_SIMD  RAJA_PRAGMA(omp simd)
#define RAJA_NO_SIMD RAJA_PRAGMA(clang loop vectorize(disable))
#else

// Clang 3.7 and later changed the "pragma clang loop vectorize" options
// Apple Clang compiler supports older options
#if ( ( (__clang_major__ >= 4 ) ||  (__clang_major__ >= 3 && __clang_minor__ > 7) ) && !defined(__APPLE__) )
#define RAJA_SIMD    RAJA_PRAGMA(clang loop vectorize(assume_safety))
#else
#define RAJA_SIMD    RAJA_PRAGMA(clang loop vectorize(enable))
#endif

#define RAJA_NO_SIMD  RAJA_PRAGMA(clang loop vectorize(disable))
#endif

// Detect altivec, but only seems to work since Clang 9
#if defined(__ALTIVEC__) && (__clang_major__ >= 9 ) && (__ALTIVEC__ == 1)
#define RAJA_ALTIVEC
#endif


// This is the same as undefined compiler, but squelches the warning message
#elif defined(RAJA_COMPILER_MSVC)

#define RAJA_FORCEINLINE_RECURSIVE
#define RAJA_INLINE inline
#define RAJA_ALIGN_DATA(d) d
#define RAJA_SIMD
#define RAJA_NO_SIMD
#define RAJA_UNROLL
#define RAJA_UNROLL_COUNT(N)

#else

#pragma message("RAJA_COMPILER unknown, using default empty macros.")
#define RAJA_FORCEINLINE_RECURSIVE
#define RAJA_INLINE inline
#define RAJA_ALIGN_DATA(d) d
#define RAJA_SIMD
#define RAJA_NO_SIMD
#define RAJA_UNROLL
#define RAJA_UNROLL_COUNT(N)

#endif

#cmakedefine RAJA_HAVE_POSIX_MEMALIGN
#cmakedefine RAJA_HAVE_ALIGNED_ALLOC
#cmakedefine RAJA_HAVE_MM_MALLOC

//
//Creates a general framework for compiler alignment hints
//
// Example usage:
// double *a = RAJA::allocate_aligned_type<double>(RAJA::DATA_ALIGN,10*sizeof(double));
// double *y = RAJA::align_hint

template<typename T>
RAJA_INLINE
T * align_hint(T * x)
{

#if defined(RAJA_COMPILER_XLC) && defined(RAJA_ENABLE_CUDA)
  return x;
#elif defined(RAJA_COMPILER_INTEL) || defined(RAJA_COMPILER_XLC)
  RAJA_ALIGN_DATA(x);
  return x;
#else
  return static_cast<T *>(RAJA_ALIGN_DATA(x));
#endif
}


}  // closing brace for RAJA namespace


#ifndef RAJA_UNROLL
#define RAJA_UNROLL
#endif

#ifndef RAJA_UNROLL_COUNT
#define RAJA_UNROLL_COUNT(N)
#endif

// If we're in CUDA or HIP device code, we can use the unroll pragma
#if (defined(__CUDA_ARCH__) || defined(__HIP_DEVICE_COMPILE__)) && defined(RAJA_DEVICE_ACTIVE)
#undef RAJA_UNROLL
#undef RAJA_UNROLL_COUNT
#define RAJA_UNROLL RAJA_PRAGMA(unroll)
#define RAJA_UNROLL_COUNT(N) RAJA_PRAGMA(unroll N)
#endif

#endif // closing endif for header file include guard<|MERGE_RESOLUTION|>--- conflicted
+++ resolved
@@ -275,17 +275,14 @@
 #endif // RAJA_ENABLE_HIP && __HIPCC__
 
 #if defined(RAJA_ENABLE_SYCL)
-<<<<<<< HEAD
 #if defined(SYCL_LANGUAGE_VERSION)
 #define RAJA_SYCL_ACTIVE
 #endif
-=======
-#define  RAJA_SYCL_ACTIVE
->>>>>>> c80477c7
 #endif
 
 #if defined(RAJA_CUDA_ACTIVE) || \
-  defined(RAJA_HIP_ACTIVE) || defined(RAJA_SYCL_ACTIVE)
+    defined(RAJA_HIP_ACTIVE) || \
+    defined(RAJA_SYCL_ACTIVE)
 #define RAJA_DEVICE_ACTIVE
 #endif
 
