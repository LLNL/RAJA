--- conflicted
+++ resolved
@@ -22,9 +22,9 @@
  *  RAJA features shown:
  *    - RAJA::View
  *    - RAJA::Layout
- *    - Layout permutations
+ *    - Layout permutations 
  *    - OffsetLayout
- *    - OffsetLayout permutations
+ *    - OffsetLayout permutations 
  *
  * NOTE: no RAJA kernel execution methods are used in these examples.
  */
@@ -38,16 +38,16 @@
 template <typename T>
 void printValues(T* C, int N);
 
-int main(int RAJA_UNUSED_ARG(argc), char** RAJA_UNUSED_ARG(argv[]))
+int main(int RAJA_UNUSED_ARG(argc), char **RAJA_UNUSED_ARG(argv[]))
 {
 
   std::cout << "\n\nRAJA view & layout exercises...\n";
 
-  //----------------------------------------------------------------------------//
-  //
-  // Matrix-matrix multiplication: default layout
-  //
-  //----------------------------------------------------------------------------//
+//----------------------------------------------------------------------------//
+//
+// Matrix-matrix multiplication: default layout
+//
+//----------------------------------------------------------------------------//
 
   // _matmult_init_start
   //
@@ -58,109 +58,95 @@
   //
   // Allocate storage for matrices and initialize matrix entries
   //
-  double* A    = new double[N * N];
-  double* B    = new double[N * N];
-  double* C    = new double[N * N];
-  double* Cref = new double[N * N];
-
-  for (int row = 0; row < N; ++row)
-  {
-    for (int col = 0; col < N; ++col)
-    {
-      A[col + N * row]    = row + 1;
-      B[col + N * row]    = col + 1;
-      C[col + N * row]    = 0.0;
-      Cref[col + N * row] = 0.0;
+  double *A = new double[ N * N ];
+  double *B = new double[ N * N ];
+  double *C = new double[ N * N ];
+  double *Cref = new double[ N * N ];
+
+  for (int row = 0; row < N; ++row) {
+    for (int col = 0; col < N; ++col) {
+      A[ col + N*row ] = row + 1;
+      B[ col + N*row ] = col + 1;
+      C[ col + N*row ] = 0.0;
+      Cref[ col + N*row ] = 0.0;
     }
   }
   // _matmult_init_end
 
-  // printValues<double>(A, N*N);
-  // printValues<double>(B, N*N);
-  // printValues<double>(C, N*N);
-  // printValues<double>(Cref, N*N);
-
-  //----------------------------------------------------------------------------//
+//printValues<double>(A, N*N); 
+//printValues<double>(B, N*N); 
+//printValues<double>(C, N*N); 
+//printValues<double>(Cref, N*N); 
+
+//----------------------------------------------------------------------------//
 
   std::cout << "\n Running matrix multiplication reference solution...\n";
 
   // _cstyle_matmult_start
-  for (int row = 0; row < N; ++row)
-  {
-    for (int col = 0; col < N; ++col)
-    {
-      for (int k = 0; k < N; ++k)
-      {
-        Cref[col + N * row] += A[k + N * row] * B[col + N * k];
+  for (int row = 0; row < N; ++row) {
+    for (int col = 0; col < N; ++col) {
+      for (int k = 0; k < N; ++k) {
+        Cref[col + N*row] += A[k + N*row] * B[col + N*k];
       }
     }
   }
   // _cstyle_matmult_end
 
-  // printValues<double>(Cref, N*N);
-
-
-  //----------------------------------------------------------------------------//
+//printValues<double>(Cref, N*N);
+
+
+//----------------------------------------------------------------------------//
 
   std::cout << "\n Running matrix multiplication w/Views...\n";
 
-  //
+  // 
   // Define RAJA View objects to simplify access to the matrix entries.
-  //
-  // Note: we use default Layout
+  // 
+  // Note: we use default Layout 
   //
   // _matmult_views_start
-<<<<<<< HEAD
-  RAJA::View<double, RAJA::Layout<2, int>> Aview(A, N, N);
-  RAJA::View<double, RAJA::Layout<2, int>> Bview(B, N, N);
-  RAJA::View<double, RAJA::Layout<2, int>> Cview(C, N, N);
-=======
   RAJA::View< double, RAJA::Layout<2, int, 1> > Aview(A, N, N);
   RAJA::View< double, RAJA::Layout<2, int, 1> > Bview(B, N, N);
   RAJA::View< double, RAJA::Layout<2, int, 1> > Cview(C, N, N);
->>>>>>> 2fcd22ee
   // _matmult_views_end
 
   // _cstyle_matmult_views_start
-  for (int row = 0; row < N; ++row)
-  {
-    for (int col = 0; col < N; ++col)
-    {
-      for (int k = 0; k < N; ++k)
-      {
+  for (int row = 0; row < N; ++row) {
+    for (int col = 0; col < N; ++col) {
+      for (int k = 0; k < N; ++k) {
         Cview(row, col) += Aview(row, k) * Bview(k, col);
       }
     }
   }
   // _cstyle_matmult_views_end
 
-  checkResult<double>(C, Cref, N * N);
-  // printValues<double>(C, N*N);
-
-  //
-  // Clean up.
-  //
-  delete[] A;
-  delete[] B;
-  delete[] C;
-  delete[] Cref;
-
-  //----------------------------------------------------------------------------//
-  //
-  // Default layouts use row-major data ordering
-  //
-  //----------------------------------------------------------------------------//
+  checkResult<double>(C, Cref, N*N);
+//printValues<double>(C, N*N);
+
+//
+// Clean up.
+//
+  delete [] A;
+  delete [] B;
+  delete [] C;
+  delete [] Cref;
+
+//----------------------------------------------------------------------------//
+//
+// Default layouts use row-major data ordering
+//
+//----------------------------------------------------------------------------//
 
   //
   // Define dimensions and allocate arrays
   //
   // _default_views_init_start
-  constexpr int Nx   = 3;
-  constexpr int Ny   = 5;
-  constexpr int Nz   = 2;
-  constexpr int Ntot = Nx * Ny * Nz;
-  int* a             = new int[Ntot];
-  int* aref          = new int[Ntot];
+  constexpr int Nx = 3;
+  constexpr int Ny = 5;
+  constexpr int Nz = 2;
+  constexpr int Ntot  = Nx*Ny*Nz;
+  int* a = new int[ Ntot ];
+  int* aref = new int[ Ntot ];
 
   for (int i = 0; i < Ntot; ++i)
   {
@@ -168,62 +154,49 @@
   }
   // _default_views_init_end
 
-  // printValues<int>(ref, Ntot);
-
-  //----------------------------------------//
+//printValues<int>(ref, Ntot);
+
+//----------------------------------------//
 
   std::cout << "\n Running default layout view cases...\n";
 
   std::cout << "\n\t Running 1D view case...\n";
-
-  std::memset(a, 0, Ntot * sizeof(int));
-<<<<<<< HEAD
-=======
+ 
+  std::memset(a, 0, Ntot * sizeof(int));
  
   // _default_view1D_start 
   RAJA::View< int, RAJA::Layout<1, int, 0> > view_1D(a, Ntot);
->>>>>>> 2fcd22ee
-
-  // _default_view1D_start
-  RAJA::View<int, RAJA::Layout<1, int>> view_1D(a, Ntot);
-
-  for (int i = 0; i < Ntot; ++i)
-  {
+
+  for (int i = 0; i < Ntot; ++i) {
     view_1D(i) = i;
   }
-  // _default_view1D_end
+  // _default_view1D_end 
 
   checkResult<int>(a, aref, Ntot);
-  // printValues<int>(a, Ntot);
-
-  //----------------------------------------//
+//printValues<int>(a, Ntot);
+
+//----------------------------------------//
 
   std::cout << "\n\t Running 2D default layout view case...\n";
 
   std::memset(a, 0, Ntot * sizeof(int));
-
+ 
   // _default_view2D_start
-<<<<<<< HEAD
-  RAJA::View<int, RAJA::Layout<2, int>> view_2D(a, Nx, Ny);
-=======
   RAJA::View< int, RAJA::Layout<2, int, 1> > view_2D(a, Nx, Ny);
->>>>>>> 2fcd22ee
-
-  int iter {0};
-  for (int i = 0; i < Nx; ++i)
-  {
-    for (int j = 0; j < Ny; ++j)
-    {
+
+  int iter{0};
+  for (int i = 0; i < Nx; ++i) {
+    for (int j = 0; j < Ny; ++j) {
       view_2D(i, j) = iter;
       ++iter;
     }
   }
   // _default_view2D_end
 
-  checkResult<int>(a, aref, Nx * Ny);
-  // printValues<int>(a, Nx*Ny);
-
-  //----------------------------------------//
+  checkResult<int>(a, aref, Nx*Ny);
+//printValues<int>(a, Nx*Ny);
+
+//----------------------------------------//
 
   std::cout << "\n\t Running 3D default layout view case...\n";
 
@@ -232,23 +205,23 @@
   ///
   /// TODO...
   ///
-  /// EXERCISE: Implement a triple loop nest using a RAJA::View and
+  /// EXERCISE: Implement a triple loop nest using a RAJA::View and 
   ///           three-dimensional RAJA::Layout that iterates over the
   ///           data array 'a' with unit stride.
   ///
 
-  checkResult<int>(a, aref, Nx * Ny * Nz);
-  // printValues<int>(a, Nx*Ny*Nz);
-
-  //----------------------------------------------------------------------------//
-  //
-  // Permuted layouts change the data striding order
-  //
-  //----------------------------------------------------------------------------//
+  checkResult<int>(a, aref, Nx*Ny*Nz);
+//printValues<int>(a, Nx*Ny*Nz);
+
+//----------------------------------------------------------------------------//
+//
+// Permuted layouts change the data striding order
+//
+//----------------------------------------------------------------------------//
 
   std::cout << "\n Running permuted layout cases...\n";
 
-  //----------------------------------------//
+//----------------------------------------//
 
   std::cout << "\n\t Running 2D default permutation view case...\n";
 
@@ -256,31 +229,23 @@
 
   // _default_perm_view2D_start
   std::array<RAJA::idx_t, 2> defperm2 {{0, 1}};
-<<<<<<< HEAD
-  RAJA::Layout<2, int> defperm2_layout =
-      RAJA::make_permuted_layout({{Nx, Ny}}, defperm2);
-  RAJA::View<int, RAJA::Layout<2, int>> defperm_view_2D(a, defperm2_layout);
-=======
   RAJA::Layout< 2, int> defperm2_layout =
     RAJA::make_permuted_layout( {{Nx, Ny}}, defperm2);
   RAJA::View< int, RAJA::Layout<2, int, 1> > defperm_view_2D(a, defperm2_layout);
->>>>>>> 2fcd22ee
 
   iter = 0;
-  for (int i = 0; i < Nx; ++i)
-  {
-    for (int j = 0; j < Ny; ++j)
-    {
+  for (int i = 0; i < Nx; ++i) {
+    for (int j = 0; j < Ny; ++j) {
       defperm_view_2D(i, j) = iter;
       ++iter;
     }
   }
   // _default_perm_view2D_end
 
-  checkResult<int>(a, aref, Nx * Ny);
-  // printValues<int>(a, Nx*Ny);
-
-  //----------------------------------------//
+  checkResult<int>(a, aref, Nx*Ny);
+//printValues<int>(a, Nx*Ny);
+
+//----------------------------------------//
 
   std::cout << "\n\t Running 3D default permutation view case...\n";
 
@@ -293,11 +258,11 @@
   ///           three-dimensional RAJA::Layout with the identity permutation.
   ///
 
-  checkResult<int>(a, aref, Nx * Ny * Nz);
-  // printValues<int>(a, Nx*Ny*Nz);
-
-  //----------------------------------------//
-  //----------------------------------------//
+  checkResult<int>(a, aref, Nx*Ny*Nz);
+//printValues<int>(a, Nx*Ny*Nz);
+
+//----------------------------------------//
+//----------------------------------------//
 
   std::cout << "\n\t Running 2D permuted layout view case...\n";
 
@@ -305,31 +270,23 @@
 
   // _perm_2D_start
   std::array<RAJA::idx_t, 2> perm2 {{1, 0}};
-<<<<<<< HEAD
-  RAJA::Layout<2, int> perm2_layout =
-      RAJA::make_permuted_layout({{Nx, Ny}}, perm2);
-  RAJA::View<int, RAJA::Layout<2, int>> perm_view_2D(a, perm2_layout);
-=======
   RAJA::Layout< 2, int > perm2_layout =
     RAJA::make_permuted_layout( {{Nx, Ny}}, perm2);
   RAJA::View< int, RAJA::Layout<2, int, 0> > perm_view_2D(a, perm2_layout);
->>>>>>> 2fcd22ee
 
   iter = 0;
-  for (int j = 0; j < Ny; ++j)
-  {
-    for (int i = 0; i < Nx; ++i)
-    {
+  for (int j = 0; j < Ny; ++j) {
+    for (int i = 0; i < Nx; ++i) {
       perm_view_2D(i, j) = iter;
       ++iter;
     }
   }
   // _perm_2D_end
 
-  checkResult<int>(a, aref, Nx * Ny);
-  // printValues<int>(a, Nx*Ny);
-
-  //----------------------------------------//
+  checkResult<int>(a, aref, Nx*Ny);
+//printValues<int>(a, Nx*Ny);
+
+//----------------------------------------//
 
   std::cout << "\n\t Running 3D perma layout view case...\n";
 
@@ -340,7 +297,7 @@
   ///
   /// EXERCISE: Implement a triple loop nest using a RAJA::View and
   ///           three-dimensional RAJA::Layout with the permutation
-  ///           {2, 1, 0}.
+  ///           {2, 1, 0}. 
   ///
   ///           Name the Layout object 'perm3a_layout' so it can be used
   ///           with the index conversion methods in the section below.
@@ -348,10 +305,10 @@
   ///           Layout object you create here.
   ///
 
-  checkResult<int>(a, aref, Nx * Ny * Nz);
-  // printValues<int>(a, Nx*Ny*Nz);
-
-  //----------------------------------------//
+  checkResult<int>(a, aref, Nx*Ny*Nz);
+//printValues<int>(a, Nx*Ny*Nz);
+
+//----------------------------------------//
 
   std::cout << "\n\t Running 3D permb layout view case...\n";
 
@@ -359,23 +316,14 @@
 
   // _permb_view3D_start
   std::array<RAJA::idx_t, 3> perm3b {{1, 2, 0}};
-<<<<<<< HEAD
-  RAJA::Layout<3, int> perm3b_layout =
-      RAJA::make_permuted_layout({{Nx, Ny, Nz}}, perm3b);
-  RAJA::View<int, RAJA::Layout<3, int>> perm3b_view_3D(a, perm3b_layout);
-=======
   RAJA::Layout< 3, int > perm3b_layout =
     RAJA::make_permuted_layout( {{Nx, Ny, Nz}}, perm3b);
   RAJA::View< int, RAJA::Layout<3, int, 0> > perm3b_view_3D(a, perm3b_layout);
->>>>>>> 2fcd22ee
 
   iter = 0;
-  for (int j = 0; j < Ny; ++j)
-  {
-    for (int k = 0; k < Nz; ++k)
-    {
-      for (int i = 0; i < Nx; ++i)
-      {
+  for (int j = 0; j < Ny; ++j) {
+    for (int k = 0; k < Nz; ++k) {
+      for (int i = 0; i < Nx; ++i) {
         perm3b_view_3D(i, j, k) = iter;
         ++iter;
       }
@@ -383,29 +331,29 @@
   }
   // _permb_view3D_end
 
-  checkResult<int>(a, aref, Nx * Ny * Nz);
-  // printValues<int>(a, Nx*Ny*Nz);
-
-  //
-  // Clean up.
-  //
-  delete[] a;
-  delete[] aref;
-
-  //----------------------------------------------------------------------------//
-  //
-  // Layouts: multi-dimensional indices vs. linear indicies
-  //
-  // RAJA::Layout type has methods that can be used to convert between
-  // multi-dimensional and linear indices. We show these below using the
-  // three-dimensional layouts in the examples above. Recall the Nx, Ny, Nz
-  // sizes defined earlier:
-  //
-  //  constexpr int Nx = 3;
-  //  constexpr int Ny = 5;
-  //  constexpr int Nz = 2;
-  //
-  //----------------------------------------------------------------------------//
+  checkResult<int>(a, aref, Nx*Ny*Nz);
+//printValues<int>(a, Nx*Ny*Nz);
+
+//
+// Clean up.
+//
+  delete [] a;
+  delete [] aref;
+
+//----------------------------------------------------------------------------//
+//
+// Layouts: multi-dimensional indices vs. linear indicies
+//
+// RAJA::Layout type has methods that can be used to convert between
+// multi-dimensional and linear indices. We show these below using the
+// three-dimensional layouts in the examples above. Recall the Nx, Ny, Nz
+// sizes defined earlier:
+//
+//  constexpr int Nx = 3;
+//  constexpr int Ny = 5;
+//  constexpr int Nz = 2;
+//
+//----------------------------------------------------------------------------//
 
   std::cout << "\n Multi-dimensional indices to linear indices...\n";
 
@@ -413,44 +361,44 @@
   std::cout << "\nperm3a_layout...\n" << std::endl;
 
   int lin = -1;
-  int i   = -1;
-  int j   = -1;
-  int k   = -1;
-
-  /*
-    // _perm3d_layout_start
-    lin = perm3a_layout(1, 2, 0);
-    std::cout << "\tperm3a_layout(1, 2, 0) = " << lin << std::endl;
-    std::cout << "\t  Should be 7 = 1 + 2 * Nx + 0 * Nx * Ny "
-              << "(since perm is {2, 1, 0})" << std::endl;
-
-    perm3a_layout.toIndices(7, i, j, k);
-    std::cout << "\tperm3a_layout.toIndices(7, i, j, k) --> (i, j, k) = "
-              << "(" << i << ", " << j << ", " << k << ")\n" << std::endl;
-    // _perm3d_layout_end
-
-
-    lin = perm3a_layout(2, 3, 1);
-    std::cout << "\tperm3a_layout(2, 3, 1) = " << lin << std::endl;
-    std::cout << "\t  Should be 26 = 2 + 3 * Nx + 1 * Nx * Ny "
-              << "(since perm is {2, 1, 0})" << std::endl;
-
-    perm3a_layout.toIndices(26, i, j, k);
-    std::cout << "\tperm3a_layout.toIndices(26, i, j, k) --> (i, j, k) = "
-              << "(" << i << ", " << j << ", " << k << ")\n" << std::endl;
-
-
-    lin = perm3a_layout(0, 2, 1);
-    std::cout << "\tperm3a_layout(0, 2, 1) = " << lin << std::endl;
-    std::cout << "\t  Should be 21 = 0 + 2 * Nx + 1 * Nx * Ny "
-              << "(since perm is {2, 1, 0})" << std::endl;
-
-    perm3a_layout.toIndices(21, i, j, k);
-    std::cout << "\tperm3a_layout.toIndices(21, i, j, k) --> (i, j, k) = "
-              << "(" << i << ", " << j << ", " << k << ")\n" << std::endl;
-  */
-
-  //----------------------------------------------------------------------------//
+  int i = -1; 
+  int j = -1; 
+  int k = -1; 
+
+/*
+  // _perm3d_layout_start
+  lin = perm3a_layout(1, 2, 0);
+  std::cout << "\tperm3a_layout(1, 2, 0) = " << lin << std::endl;
+  std::cout << "\t  Should be 7 = 1 + 2 * Nx + 0 * Nx * Ny "
+            << "(since perm is {2, 1, 0})" << std::endl;
+
+  perm3a_layout.toIndices(7, i, j, k);
+  std::cout << "\tperm3a_layout.toIndices(7, i, j, k) --> (i, j, k) = "
+            << "(" << i << ", " << j << ", " << k << ")\n" << std::endl;
+  // _perm3d_layout_end
+
+
+  lin = perm3a_layout(2, 3, 1);
+  std::cout << "\tperm3a_layout(2, 3, 1) = " << lin << std::endl;
+  std::cout << "\t  Should be 26 = 2 + 3 * Nx + 1 * Nx * Ny "
+            << "(since perm is {2, 1, 0})" << std::endl;
+
+  perm3a_layout.toIndices(26, i, j, k);
+  std::cout << "\tperm3a_layout.toIndices(26, i, j, k) --> (i, j, k) = "
+            << "(" << i << ", " << j << ", " << k << ")\n" << std::endl;
+
+
+  lin = perm3a_layout(0, 2, 1);
+  std::cout << "\tperm3a_layout(0, 2, 1) = " << lin << std::endl;
+  std::cout << "\t  Should be 21 = 0 + 2 * Nx + 1 * Nx * Ny "
+            << "(since perm is {2, 1, 0})" << std::endl;
+
+  perm3a_layout.toIndices(21, i, j, k);
+  std::cout << "\tperm3a_layout.toIndices(21, i, j, k) --> (i, j, k) = "
+            << "(" << i << ", " << j << ", " << k << ")\n" << std::endl;
+*/
+
+//----------------------------------------------------------------------------//
 
   std::cout << "\nperm3b_layout...\n" << std::endl;
 
@@ -461,8 +409,7 @@
 
   perm3b_layout.toIndices(13, i, j, k);
   std::cout << "\tperm3b_layout.toIndices(13, i, j, k) --> (i, j, k) = "
-            << "(" << i << ", " << j << ", " << k << ")\n"
-            << std::endl;
+            << "(" << i << ", " << j << ", " << k << ")\n" << std::endl;
 
 
   lin = perm3b_layout(2, 3, 1);
@@ -472,8 +419,7 @@
 
   perm3b_layout.toIndices(23, i, j, k);
   std::cout << "\tperm3b_layout.toIndices(23, i, j, k) --> (i, j, k) = "
-            << "(" << i << ", " << j << ", " << k << ")\n"
-            << std::endl;
+            << "(" << i << ", " << j << ", " << k << ")\n" << std::endl;
 
 
   lin = perm3b_layout(0, 2, 1);
@@ -482,8 +428,7 @@
             << "(since perm is {1, 2, 0})" << std::endl;
   perm3b_layout.toIndices(15, i, j, k);
   std::cout << "\tperm3b_layout.toIndices(15, i, j, k) --> (i, j, k) = "
-            << "(" << i << ", " << j << ", " << k << ")\n"
-            << std::endl;
+            << "(" << i << ", " << j << ", " << k << ")\n" << std::endl; 
 
   ///
   /// TODO...
@@ -493,11 +438,11 @@
   ///           data array 'a' with unit stride.
   ///
 
-  //----------------------------------------------------------------------------//
-  //
-  // Offset layouts apply offsets to indices
-  //
-  //----------------------------------------------------------------------------//
+//----------------------------------------------------------------------------//
+//
+// Offset layouts apply offsets to indices
+//
+//----------------------------------------------------------------------------//
 
   std::cout << "\n Running offset layout cases...\n";
 
@@ -505,10 +450,10 @@
   // Define some dimensions, and allocate arrays
   //
   constexpr int Ntot_ao = 40;
-  int* ao               = new int[Ntot_ao];
-  int* ao_ref           = new int[Ntot_ao];
-
-  //----------------------------------------//
+  int* ao = new int[ Ntot_ao ];
+  int* ao_ref = new int[ Ntot_ao ];
+
+//----------------------------------------//
 
   std::cout << "\n\t Running 1D offset layout case...\n";
 
@@ -522,39 +467,33 @@
   int imin = -5;
   int imax = 6;
 
-  for (int i = imin; i < imax; ++i)
-  {
-    ao_ref[i - imin] = i;
+  for (int i = imin; i < imax; ++i) {
+    ao_ref[ i-imin ] = i;
   }
   // _cstyle_offlayout1D_end
 
-  // printValues<int>(ao_ref, imax-imin);
-
-  //----------------------------------------//
+//printValues<int>(ao_ref, imax-imin);
+
+//----------------------------------------//
 
   std::memset(ao, 0, Ntot_ao * sizeof(int));
 
   // _raja_offlayout1D_start
-  // clang-format off
   RAJA::OffsetLayout<1, int> offlayout_1D = 
-    RAJA::make_offset_layout<1, int>( {{imin}}, {{imax}} );
-
-  // clang-format on
-  // clang-format off
+    RAJA::make_offset_layout<1, int>( {{imin}}, {{imax}} ); 
+
   RAJA::View< int, RAJA::OffsetLayout<1, int> > aoview_1Doff(ao,
                                                              offlayout_1D);
 
-  // clang-format on
-  for (int i = imin; i < imax; ++i)
-  {
+  for (int i = imin; i < imax; ++i) {
     aoview_1Doff(i) = i;
   }
   // _raja_offlayout1D_end
 
-  checkResult<int>(ao, ao_ref, imax - imin);
-  // printValues<int>(ao, 11);
-
-  //----------------------------------------//
+  checkResult<int>(ao, ao_ref, imax-imin);
+//printValues<int>(ao, 11);
+
+//----------------------------------------//
 
   std::cout << "\n\t Running 2D offset layout case...\n";
 
@@ -565,25 +504,23 @@
   std::memset(ao_ref, 0, Ntot_ao * sizeof(int));
 
   // _cstyle_offlayout2D_start
-  imin     = -1;
-  imax     = 2;
+  imin = -1;
+  imax = 2;
   int jmin = -5;
   int jmax = 5;
 
   iter = 0;
-  for (int i = imin; i < imax; ++i)
-  {
-    for (int j = jmin; j < jmax; ++j)
-    {
-      ao_ref[(j - jmin) + (i - imin) * (jmax - jmin)] = iter;
+  for (int i = imin; i < imax; ++i) {
+    for (int j = jmin; j < jmax; ++j) {
+      ao_ref[ (j-jmin) + (i-imin) * (jmax-jmin)  ] = iter;
       iter++;
     }
   }
   // _cstyle_offlayout2D_end
 
-  // printValues<int>(ao_ref, (imax-imin)*(jmax-jmin));
-
-  //----------------------------------------//
+//printValues<int>(ao_ref, (imax-imin)*(jmax-jmin));
+
+//----------------------------------------//
 
   std::memset(ao, 0, Ntot_ao * sizeof(int));
 
@@ -595,10 +532,10 @@
   ///           same operations as the C-style example above.
   ///
 
-  checkResult<int>(ao, ao_ref, (imax - imin) * (jmax - jmin));
-  // printValues<int>(ao, (imax-imin)*(jmax-jmin));
-
-  //----------------------------------------//
+  checkResult<int>(ao, ao_ref, (imax-imin)*(jmax-jmin));
+//printValues<int>(ao, (imax-imin)*(jmax-jmin)); 
+
+//----------------------------------------//
 
   std::cout << "\n\t Running 2D permuted offset layout case...\n";
 
@@ -610,58 +547,50 @@
 
   // _cstyle_permofflayout2D_start
   iter = 0;
-  for (int j = jmin; j < jmax; ++j)
-  {
-    for (int i = imin; i < imax; ++i)
-    {
-      ao_ref[(i - imin) + (j - jmin) * (imax - imin)] = iter;
+  for (int j = jmin; j < jmax; ++j) {
+    for (int i = imin; i < imax; ++i) {
+      ao_ref[ (i-imin) + (j-jmin) * (imax-imin)  ] = iter; 
       iter++;
     }
   }
   // _cstyle_permofflayout2D_end
 
-  // printValues<int>(ao_ref, (imax-imin)*(jmax-jmin));
-
-  //----------------------------------------//
+//printValues<int>(ao_ref, (imax-imin)*(jmax-jmin));
+
+//----------------------------------------//
 
   std::memset(ao, 0, Ntot_ao * sizeof(int));
 
   // _raja_permofflayout2D_start
   std::array<RAJA::idx_t, 2> perm1D {{1, 0}};
-  // clang-format off
   RAJA::OffsetLayout<2> permofflayout_2D =
     RAJA::make_permuted_offset_layout<2>( {{imin, jmin}}, 
                                           {{imax, jmax}},
                                           perm1D );
 
-  // clang-format on
-  // clang-format off
   RAJA::View< int, RAJA::OffsetLayout<2> > aoview_2Dpermoff(ao,
                                                             permofflayout_2D);
 
-  // clang-format on
   iter = 0;
-  for (int j = jmin; j < jmax; ++j)
-  {
-    for (int i = imin; i < imax; ++i)
-    {
+  for (int j = jmin; j < jmax; ++j) {
+    for (int i = imin; i < imax; ++i) {
       aoview_2Dpermoff(i, j) = iter;
       iter++;
     }
   }
   // _raja_permofflayout2D_end
 
-  checkResult<int>(ao, ao_ref, (imax - imin) * (jmax - jmin));
-  // printValues<int>(ao, (imax-imin)*(jmax-jmin));
-
-  //
-  // Clean up.
-  //
-  delete[] ao;
-  delete[] ao_ref;
-
-  //----------------------------------------------------------------------------//
-  //----------------------------------------------------------------------------//
+  checkResult<int>(ao, ao_ref, (imax-imin)*(jmax-jmin));
+//printValues<int>(ao, (imax-imin)*(jmax-jmin));
+
+//
+// Clean up.
+//
+  delete [] ao;
+  delete [] ao_ref;
+
+//----------------------------------------------------------------------------//
+//----------------------------------------------------------------------------//
 
   std::cout << "\n DONE!...\n";
 
@@ -671,7 +600,6 @@
 //
 // Function to check result and report P/F.
 //
-// clang-format off
 template <typename T>
 void checkResult(T* C, T* Cref, int N)
 {
@@ -688,8 +616,6 @@
   }
 };
 
-// clang-format on
-// clang-format off
 template <typename T>
 void printValues(T* C, int N)
 {
