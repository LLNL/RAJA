###############################################################################
# Copyright (c) 2016-21, Lawrence Livermore National Security, LLC
# and other RAJA project contributors. See the RAJA/COPYRIGHT file for details.
#
# SPDX-License-Identifier: (BSD-3-Clause)
###############################################################################

if (ENABLE_OPENMP)
  if(OPENMP_FOUND)
    list(APPEND RAJA_EXTRA_NVCC_FLAGS -Xcompiler ${OpenMP_CXX_FLAGS})
    message(STATUS "OpenMP Enabled")
  else()
    message(WARNING "OpenMP NOT FOUND")
    set(ENABLE_OPENMP Off)
  endif()
endif()

if (ENABLE_TBB)
  find_package(TBB)
  if(TBB_FOUND)
    blt_register_library(
      NAME tbb
      INCLUDES ${TBB_INCLUDE_DIRS}
      LIBRARIES ${TBB_LIBRARIES})
    message(STATUS "TBB Enabled")
  else()
    message(WARNING "TBB NOT FOUND")
    set(ENABLE_TBB Off)
  endif()
endif ()

<<<<<<< HEAD
if (ENABLE_CUDA OR ENABLE_EXTERNAL_CUB)
  find_package(CUB)
  if (CUB_FOUND)
    set(ENABLE_EXTERNAL_CUB On)
    blt_register_library(
      NAME cub
      INCLUDES ${CUB_INCLUDE_DIRS})
  elseif(ENABLE_EXTERNAL_CUB)
    message(FATAL_ERROR "External CUB not found, CUB_DIR=${CUB_DIR}.")
  else()
    message(STATUS "Using RAJA CUB submodule.")
  endif()
endif ()

if (ENABLE_HIP OR ENABLE_EXTERNAL_ROCPRIM)
  find_package(RocPRIM)
  if (ROCPRIM_FOUND)
    set(ENABLE_EXTERNAL_ROCPRIM On)
    blt_register_library(
      NAME rocPRIM
      INCLUDES ${ROCPRIM_INCLUDE_DIRS})
  elseif (ENABLE_EXTERNAL_ROCPRIM)
      message(FATAL_ERROR "External rocPRIM not found, ROCPRIM_DIR=${ROCPRIM_DIR}.")
  else()
    message(STATUS "Using RAJA rocPRIM submodule.")
  endif()
endif ()
=======
set(TPL_DEPS)
blt_list_append(TO TPL_DEPS ELEMENTS cuda cuda_runtime IF ENABLE_CUDA)
blt_list_append(TO TPL_DEPS ELEMENTS hip hip_runtime IF ENABLE_HIP)
blt_list_append(TO TPL_DEPS ELEMENTS openmp IF ENABLE_OPENMP)
blt_list_append(TO TPL_DEPS ELEMENTS mpi IF ENABLE_MPI)

foreach(dep ${TPL_DEPS})
    # If the target is EXPORTABLE, add it to the export set
    get_target_property(_is_imported ${dep} IMPORTED)
    if(NOT ${_is_imported})
        install(TARGETS              ${dep}
                EXPORT               RAJA
                DESTINATION          lib)
        # Namespace target to avoid conflicts
        set_target_properties(${dep} PROPERTIES EXPORT_NAME RAJA::${dep})
    endif()
endforeach()
>>>>>>> 06f40f75
<|MERGE_RESOLUTION|>--- conflicted
+++ resolved
@@ -29,7 +29,6 @@
   endif()
 endif ()
 
-<<<<<<< HEAD
 if (ENABLE_CUDA OR ENABLE_EXTERNAL_CUB)
   find_package(CUB)
   if (CUB_FOUND)
@@ -57,7 +56,7 @@
     message(STATUS "Using RAJA rocPRIM submodule.")
   endif()
 endif ()
-=======
+
 set(TPL_DEPS)
 blt_list_append(TO TPL_DEPS ELEMENTS cuda cuda_runtime IF ENABLE_CUDA)
 blt_list_append(TO TPL_DEPS ELEMENTS hip hip_runtime IF ENABLE_HIP)
@@ -74,5 +73,4 @@
         # Namespace target to avoid conflicts
         set_target_properties(${dep} PROPERTIES EXPORT_NAME RAJA::${dep})
     endif()
-endforeach()
->>>>>>> 06f40f75
+endforeach()