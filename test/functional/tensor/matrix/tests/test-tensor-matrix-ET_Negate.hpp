--- conflicted
+++ resolved
@@ -106,19 +106,14 @@
   //
   tensor_do<policy_t>([=] RAJA_HOST_DEVICE (){
 
-<<<<<<< HEAD
-    auto rows = RAJA::expt::RowIndex<int, matrix_t>::all();
-    auto cols = RAJA::expt::ColIndex<int, matrix_t>::all();
-=======
-    auto rows = RAJA::RowIndex<int, matrix_t>::static_all();
-    auto cols = RAJA::ColIndex<int, matrix_t>::static_all();
+    auto rows = RAJA::expt::RowIndex<int, matrix_t>::static_all();
+    auto cols = RAJA::expt::ColIndex<int, matrix_t>::static_all();
 
-    auto SArows = RAJA::RowIndex<int, matrix_t>::static_all();
-    auto SAcols = RAJA::ColIndex<int, matrix_t>::static_all();
+    auto SArows = RAJA::expt::RowIndex<int, matrix_t>::static_all();
+    auto SAcols = RAJA::expt::ColIndex<int, matrix_t>::static_all();
 
-    auto SRrows = RAJA::RowIndex<int, matrix_t>::template static_range<0,N>();
-    auto SRcols = RAJA::ColIndex<int, matrix_t>::template static_range<0,N>();
->>>>>>> e5581962
+    auto SRrows = RAJA::expt::RowIndex<int, matrix_t>::template static_range<0,N>();
+    auto SRcols = RAJA::expt::ColIndex<int, matrix_t>::template static_range<0,N>();
 
     output0_d(rows, cols) = -input0_d(rows, cols);
 
