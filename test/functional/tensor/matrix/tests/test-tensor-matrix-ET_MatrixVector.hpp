//~~~~~~~~~~~~~~~~~~~~~~~~~~~~~~~~~~~~~~~~~~~~~~~~~~~~~~~~~~~~~~~~~~~~~~~~~~~//
// Copyright (c) 2016-22, Lawrence Livermore National Security, LLC
// and RAJA project contributors. See the RAJA/LICENSE file for details.
//
// SPDX-License-Identifier: (BSD-3-Clause)
//~~~~~~~~~~~~~~~~~~~~~~~~~~~~~~~~~~~~~~~~~~~~~~~~~~~~~~~~~~~~~~~~~~~~~~~~~~~//

#ifndef __TEST_TESNOR_MATRIX_ET_MatrixVector_HPP__
#define __TEST_TESNOR_MATRIX_ET_MatrixVector_HPP__

#include<RAJA/RAJA.hpp>

template <typename MATRIX_TYPE>
void ET_MatrixVectorImpl()
{

  using matrix_t = MATRIX_TYPE;
  using policy_t = typename matrix_t::register_policy;
  using element_t = typename matrix_t::element_type;

  using cvector_t = typename matrix_t::column_vector_type;
  using rvector_t = typename matrix_t::row_vector_type;

//  static constexpr camp::idx_t N = 8; //matrix_t::s_num_rows*matrix_t::s_num_columns*2;
  static constexpr camp::idx_t N = RAJA::max<camp::idx_t>(matrix_t::s_num_rows, matrix_t::s_num_columns)*2;
  //
  // Allocate Row-Major Data
  //

  // alloc data1 - The matrix

  std::vector<element_t> data1_vec(N*N);
  RAJA::View<element_t, RAJA::StaticLayout<RAJA::PERM_IJ,N,N>> data1_h(data1_vec.data());

  element_t *data1_ptr = tensor_malloc<policy_t>(data1_vec);
  RAJA::View<element_t, RAJA::StaticLayout<RAJA::PERM_IJ,N,N>> data1_d(data1_ptr);


  // alloc data2 - The input vector

  std::vector<element_t> data2_vec(N);
  RAJA::View<element_t, RAJA::StaticLayout<RAJA::PERM_I,N>> data2_h(data2_vec.data());

  element_t *data2_ptr = tensor_malloc<policy_t>(data2_vec);
  RAJA::View<element_t, RAJA::StaticLayout<RAJA::PERM_I,N>> data2_d(data2_ptr);


  // alloc data3 - The output vector

  std::vector<element_t> data3_vec(N);
  RAJA::View<element_t, RAJA::Layout<1,int,0>> data3_h(data3_vec.data(),  N);

  element_t *data3_ptr = tensor_malloc<policy_t>(data3_vec);
  RAJA::View<element_t, RAJA::Layout<1,int,0>> data3_d(data3_ptr,  N);



  // Fill data1 and data2
  for(camp::idx_t i = 0;i < N; ++ i){
    for(camp::idx_t j = 0;j < N; ++ j){
      data1_h(i,j) = 3+i*N+j;
    }
    data2_h(i) = i+1;
  }

//  printf("data1:\n");
//  for(camp::idx_t i = 0;i < N; ++ i){
//    printf("  ");
//    for(camp::idx_t j = 0;j < N; ++ j){
//      printf("%lf  ", (double)data1_h(i,j));
//    }
//    printf("\n");
//  }


//  for(camp::idx_t i = 0;i < N; ++ i){
//    printf("data2[%d]=%lf\n", (int)i, (double)data2_h(i));
//  }

  tensor_copy_to_device<policy_t>(data1_ptr, data1_vec);
  tensor_copy_to_device<policy_t>(data2_ptr, data2_vec);


  //
  // Do Operation: A*x
  //
  tensor_do<policy_t>([=] RAJA_HOST_DEVICE (){

<<<<<<< HEAD
    auto rows = RAJA::expt::RowIndex<int, matrix_t>::all();
    auto cols = RAJA::expt::ColIndex<int, matrix_t>::all();

    auto vrow = RAJA::expt::VectorIndex<int, rvector_t>::all();
    auto vcol = RAJA::expt::VectorIndex<int, cvector_t>::all();
=======
    auto rows = RAJA::RowIndex<int, matrix_t>::static_all();
    auto cols = RAJA::ColIndex<int, matrix_t>::template static_range<0,N>();

    auto vrow = RAJA::VectorIndex<int, rvector_t>::static_all();
    auto vcol = RAJA::VectorIndex<int, cvector_t>::all();
>>>>>>> e5581962

    data3_d(vcol) = data1_d(rows, cols) * data2_d(vrow);

  });

  tensor_copy_to_host<policy_t>(data3_vec, data3_ptr);


  //
  // Check results
  //
  for(camp::idx_t i = 0;i < N; ++ i){

    element_t expected(0);
    for(camp::idx_t j = 0;j < N; ++ j){
      expected += data1_h(i,j)*data2_h(j);
    }
//    printf("i=%d, expected=%e, data3=%e\n", (int)i, (double)expected, (double)data3_h(i));

    ASSERT_SCALAR_EQ(expected, data3_h(i));
  }

//return;


  //
  // Loop over all possible sub-matrix sizes for A*x
  //
  for(camp::idx_t n_size = 0;n_size <= N; ++ n_size){
    for(camp::idx_t m_size = 0;m_size <= N; ++ m_size){
//      printf("Running %d x %d\n", (int)n_size, (int)m_size);
      //
      // Clear data3
      //
      for(camp::idx_t i = 0;i < N; ++ i){
        data3_h(i) = 0;
      }

      tensor_copy_to_device<policy_t>(data3_ptr, data3_vec);


      //
      // Do Operation (x')*A
      //
      tensor_do<policy_t>([=] RAJA_HOST_DEVICE (){
        // Load data using a View
        auto rows = RAJA::expt::RowIndex<int, matrix_t>::range(0, n_size);
        auto cols = RAJA::expt::ColIndex<int, matrix_t>::range(0, m_size);

        auto vrow = RAJA::expt::VectorIndex<int, rvector_t>::range(0, m_size);
        auto vcol = RAJA::expt::VectorIndex<int, cvector_t>::range(0, n_size);

        data3_d(vcol) = data1_d(rows, cols) * data2_d(vrow);
      });

      tensor_copy_to_host<policy_t>(data3_vec, data3_ptr);


      //
      // Check results
      //
      for(camp::idx_t i = 0;i < n_size; ++ i){


        element_t expected(0);
        for(camp::idx_t j = 0;j < m_size; ++ j){
          expected += data1_h(i,j) * data2_h(j);
        }

        if(i >= n_size || m_size == 0){
          expected = 0;
        }

//        printf("i=%d, expected=%e, data3=%e\n", (int)i, (double)expected, (double)data3_h(i));
        ASSERT_SCALAR_EQ(expected, data3_h(i));

      }


    }
  }



  //
  // Do Operation: (x')*A
  //
  tensor_do<policy_t>([=] RAJA_HOST_DEVICE (){

<<<<<<< HEAD
    auto rows = RAJA::expt::RowIndex<int, matrix_t>::all();
    auto cols = RAJA::expt::ColIndex<int, matrix_t>::all();

    auto vrow = RAJA::expt::VectorIndex<int, rvector_t>::all();
    auto vcol = RAJA::expt::VectorIndex<int, cvector_t>::all();
=======
    auto rows = RAJA::RowIndex<int, matrix_t>::static_all();
    auto cols = RAJA::ColIndex<int, matrix_t>::static_all();

    auto vrow = RAJA::VectorIndex<int, rvector_t>::static_all();
    auto vcol = RAJA::VectorIndex<int, cvector_t>::static_all();
>>>>>>> e5581962

    data3_d(vrow) =  data2_d(vcol) * data1_d(rows, cols);

  });

  tensor_copy_to_host<policy_t>(data3_vec, data3_ptr);


  //
  // Check results
  //
  for(camp::idx_t j = 0;j < N; ++ j){


    element_t expected(0);
    for(camp::idx_t i = 0;i < N; ++ i){
      expected += data2_h(i)*data1_h(i,j);
    }

    ASSERT_SCALAR_EQ(expected, data3_h(j));
//    printf("i=%d, data3=%lf, expected=%lf\n", (int)j, (double)data3_h(j), (double)expected);
  }




  //
  // Loop over all possible sub-matrix sizes for (x')*A
  //
  for(camp::idx_t n_size = 0;n_size <= N; ++ n_size){
    for(camp::idx_t m_size = 0;m_size <= N; ++ m_size){
//      printf("Running %d x %d\n", (int)n_size, (int)m_size);
      //
      // Clear data3
      //
      for(camp::idx_t j = 0;j < N; ++ j){
        data3_h(j) = 0;
      }

      tensor_copy_to_device<policy_t>(data3_ptr, data3_vec);


      //
      // Do Operation (x')*A
      //
      tensor_do<policy_t>([=] RAJA_HOST_DEVICE (){
        // Load data using a View
        auto rows = RAJA::expt::RowIndex<int, matrix_t>::range(0, n_size);
        auto cols = RAJA::expt::ColIndex<int, matrix_t>::range(0, m_size);

        auto vrow = RAJA::expt::VectorIndex<int, rvector_t>::range(0, m_size);
        auto vcol = RAJA::expt::VectorIndex<int, cvector_t>::range(0, n_size);

        data3_d(vrow) =  data2_d(vcol) * data1_d(rows, cols);
      });

      tensor_copy_to_host<policy_t>(data3_vec, data3_ptr);


      //
      // Check results
      //
      for(camp::idx_t j = 0;j < N; ++ j){

        element_t expected(0);

        for(camp::idx_t i = 0;i < n_size; ++ i){
          expected += data2_h(i) * data1_h(i,j);
        }

        if(j >= m_size || n_size == 0){
          expected = 0;
        }

//        printf("j=%d, expected=%e, data3=%e\n", (int)j, (double)expected, (double)data3_h(j));
        ASSERT_SCALAR_EQ(expected, data3_h(j));

      }


    }
  }


  //
  // Free data
  //
  tensor_free<policy_t>(data1_ptr);
  tensor_free<policy_t>(data2_ptr);
  tensor_free<policy_t>(data3_ptr);

}



TYPED_TEST_P(TestTensorMatrix, ET_MatrixVector)
{
  ET_MatrixVectorImpl<TypeParam>();
}


#endif<|MERGE_RESOLUTION|>--- conflicted
+++ resolved
@@ -86,19 +86,11 @@
   //
   tensor_do<policy_t>([=] RAJA_HOST_DEVICE (){
 
-<<<<<<< HEAD
-    auto rows = RAJA::expt::RowIndex<int, matrix_t>::all();
-    auto cols = RAJA::expt::ColIndex<int, matrix_t>::all();
-
-    auto vrow = RAJA::expt::VectorIndex<int, rvector_t>::all();
+    auto rows = RAJA::expt::RowIndex<int, matrix_t>::static_all();
+    auto cols = RAJA::expt::ColIndex<int, matrix_t>::template static_range<0,N>();
+
+    auto vrow = RAJA::expt::VectorIndex<int, rvector_t>::static_all();
     auto vcol = RAJA::expt::VectorIndex<int, cvector_t>::all();
-=======
-    auto rows = RAJA::RowIndex<int, matrix_t>::static_all();
-    auto cols = RAJA::ColIndex<int, matrix_t>::template static_range<0,N>();
-
-    auto vrow = RAJA::VectorIndex<int, rvector_t>::static_all();
-    auto vcol = RAJA::VectorIndex<int, cvector_t>::all();
->>>>>>> e5581962
 
     data3_d(vcol) = data1_d(rows, cols) * data2_d(vrow);
 
@@ -188,19 +180,11 @@
   //
   tensor_do<policy_t>([=] RAJA_HOST_DEVICE (){
 
-<<<<<<< HEAD
-    auto rows = RAJA::expt::RowIndex<int, matrix_t>::all();
-    auto cols = RAJA::expt::ColIndex<int, matrix_t>::all();
-
-    auto vrow = RAJA::expt::VectorIndex<int, rvector_t>::all();
-    auto vcol = RAJA::expt::VectorIndex<int, cvector_t>::all();
-=======
-    auto rows = RAJA::RowIndex<int, matrix_t>::static_all();
-    auto cols = RAJA::ColIndex<int, matrix_t>::static_all();
-
-    auto vrow = RAJA::VectorIndex<int, rvector_t>::static_all();
-    auto vcol = RAJA::VectorIndex<int, cvector_t>::static_all();
->>>>>>> e5581962
+    auto rows = RAJA::expt::RowIndex<int, matrix_t>::static_all();
+    auto cols = RAJA::expt::ColIndex<int, matrix_t>::static_all();
+
+    auto vrow = RAJA::expt::VectorIndex<int, rvector_t>::static_all();
+    auto vcol = RAJA::expt::VectorIndex<int, cvector_t>::static_all();
 
     data3_d(vrow) =  data2_d(vcol) * data1_d(rows, cols);
 
