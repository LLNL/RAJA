--- conflicted
+++ resolved
@@ -14,21 +14,14 @@
 #include "test-reducer-utils.hpp"
 
 #if defined(RAJA_ENABLE_HIP)
-using HipReducerResetTypes = Test< camp::cartesian_product<
-                                                        HipReducerPolicyList,
-                                                        DataTypeList,
-                                                        HipResourceList,
-                                                        HipForoneList
-                                                      >
-                             >::Types;
+using HipReducerResetTypes = 
+  Test< camp::cartesian_product< HipReducerPolicyList,
+                                 DataTypeList,
+                                 HipResourceList,
+                                 HipForoneList > >::Types;
 
 
 INSTANTIATE_TYPED_TEST_SUITE_P(HipResetTest,
-<<<<<<< HEAD
                                ReducerResetUnitTest,
                                HipReducerResetTypes);
-=======
-                              ReducerResetUnitTest,
-                              HipReducerResetTypes);
->>>>>>> 565346a1
 #endif