//~~~~~~~~~~~~~~~~~~~~~~~~~~~~~~~~~~~~~~~~~~~~~~~~~~~~~~~~~~~~~~~~~~~~~~~~~~~//
// Copyright (c) 2016-21, Lawrence Livermore National Security, LLC
// and RAJA project contributors. See the RAJA/COPYRIGHT file for details.
//
// SPDX-License-Identifier: (BSD-3-Clause)
//~~~~~~~~~~~~~~~~~~~~~~~~~~~~~~~~~~~~~~~~~~~~~~~~~~~~~~~~~~~~~~~~~~~~~~~~~~~//

///
/// Header file containing tests for RAJA workgroup constructors.
///

#ifndef __TEST_WORKGROUP_CONSTRUCTOR__
#define __TEST_WORKGROUP_CONSTRUCTOR__

#include "RAJA_test-workgroup.hpp"


template <typename ExecPolicy,
          typename OrderPolicy,
          typename StoragePolicy,
          typename IndexType,
          typename Allocator,
          typename ... Xargs
          >
void testWorkGroupConstructorSingle(RAJA::xargs<Xargs...>)
{
  bool success = true;

  {
    RAJA::WorkPool<
                    RAJA::WorkGroupPolicy<ExecPolicy, OrderPolicy, StoragePolicy>,
                    IndexType,
                    RAJA::xargs<Xargs...>,
                    Allocator
                  >
        pool(Allocator{});

    ASSERT_EQ(pool.num_loops(), (size_t)0);
    ASSERT_EQ(pool.storage_bytes(), (size_t)0);

    RAJA::WorkGroup<
                    RAJA::WorkGroupPolicy<ExecPolicy, OrderPolicy, StoragePolicy>,
                    IndexType,
                    RAJA::xargs<Xargs...>,
                    Allocator
                  >
        group = pool.instantiate();

    ASSERT_EQ(pool.num_loops(), (size_t)0);
    ASSERT_EQ(pool.storage_bytes(), (size_t)0);

    RAJA::WorkSite<
                    RAJA::WorkGroupPolicy<ExecPolicy, OrderPolicy, StoragePolicy>,
                    IndexType,
                    RAJA::xargs<Xargs...>,
                    Allocator
                  >
        site = group.run(Xargs{}...);

<<<<<<< HEAD
    camp::resources::Event e = site.get_event();
=======
    using resource_type = typename RAJA::WorkPool<
                    RAJA::WorkGroupPolicy<ExecPolicy, OrderPolicy, StoragePolicy>,
                    IndexType,
                    RAJA::xargs<Xargs...>,
                    Allocator
                  >::resource_type;
    auto e = resource_type::get_default().get_event();
>>>>>>> 838779ae
    e.wait();

    pool.clear();
    group.clear();
    site.clear();

    ASSERT_EQ(pool.num_loops(), (size_t)0);
    ASSERT_EQ(pool.storage_bytes(), (size_t)0);
  }

  ASSERT_TRUE(success);
}

template <typename T>
class WorkGroupBasicConstructorSingleUnitTest : public ::testing::Test
{
};


TYPED_TEST_SUITE_P(WorkGroupBasicConstructorSingleUnitTest);

TYPED_TEST_P(WorkGroupBasicConstructorSingleUnitTest, BasicWorkGroupConstructorSingle)
{
  using ExecPolicy = typename camp::at<TypeParam, camp::num<0>>::type;
  using OrderPolicy = typename camp::at<TypeParam, camp::num<1>>::type;
  using StoragePolicy = typename camp::at<TypeParam, camp::num<2>>::type;
  using IndexType = typename camp::at<TypeParam, camp::num<3>>::type;
  using Xargs = typename camp::at<TypeParam, camp::num<4>>::type;
  using Allocator = typename camp::at<TypeParam, camp::num<5>>::type;

  testWorkGroupConstructorSingle< ExecPolicy, OrderPolicy, StoragePolicy, IndexType, Allocator >(Xargs{});
}

#endif  //__TEST_WORKGROUP_CONSTRUCTOR__<|MERGE_RESOLUTION|>--- conflicted
+++ resolved
@@ -57,9 +57,6 @@
                   >
         site = group.run(Xargs{}...);
 
-<<<<<<< HEAD
-    camp::resources::Event e = site.get_event();
-=======
     using resource_type = typename RAJA::WorkPool<
                     RAJA::WorkGroupPolicy<ExecPolicy, OrderPolicy, StoragePolicy>,
                     IndexType,
@@ -67,7 +64,6 @@
                     Allocator
                   >::resource_type;
     auto e = resource_type::get_default().get_event();
->>>>>>> 838779ae
     e.wait();
 
     pool.clear();
