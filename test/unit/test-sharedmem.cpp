--- conflicted
+++ resolved
@@ -706,10 +706,10 @@
 
   double *A, *B, *C, *C_sol;
 #if defined(RAJA_ENABLE_CUDA)
-  cudaMallocManaged(&A,  sizeof(double) * N * M);
-  cudaMallocManaged(&B,  sizeof(double) * M * P);
-  cudaMallocManaged(&C,  sizeof(double) * N * P);
-  cudaMallocManaged(&C_sol,  sizeof(double) * N * P);
+  cudaErrchk(cudaMallocManaged(&A,  sizeof(double) * N * M));
+  cudaErrchk(cudaMallocManaged(&B,  sizeof(double) * M * P));
+  cudaErrchk(cudaMallocManaged(&C,  sizeof(double) * N * P));
+  cudaErrchk(cudaMallocManaged(&C_sol,  sizeof(double) * N * P));
 #else
   A  = new double[N * M];
   B  = new double[M * P];
@@ -814,10 +814,10 @@
 
 
 #if defined(RAJA_ENABLE_CUDA)
-  cudaFree(A);
-  cudaFree(B);
-  cudaFree(C);
-  cudaFree(C_sol);
+  cudaErrchk(cudaFree(A));
+  cudaErrchk(cudaFree(B));
+  cudaErrchk(cudaFree(C));
+  cudaErrchk(cudaFree(C_sol));
 #else
   delete [] A;
   delete [] B;
@@ -865,20 +865,11 @@
   const int outer_Dim1 = (N-1)/TILE_DIM+1;
 
   double *A, *B, *C, *C_sol;
-<<<<<<< HEAD
   double *d_A, *d_B, *d_C, *d_C_sol;
   hipMalloc(&d_A,  sizeof(double) * N * M);
   hipMalloc(&d_B,  sizeof(double) * M * P);
   hipMalloc(&d_C,  sizeof(double) * N * P);
   hipMalloc(&d_C_sol,  sizeof(double) * N * P);
-=======
-#if defined(RAJA_ENABLE_CUDA)
-  cudaErrchk(cudaMallocManaged(&A,  sizeof(double) * N * M));
-  cudaErrchk(cudaMallocManaged(&B,  sizeof(double) * M * P));
-  cudaErrchk(cudaMallocManaged(&C,  sizeof(double) * N * P));
-  cudaErrchk(cudaMallocManaged(&C_sol,  sizeof(double) * N * P));
-#else
->>>>>>> 34a1a235
   A  = new double[N * M];
   B  = new double[M * P];
   C  = new double[N * P];
@@ -989,19 +980,10 @@
   }
 
 
-<<<<<<< HEAD
   hipFree(d_A);
   hipFree(d_B);
   hipFree(d_C);
   hipFree(d_C_sol);
-=======
-#if defined(RAJA_ENABLE_CUDA)
-  cudaErrchk(cudaFree(A));
-  cudaErrchk(cudaFree(B));
-  cudaErrchk(cudaFree(C));
-  cudaErrchk(cudaFree(C_sol));
-#else
->>>>>>> 34a1a235
   delete [] A;
   delete [] B;
   delete [] C;
