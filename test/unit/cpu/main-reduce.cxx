/*
 * Copyright (c) 2016, Lawrence Livermore National Security, LLC.
 *
 * Produced at the Lawrence Livermore National Laboratory.
 *
 * All rights reserved.
 *
 * For release details and restrictions, please see RAJA/LICENSE.
 */

//
// Main program illustrating simple RAJA index set creation
// and execution and methods.
//

#include <time.h>
#include <cmath>
#include <cstdlib>

#include <iostream>
#include <string>
#include <vector>

#include "RAJA/RAJA.hxx"
#include "RAJA/internal/defines.hxx"

using namespace RAJA;
using namespace std;

#include "Compare.hxx"

#include "buildIndexSet.hxx"

//
// Global variables for counting tests executed/passed.
//
unsigned s_ntests_run_total = 0;
unsigned s_ntests_passed_total = 0;

unsigned s_ntests_run = 0;
unsigned s_ntests_passed = 0;

//=========================================================================
//=========================================================================
//
// Methods that define and run various RAJA reduction tests
//
//=========================================================================
//=========================================================================

///////////////////////////////////////////////////////////////////////////
//
// Method that defines and runs basic RAJA min reduction tests
// based on execution policy template
//
///////////////////////////////////////////////////////////////////////////
template <typename ISET_POLICY_T, typename REDUCE_POLICY_T>
void runBasicMinReductionTest(const string& policy,
                              Real_ptr in_array,
                              Index_type alen,
                              const RAJA::BasicIndexSet<RAJA::RangeSegment, RAJA::ListSegment, RAJA::RangeStrideSegment>& iset,
                              const RAJAVec<Index_type>& is_indices)
{
<<<<<<< HEAD
  Real_ptr test_array = 0;
  int err_val = 0;
  err_val = posix_memalign((void**)&test_array,
                           DATA_ALIGN,
                           alen * sizeof(Real_type));
  RAJA_UNUSED_VAR(err_val);
=======
  Real_ptr test_array;
  test_array = (Real_ptr) allocate_aligned(DATA_ALIGN, alen * sizeof(Real_type));
>>>>>>> 3adec511

  //
  // Make all test array values positve
  //
  for (Index_type i = 0; i < alen; ++i) {
    test_array[i] = fabs(in_array[i]);
  }

  //
  // Generate reference result for min in middle of index set.
  //
  const Index_type ref_min_indx = Index_type(is_indices[is_indices.size() / 2]);
  const Real_type ref_min_val = -100.0;

  test_array[ref_min_indx] = ref_min_val;

#if 0
   cout << "ref_min_indx = " << ref_min_indx << endl;
   cout << "ref_min_val = " << ref_min_val << endl;
   cout << "test_array[ref_min_indx] = "
             << test_array[ref_min_indx] << endl;
#endif

  cout << "\n Test MIN reduction for " << policy << "\n";

  ReduceMin<REDUCE_POLICY_T, Real_type> tmin0(1.0e+20);
  ReduceMin<REDUCE_POLICY_T, Real_type> tmin1(-200.0);

  int loops = 2;

  for (int k = 1; k <= loops; ++k) {
    s_ntests_run++;
    s_ntests_run_total++;

    //    cout << "k = " << k << endl;

    forall<ISET_POLICY_T>(iset, [=](Index_type idx) {
      tmin0.min(k * test_array[idx]);
      tmin1.min(test_array[idx]);
    });
    // exercise both Real_type(reduceVar) and reduceVar.get() accessor functions
    if (Real_type(tmin0) != Real_type(k * ref_min_val)
        || tmin1.get() != Real_type(-200.0)) {
      cout << "\n TEST FAILURE: k = " << k << endl;
      cout << "\ttmin0 = " << Real_type(tmin0) << " (" << k * ref_min_val
           << ") " << endl;
      cout << "\ttmin1 = " << tmin1.get() << " (" << -200.0 << ") " << endl;
    } else {
      s_ntests_passed++;
      s_ntests_passed_total++;
    }
  }

  free_aligned(test_array);
}

///////////////////////////////////////////////////////////////////////////
//
// Run RAJA min reduction tests with available RAJA execution policies....
//
///////////////////////////////////////////////////////////////////////////
void runMinReduceTests(Real_ptr in_array,
                       Index_type alen,
                       const RAJA::BasicIndexSet<RAJA::RangeSegment, RAJA::ListSegment, RAJA::RangeStrideSegment>& iset,
                       const RAJAVec<Index_type>& is_indices)
{
  cout << "\n\n   BEGIN RAJA::forall MIN REDUCE tests...." << endl;

  // initialize test counters for this test set
  s_ntests_run = 0;
  s_ntests_passed = 0;

  runBasicMinReductionTest<IndexSet::ExecPolicy<seq_segit, seq_exec>,
                           seq_reduce>(
      "ExecPolicy<seq_segit, seq_exec>", in_array, alen, iset, is_indices);

  runBasicMinReductionTest<IndexSet::ExecPolicy<seq_segit, simd_exec>,
                           seq_reduce>(
      "ExecPolicy<seq_segit, simd_exec>", in_array, alen, iset, is_indices);

#ifdef RAJA_ENABLE_OPENMP
  runBasicMinReductionTest<IndexSet::ExecPolicy<seq_segit,
                                                omp_parallel_for_exec>,
                           omp_reduce>(
      "ExecPolicy<seq_segit, omp_parallel_for_exec>",
      in_array,
      alen,
      iset,
      is_indices);

  runBasicMinReductionTest<IndexSet::ExecPolicy<omp_parallel_for_segit,
                                                seq_exec>,
                           omp_reduce>(
      "ExecPolicy<omp_parallel_for_segit, seq_exec>",
      in_array,
      alen,
      iset,
      is_indices);

  runBasicMinReductionTest<IndexSet::ExecPolicy<omp_parallel_for_segit,
                                                simd_exec>,
                           omp_reduce>(
      "ExecPolicy<omp_parallel_for_segit, simd_exec>",
      in_array,
      alen,
      iset,
      is_indices);
#endif

#ifdef RAJA_ENABLE_CILK
  runBasicMinReductionTest<IndexSet::ExecPolicy<seq_segit, cilk_for_exec>,
                           cilk_reduce>(
      "ExecPolicy<seq_segit, cilk_for_exec>", in_array, alen, iset, is_indices);

  runBasicMinReductionTest<IndexSet::ExecPolicy<cilk_for_segit, seq_exec>,
                           cilk_reduce>(
      "ExecPolicy<cilk_for_segit, seq_exec>", in_array, alen, iset, is_indices);

  runBasicMinReductionTest<IndexSet::ExecPolicy<cilk_for_segit, simd_exec>,
                           cilk_reduce>("ExecPolicy<cilk_for_segit, simd_exec>",
                                        in_array,
                                        alen,
                                        iset,
                                        is_indices);
#endif

  cout << "\n tests passed / test run: " << s_ntests_passed << " / "
       << s_ntests_run << endl;

  cout << "\n   END RAJA::forall MIN REDUCE tests... " << endl;
}

///////////////////////////////////////////////////////////////////////////
//
// Method that defines and runs basic RAJA min-loc reduction tests
// based on execution policy template
//
///////////////////////////////////////////////////////////////////////////
template <typename ISET_POLICY_T, typename REDUCE_POLICY_T>
void runBasicMinLocReductionTest(const string& policy,
                                 Real_ptr in_array,
                                 Index_type alen,
                                 const RAJA::BasicIndexSet<RAJA::RangeSegment, RAJA::ListSegment, RAJA::RangeStrideSegment>& iset,
                                 const RAJAVec<Index_type>& is_indices)
{
<<<<<<< HEAD
  Real_ptr test_array = 0;
  int err_val = 0;
  err_val = posix_memalign((void**)&test_array,
                           DATA_ALIGN,
                           alen * sizeof(Real_type));
  RAJA_UNUSED_VAR(err_val);
=======
  Real_ptr test_array;
  test_array = (Real_ptr) allocate_aligned(DATA_ALIGN, alen * sizeof(Real_type));
>>>>>>> 3adec511

  //
  // Make all test array values positve
  //
  for (Index_type i = 0; i < alen; ++i) {
    test_array[i] = fabs(in_array[i]);
  }

  //
  // Generate reference result for min in middle of index set.
  //
  const Index_type ref_min_indx = Index_type(is_indices[is_indices.size() / 2]);
  const Real_type ref_min_val = -100.0;

  test_array[ref_min_indx] = ref_min_val;

#if 0
   cout << "ref_min_indx = " << ref_min_indx << endl;
   cout << "ref_min_val = " << ref_min_val << endl;
   cout << "test_array[ref_min_indx] = "
             << test_array[ref_min_indx] << endl;
#endif

  cout << "\n Test MIN-LOC reduction for " << policy << "\n";

  ReduceMinLoc<REDUCE_POLICY_T, Real_type> tmin0(1.0e+20, -1);
  ReduceMinLoc<REDUCE_POLICY_T, Real_type> tmin1(-200.0, -1);

  int loops = 2;

  for (int k = 1; k <= loops; ++k) {
    s_ntests_run++;
    s_ntests_run_total++;

    //    cout << "k = " << k << endl;

    forall<ISET_POLICY_T>(iset, [=](Index_type idx) {
      tmin0.minloc(k * test_array[idx], idx);
      tmin1.minloc(test_array[idx], idx);
    });

    // exercise both Real_type(reduceVar) and reduceVar.get() accessor functions
    if (Real_type(tmin0) != Real_type(k * ref_min_val)
        || tmin0.getLoc() != ref_min_indx
        || tmin1.get() != Real_type(-200.0)
        || tmin1.getLoc() != -1) {
      cout << "\n TEST FAILURE: k = " << k << endl;
      cout << "\ttmin0, loc = " << Real_type(tmin0) << " , " << tmin0.getLoc()
           << " (" << k * ref_min_val << ", " << ref_min_indx << " ) " << endl;
      cout << "\ttmin1, loc = " << tmin1.get() << " , " << tmin1.getLoc()
           << " (" << -200.0 << ", " << -1 << " ) " << endl;
    } else {
      s_ntests_passed++;
      s_ntests_passed_total++;
    }
  }

  free_aligned(test_array);
}

///////////////////////////////////////////////////////////////////////////
//
// Run RAJA min-loc reduction tests with available RAJA execution policies....
//
///////////////////////////////////////////////////////////////////////////
void runMinLocReduceTests(Real_ptr in_array,
                          Index_type alen,
                          const RAJA::BasicIndexSet<RAJA::RangeSegment, RAJA::ListSegment, RAJA::RangeStrideSegment>& iset,
                          const RAJAVec<Index_type>& is_indices)
{
  cout << "\n\n   BEGIN RAJA::forall MIN-LOC REDUCE tests...." << endl;

  // initialize test counters for this test set
  s_ntests_run = 0;
  s_ntests_passed = 0;

  runBasicMinLocReductionTest<IndexSet::ExecPolicy<seq_segit, seq_exec>,
                              seq_reduce>(
      "ExecPolicy<seq_segit, seq_exec>", in_array, alen, iset, is_indices);

  runBasicMinLocReductionTest<IndexSet::ExecPolicy<seq_segit, simd_exec>,
                              seq_reduce>(
      "ExecPolicy<seq_segit, simd_exec>", in_array, alen, iset, is_indices);

#ifdef RAJA_ENABLE_OPENMP
  runBasicMinLocReductionTest<IndexSet::ExecPolicy<seq_segit,
                                                   omp_parallel_for_exec>,
                              omp_reduce>(
      "ExecPolicy<seq_segit, omp_parallel_for_exec>",
      in_array,
      alen,
      iset,
      is_indices);

  runBasicMinLocReductionTest<IndexSet::ExecPolicy<omp_parallel_for_segit,
                                                   seq_exec>,
                              omp_reduce>(
      "ExecPolicy<omp_parallel_for_segit, seq_exec>",
      in_array,
      alen,
      iset,
      is_indices);

  runBasicMinLocReductionTest<IndexSet::ExecPolicy<omp_parallel_for_segit,
                                                   simd_exec>,
                              omp_reduce>(
      "ExecPolicy<omp_parallel_for_segit, simd_exec>",
      in_array,
      alen,
      iset,
      is_indices);
#endif

#ifdef RAJA_ENABLE_CILK
  runBasicMinLocReductionTest<IndexSet::ExecPolicy<seq_segit, cilk_for_exec>,
                              cilk_reduce>(
      "ExecPolicy<seq_segit, cilk_for_exec>", in_array, alen, iset, is_indices);

  runBasicMinLocReductionTest<IndexSet::ExecPolicy<cilk_for_segit, seq_exec>,
                              cilk_reduce>(
      "ExecPolicy<cilk_for_segit, seq_exec>", in_array, alen, iset, is_indices);

  runBasicMinLocReductionTest<IndexSet::ExecPolicy<cilk_for_segit, simd_exec>,
                              cilk_reduce>(
      "ExecPolicy<cilk_for_segit, simd_exec>",
      in_array,
      alen,
      iset,
      is_indices);
#endif

  cout << "\n tests passed / test run: " << s_ntests_passed << " / "
       << s_ntests_run << endl;

  cout << "\n   END RAJA::forall MIN-LOC REDUCE tests... " << endl;
}

///////////////////////////////////////////////////////////////////////////
//
// Method that defines and runs basic RAJA max reduction tests
// based on execution policy template
//
///////////////////////////////////////////////////////////////////////////
template <typename ISET_POLICY_T, typename REDUCE_POLICY_T>
void runBasicMaxReductionTest(const string& policy,
                              Real_ptr in_array,
                              Index_type alen,
                              const RAJA::BasicIndexSet<RAJA::RangeSegment, RAJA::ListSegment, RAJA::RangeStrideSegment>& iset,
                              const RAJAVec<Index_type>& is_indices)
{
<<<<<<< HEAD
  Real_ptr test_array = 0;
  int err_val = 0;
  err_val = posix_memalign((void**)&test_array,
                           DATA_ALIGN,
                           alen * sizeof(Real_type));
  RAJA_UNUSED_VAR(err_val);
=======
  Real_ptr test_array;
  test_array = (Real_ptr) allocate_aligned(DATA_ALIGN, alen * sizeof(Real_type));
>>>>>>> 3adec511

  //
  // Make all test array values negative
  //
  for (Index_type i = 0; i < alen; ++i) {
    test_array[i] = -fabs(in_array[i]);
  }

  //
  // Generate reference result for max in middle of index set.
  //
  const Index_type ref_max_indx = Index_type(is_indices[is_indices.size() / 2]);
  const Real_type ref_max_val = 100.0;

  test_array[ref_max_indx] = ref_max_val;

#if 0
   cout << "ref_max_indx = " << ref_max_indx << endl;
   cout << "ref_max_val = " << ref_max_val << endl;
   cout << "test_array[ref_max_indx] = "
             << test_array[ref_max_indx] << endl;
#endif

  cout << "\n Test MAX reduction for " << policy << "\n";

  ReduceMax<REDUCE_POLICY_T, Real_type> tmax0(-1.0e+20);
  ReduceMax<REDUCE_POLICY_T, Real_type> tmax1(200.0);

  int loops = 2;

  for (int k = 1; k <= loops; ++k) {
    s_ntests_run++;
    s_ntests_run_total++;

    //    cout << "k = " << k << endl;

    forall<ISET_POLICY_T>(iset, [=](Index_type idx) {
      tmax0.max(k * test_array[idx]);
      tmax1.max(test_array[idx]);
    });

    // exercise both Real_type(reduceVar) and reduceVar.get() accessor functions
    if (Real_type(tmax0) != Real_type(k * ref_max_val)
        || tmax1.get() != Real_type(200.0)) {
      cout << "\n TEST FAILURE: k = " << k << endl;
      cout << "\ttmax0 = " << Real_type(tmax0) << " (" << k * ref_max_val
           << ") " << endl;
      cout << "\ttmax1 = " << tmax1.get() << " (" << 200.0 << ") " << endl;
    } else {
      s_ntests_passed++;
      s_ntests_passed_total++;
    }
  }

  free_aligned(test_array);
}

///////////////////////////////////////////////////////////////////////////
//
// Run RAJA max reduce tests with available RAJA execution policies....
//
///////////////////////////////////////////////////////////////////////////
void runMaxReduceTests(Real_ptr in_array,
                       Index_type alen,
                       const RAJA::BasicIndexSet<RAJA::RangeSegment, RAJA::ListSegment, RAJA::RangeStrideSegment>& iset,
                       const RAJAVec<Index_type>& is_indices)
{
  cout << "\n\n   BEGIN RAJA::forall MAX REDUCE tests...." << endl;

  // initialize test counters for this test set
  s_ntests_run = 0;
  s_ntests_passed = 0;

  runBasicMaxReductionTest<IndexSet::ExecPolicy<seq_segit, seq_exec>,
                           seq_reduce>(
      "ExecPolicy<seq_segit, seq_exec>", in_array, alen, iset, is_indices);

  runBasicMaxReductionTest<IndexSet::ExecPolicy<seq_segit, simd_exec>,
                           seq_reduce>(
      "ExecPolicy<seq_segit, simd_exec>", in_array, alen, iset, is_indices);

#ifdef RAJA_ENABLE_OPENMP
  runBasicMaxReductionTest<IndexSet::ExecPolicy<seq_segit,
                                                omp_parallel_for_exec>,
                           omp_reduce>(
      "ExecPolicy<seq_segit, omp_parallel_for_exec>",
      in_array,
      alen,
      iset,
      is_indices);

  runBasicMaxReductionTest<IndexSet::ExecPolicy<omp_parallel_for_segit,
                                                seq_exec>,
                           omp_reduce>(
      "ExecPolicy<omp_parallel_for_segit, seq_exec>",
      in_array,
      alen,
      iset,
      is_indices);

  runBasicMaxReductionTest<IndexSet::ExecPolicy<omp_parallel_for_segit,
                                                simd_exec>,
                           omp_reduce>(
      "ExecPolicy<omp_parallel_for_segit, simd_exec>",
      in_array,
      alen,
      iset,
      is_indices);
#endif

#ifdef RAJA_ENABLE_CILK
  runBasicMaxReductionTest<IndexSet::ExecPolicy<seq_segit, cilk_for_exec>,
                           cilk_reduce>(
      "ExecPolicy<seq_segit, cilk_for_exec>", in_array, alen, iset, is_indices);

  runBasicMaxReductionTest<IndexSet::ExecPolicy<cilk_for_segit, seq_exec>,
                           cilk_reduce>(
      "ExecPolicy<cilk_for_segit, seq_exec>", in_array, alen, iset, is_indices);

  runBasicMaxReductionTest<IndexSet::ExecPolicy<cilk_for_segit, simd_exec>,
                           cilk_reduce>("ExecPolicy<cilk_for_segit, simd_exec>",
                                        in_array,
                                        alen,
                                        iset,
                                        is_indices);
#endif

  cout << "\n tests passed / test run: " << s_ntests_passed << " / "
       << s_ntests_run << endl;

  cout << "\n   END RAJA::forall MAX REDUCE tests... " << endl;
}

///////////////////////////////////////////////////////////////////////////
//
// Method that defines and runs basic RAJA max-loc reduction tests
// based on execution policy template
//
///////////////////////////////////////////////////////////////////////////
template <typename ISET_POLICY_T, typename REDUCE_POLICY_T>
void runBasicMaxLocReductionTest(const string& policy,
                                 Real_ptr in_array,
                                 Index_type alen,
                                 const RAJA::BasicIndexSet<RAJA::RangeSegment, RAJA::ListSegment, RAJA::RangeStrideSegment>& iset,
                                 const RAJAVec<Index_type>& is_indices)
{
<<<<<<< HEAD
  Real_ptr test_array = 0;
  int err_val = 0;
  err_val = posix_memalign((void**)&test_array,
                           DATA_ALIGN,
                           alen * sizeof(Real_type));
  RAJA_UNUSED_VAR(err_val);
=======
  Real_ptr test_array;
  test_array = (Real_ptr) allocate_aligned(DATA_ALIGN, alen * sizeof(Real_type));
>>>>>>> 3adec511

  //
  // Make all test array values negative
  //
  for (Index_type i = 0; i < alen; ++i) {
    test_array[i] = -fabs(in_array[i]);
  }

  //
  // Generate reference result for min in middle of index set.
  //
  const Index_type ref_max_indx = Index_type(is_indices[is_indices.size() / 2]);
  const Real_type ref_max_val = 100.0;

  test_array[ref_max_indx] = ref_max_val;

#if 0
   cout << "ref_max_indx = " << ref_max_indx << endl;
   cout << "ref_max_val = " << ref_max_val << endl;
   cout << "test_array[ref_max_indx] = "
             << test_array[ref_max_indx] << endl;
#endif

  cout << "\n Test MAX-LOC reduction for " << policy << "\n";

  ReduceMaxLoc<REDUCE_POLICY_T, Real_type> tmax0(-1.0e+20, -1);
  ReduceMaxLoc<REDUCE_POLICY_T, Real_type> tmax1(200.0, -1);

  int loops = 2;

  for (int k = 1; k <= loops; ++k) {
    s_ntests_run++;
    s_ntests_run_total++;

    //    cout << "k = " << k << endl;

    forall<ISET_POLICY_T>(iset, [=](Index_type idx) {
      tmax0.maxloc(k * test_array[idx], idx);
      tmax1.maxloc(test_array[idx], idx);
    });

    // exercise both Real_type(reduceVar) and reduceVar.get() accessor functions
    if (Real_type(tmax0) != Real_type(k * ref_max_val)
        || tmax0.getLoc() != ref_max_indx
        || tmax1.get() != Real_type(200.0)
        || tmax1.getLoc() != -1) {
      cout << "\n TEST FAILURE: k = " << k << endl;
      cout << "\ttmax0, loc = " << Real_type(tmax0) << " , " << tmax0.getLoc()
           << " (" << k * ref_max_val << ", " << ref_max_indx << " ) " << endl;
      cout << "\ttmax1, loc = " << tmax1.get() << " , " << tmax1.getLoc()
           << " (" << 200.0 << ", " << -1 << " ) " << endl;
    } else {
      s_ntests_passed++;
      s_ntests_passed_total++;
    }
  }

  free_aligned(test_array);
}

///////////////////////////////////////////////////////////////////////////
//
// Run RAJA max-loc reduction tests with available RAJA execution policies....
//
///////////////////////////////////////////////////////////////////////////
void runMaxLocReduceTests(Real_ptr in_array,
                          Index_type alen,
                          const RAJA::BasicIndexSet<RAJA::RangeSegment, RAJA::ListSegment, RAJA::RangeStrideSegment>& iset,
                          const RAJAVec<Index_type>& is_indices)
{
  cout << "\n\n   BEGIN RAJA::forall MAX-LOC REDUCE tests...." << endl;

  // initialize test counters for this test set
  s_ntests_run = 0;
  s_ntests_passed = 0;

  runBasicMaxLocReductionTest<IndexSet::ExecPolicy<seq_segit, seq_exec>,
                              seq_reduce>(
      "ExecPolicy<seq_segit, seq_exec>", in_array, alen, iset, is_indices);

  runBasicMaxLocReductionTest<IndexSet::ExecPolicy<seq_segit, simd_exec>,
                              seq_reduce>(
      "ExecPolicy<seq_segit, simd_exec>", in_array, alen, iset, is_indices);

#ifdef RAJA_ENABLE_OPENMP
  runBasicMaxLocReductionTest<IndexSet::ExecPolicy<seq_segit,
                                                   omp_parallel_for_exec>,
                              omp_reduce>(
      "ExecPolicy<seq_segit, omp_parallel_for_exec>",
      in_array,
      alen,
      iset,
      is_indices);

  runBasicMaxLocReductionTest<IndexSet::ExecPolicy<omp_parallel_for_segit,
                                                   seq_exec>,
                              omp_reduce>(
      "ExecPolicy<omp_parallel_for_segit, seq_exec>",
      in_array,
      alen,
      iset,
      is_indices);

  runBasicMaxLocReductionTest<IndexSet::ExecPolicy<omp_parallel_for_segit,
                                                   simd_exec>,
                              omp_reduce>(
      "ExecPolicy<omp_parallel_for_segit, simd_exec>",
      in_array,
      alen,
      iset,
      is_indices);
#endif

#ifdef RAJA_ENABLE_CILK
  runBasicMaxLocReductionTest<IndexSet::ExecPolicy<seq_segit, cilk_for_exec>,
                              cilk_reduce>(
      "ExecPolicy<seq_segit, cilk_for_exec>", in_array, alen, iset, is_indices);

  runBasicMaxLocReductionTest<IndexSet::ExecPolicy<cilk_for_segit, seq_exec>,
                              cilk_reduce>(
      "ExecPolicy<cilk_for_segit, seq_exec>", in_array, alen, iset, is_indices);

  runBasicMaxLocReductionTest<IndexSet::ExecPolicy<cilk_for_segit, simd_exec>,
                              cilk_reduce>(
      "ExecPolicy<cilk_for_segit, simd_exec>",
      in_array,
      alen,
      iset,
      is_indices);
#endif

  cout << "\n tests passed / test run: " << s_ntests_passed << " / "
       << s_ntests_run << endl;

  cout << "\n   END RAJA::forall MAX-LOC REDUCE tests... " << endl;
}

///////////////////////////////////////////////////////////////////////////
//
// Method that defines and runs basic RAJA sum reduction tests
// based on execution policy template
//
///////////////////////////////////////////////////////////////////////////
template <typename ISET_POLICY_T, typename REDUCE_POLICY_T>
void runBasicSumReductionTest(const string& policy,
                              Real_ptr in_array,
                              Index_type RAJA_UNUSED_ARG(alen),
                              const RAJA::BasicIndexSet<RAJA::RangeSegment, RAJA::ListSegment, RAJA::RangeStrideSegment>& iset,
                              const RAJAVec<Index_type>& is_indices)
{
  //
  // Generate reference result for sum
  //
  Real_type ref_sum = 0.0;

  for (size_t i = 0; i < is_indices.size(); ++i) {
    ref_sum += in_array[is_indices[i]];
  }

#if 0
   cout << "ref_sum = " << ref_sum << endl;
#endif

  cout << "\n Test SUM reduction for " << policy << "\n";

  ReduceSum<REDUCE_POLICY_T, Real_type> tsum0(0.0);
  ReduceSum<REDUCE_POLICY_T, Real_type> tsum1(5.0);

  int loops = 2;

  for (int k = 1; k <= loops; ++k) {
    s_ntests_run++;
    s_ntests_run_total++;

    //    cout << "k = " << k << endl;

    forall<ISET_POLICY_T>(iset, [=](Index_type idx) {
      tsum0 += in_array[idx];
      tsum1 += 1.0;
    });

    // exercise both Real_type(reduceVar) and reduceVar.get() accessor functions
    if (!equal(Real_type(tsum0), Real_type(k * ref_sum))
        || !equal(tsum1.get(), Real_type(k * iset.getLength() + 5.0))) {
      cout << "\n TEST FAILURE: k = " << k << endl;
      cout << "\ttmin0 = " << Real_type(tsum0) << " (" << k * ref_sum << ") "
           << endl;
      cout << "\ttmin1 = " << tsum1.get() << " (" << k * iset.getLength() + 5.0
           << ") " << endl;
    } else {
      s_ntests_passed++;
      s_ntests_passed_total++;
    }
  }
}

///////////////////////////////////////////////////////////////////////////
//
// Run RAJA sum reduce tests with available RAJA execution policies....
//
///////////////////////////////////////////////////////////////////////////
void runSumReduceTests(Real_ptr in_array,
                       Index_type alen,
                       const RAJA::BasicIndexSet<RAJA::RangeSegment, RAJA::ListSegment, RAJA::RangeStrideSegment>& iset,
                       const RAJAVec<Index_type>& is_indices)
{
  cout << "\n\n   BEGIN RAJA::forall SUM REDUCE tests...." << endl;

  // initialize test counters for this test set
  s_ntests_run = 0;
  s_ntests_passed = 0;

  runBasicSumReductionTest<IndexSet::ExecPolicy<seq_segit, seq_exec>,
                           seq_reduce>(
      "ExecPolicy<seq_segit, seq_exec>", in_array, alen, iset, is_indices);

  runBasicSumReductionTest<IndexSet::ExecPolicy<seq_segit, simd_exec>,
                           seq_reduce>(
      "ExecPolicy<seq_segit, simd_exec>", in_array, alen, iset, is_indices);

#ifdef RAJA_ENABLE_OPENMP
  runBasicSumReductionTest<IndexSet::ExecPolicy<seq_segit,
                                                omp_parallel_for_exec>,
                           omp_reduce>(
      "ExecPolicy<seq_segit, omp_parallel_for_exec>",
      in_array,
      alen,
      iset,
      is_indices);

  runBasicSumReductionTest<IndexSet::ExecPolicy<omp_parallel_for_segit,
                                                seq_exec>,
                           omp_reduce>(
      "ExecPolicy<omp_parallel_for_segit, seq_exec>",
      in_array,
      alen,
      iset,
      is_indices);

  runBasicSumReductionTest<IndexSet::ExecPolicy<omp_parallel_for_segit,
                                                simd_exec>,
                           omp_reduce>(
      "ExecPolicy<omp_parallel_for_segit, simd_exec>",
      in_array,
      alen,
      iset,
      is_indices);

  runBasicSumReductionTest<IndexSet::ExecPolicy<seq_segit,
                                                omp_parallel_for_exec>,
                           omp_reduce_ordered>(
      "ExecPolicy<seq_segit, omp_parallel_for_exec>",
      in_array,
      alen,
      iset,
      is_indices);

  runBasicSumReductionTest<IndexSet::ExecPolicy<omp_parallel_for_segit,
                                                seq_exec>,
                           omp_reduce_ordered>(
      "ExecPolicy<omp_parallel_for_segit, seq_exec>",
      in_array,
      alen,
      iset,
      is_indices);

  runBasicSumReductionTest<IndexSet::ExecPolicy<omp_parallel_for_segit,
                                                simd_exec>,
                           omp_reduce_ordered>(
      "ExecPolicy<omp_parallel_for_segit, simd_exec>",
      in_array,
      alen,
      iset,
      is_indices);
#endif

#ifdef RAJA_ENABLE_CILK
  runBasicSumReductionTest<IndexSet::ExecPolicy<seq_segit, cilk_for_exec>,
                           cilk_reduce>(
      "ExecPolicy<seq_segit, cilk_for_exec>", in_array, alen, iset, is_indices);

  runBasicSumReductionTest<IndexSet::ExecPolicy<cilk_for_segit, seq_exec>,
                           cilk_reduce>(
      "ExecPolicy<cilk_for_segit, seq_exec>", in_array, alen, iset, is_indices);

  runBasicSumReductionTest<IndexSet::ExecPolicy<cilk_for_segit, simd_exec>,
                           cilk_reduce>("ExecPolicy<cilk_for_segit, simd_exec>",
                                        in_array,
                                        alen,
                                        iset,
                                        is_indices);
#endif

  cout << "\n tests passed / test run: " << s_ntests_passed << " / "
       << s_ntests_run << endl;

  cout << "\n   END RAJA::forall SUM REDUCE tests... " << endl;
}

///////////////////////////////////////////////////////////////////////////
//
// Main Program.
//
///////////////////////////////////////////////////////////////////////////

int main(int RAJA_UNUSED_ARG(argc), char** RAJA_UNUSED_ARG(argv))
{
  //
  // Record maximum index in IndexSets for proper array allocation later.
  //
  Index_type last_indx = 0;

  //
  //  All methods to construct index sets should generate equivalent results.
  //
  RAJA::BasicIndexSet<RAJA::RangeSegment, RAJA::ListSegment, RAJA::RangeStrideSegment>  index[NumBuildMethods];
  for (unsigned ibuild = 0; ibuild < NumBuildMethods; ++ibuild) {
    last_indx =
        max(last_indx,
            buildIndexSet(index, static_cast<IndexSetBuildMethod>(ibuild)));
#if 0  // print index set for debugging
      cout << "\n\nIndexSet( " << ibuild << " ) " << endl;
      index[ibuild].print(cout);
#endif
  }

  ///////////////////////////////////////////////////////////////////////////
  //
  // Checks for equality of all constructed index sets are performed
  // in traversal test program.
  //
  ///////////////////////////////////////////////////////////////////////////

  ///////////////////////////////////////////////////////////////////////////
  //
  // Run RAJA::forall reduction tests...
  //
  ///////////////////////////////////////////////////////////////////////////

  RAJA::BasicIndexSet<RAJA::RangeSegment, RAJA::ListSegment, RAJA::RangeStrideSegment>& iset = index[0];

  const Index_type array_length = last_indx + 1;

  //
  // Allocate "parent" array for traversal tests and initialize to...
  //
<<<<<<< HEAD
  Real_ptr parent = 0;
  int err_val = 0;
  err_val = posix_memalign((void**)&parent,
                           DATA_ALIGN,
                           array_length * sizeof(Real_type));
  RAJA_UNUSED_VAR(err_val);
=======
  Real_ptr parent;
  parent = (Real_ptr) allocate_aligned(DATA_ALIGN, array_length * sizeof(Real_type));
>>>>>>> 3adec511

  for (Index_type i = 0; i < array_length; ++i) {
    parent[i] = Real_type(rand() % 65536);
  }

  //
  // Collect actual indices in index set for testing.
  //
  RAJAVec<Index_type> is_indices;
  getIndices(is_indices, index[0]);

  runMinReduceTests(parent, array_length, iset, is_indices);

  runMaxReduceTests(parent, array_length, iset, is_indices);

  runSumReduceTests(parent, array_length, iset, is_indices);

  runMinLocReduceTests(parent, array_length, iset, is_indices);

  runMaxLocReduceTests(parent, array_length, iset, is_indices);

  ///
  /// Print total number of tests passed/run.
  ///
  cout << "\n All Tests : # passed / # run = " << s_ntests_passed_total << " / "
       << s_ntests_run_total << endl;

#if 0  // just screwing around with OpenMP

   int len = is_indices.size();
   vector<double> min_array(len);
   for (int j = 0; j < len; ++j) {
      min_array[j] = fabs( parent[ is_indices[j] ] );
   }
   const Index_type ref_min_indx = len/2;
   min_array[ref_min_indx] = ref_min_val;

   Real_type  ref_sum  = 0.0;

   for (Index_type i = 0; i < is_indices.size(); ++i) {
      ref_sum += parent[ is_indices[i] ];
   }

   double osum1 = 0.0;
   double osum2 = 5.0;

   double omin1 = 1.0e+20;
   double omin2 = -200.0;

#pragma omp parallel for reduction(+ : osum1, osum2) reduction(min : omin1, \
                                                               omin2)
   for (int i = 0; i < len; ++i) {
      osum1 += parent[ is_indices[i] ];
      osum2 += 1.0;
      if ( min_array[ i ] < omin1 ) omin1 = min_array[ i ];
      if ( min_array[ i ] < omin2 ) omin2 = min_array[ i ];
   }

   cout << "\n\nReduceSum OpenMP: osum1 = " << osum1
             << " -- ( " << ref_sum << " )" << endl;
   cout << "ReduceSum OpenMP: osum2 = " << osum2
             << " -- ( " << iset.getLength() + 5.0 << " )" << endl;
   cout << "ReduceMin OpenMP: omin1 = " << omin1
             << " -- ( " << ref_min_val << " )" << endl;
   cout << "ReduceMin OpenMP: omin2 = " << omin2
             << " -- ( " << -200.0 << " )" << endl;

#endif

  //
  // Clean up....
  //
  free_aligned(parent);

  cout << "\n DONE!!! " << endl;

  if (s_ntests_passed_total == s_ntests_run_total) {
    return 0;
  } else {
    return 1;
  }
}<|MERGE_RESOLUTION|>--- conflicted
+++ resolved
@@ -61,17 +61,8 @@
                               const RAJA::BasicIndexSet<RAJA::RangeSegment, RAJA::ListSegment, RAJA::RangeStrideSegment>& iset,
                               const RAJAVec<Index_type>& is_indices)
 {
-<<<<<<< HEAD
-  Real_ptr test_array = 0;
-  int err_val = 0;
-  err_val = posix_memalign((void**)&test_array,
-                           DATA_ALIGN,
-                           alen * sizeof(Real_type));
-  RAJA_UNUSED_VAR(err_val);
-=======
   Real_ptr test_array;
   test_array = (Real_ptr) allocate_aligned(DATA_ALIGN, alen * sizeof(Real_type));
->>>>>>> 3adec511
 
   //
   // Make all test array values positve
@@ -217,17 +208,8 @@
                                  const RAJA::BasicIndexSet<RAJA::RangeSegment, RAJA::ListSegment, RAJA::RangeStrideSegment>& iset,
                                  const RAJAVec<Index_type>& is_indices)
 {
-<<<<<<< HEAD
-  Real_ptr test_array = 0;
-  int err_val = 0;
-  err_val = posix_memalign((void**)&test_array,
-                           DATA_ALIGN,
-                           alen * sizeof(Real_type));
-  RAJA_UNUSED_VAR(err_val);
-=======
   Real_ptr test_array;
   test_array = (Real_ptr) allocate_aligned(DATA_ALIGN, alen * sizeof(Real_type));
->>>>>>> 3adec511
 
   //
   // Make all test array values positve
@@ -378,17 +360,8 @@
                               const RAJA::BasicIndexSet<RAJA::RangeSegment, RAJA::ListSegment, RAJA::RangeStrideSegment>& iset,
                               const RAJAVec<Index_type>& is_indices)
 {
-<<<<<<< HEAD
-  Real_ptr test_array = 0;
-  int err_val = 0;
-  err_val = posix_memalign((void**)&test_array,
-                           DATA_ALIGN,
-                           alen * sizeof(Real_type));
-  RAJA_UNUSED_VAR(err_val);
-=======
   Real_ptr test_array;
   test_array = (Real_ptr) allocate_aligned(DATA_ALIGN, alen * sizeof(Real_type));
->>>>>>> 3adec511
 
   //
   // Make all test array values negative
@@ -535,17 +508,8 @@
                                  const RAJA::BasicIndexSet<RAJA::RangeSegment, RAJA::ListSegment, RAJA::RangeStrideSegment>& iset,
                                  const RAJAVec<Index_type>& is_indices)
 {
-<<<<<<< HEAD
-  Real_ptr test_array = 0;
-  int err_val = 0;
-  err_val = posix_memalign((void**)&test_array,
-                           DATA_ALIGN,
-                           alen * sizeof(Real_type));
-  RAJA_UNUSED_VAR(err_val);
-=======
   Real_ptr test_array;
   test_array = (Real_ptr) allocate_aligned(DATA_ALIGN, alen * sizeof(Real_type));
->>>>>>> 3adec511
 
   //
   // Make all test array values negative
@@ -892,17 +856,8 @@
   //
   // Allocate "parent" array for traversal tests and initialize to...
   //
-<<<<<<< HEAD
-  Real_ptr parent = 0;
-  int err_val = 0;
-  err_val = posix_memalign((void**)&parent,
-                           DATA_ALIGN,
-                           array_length * sizeof(Real_type));
-  RAJA_UNUSED_VAR(err_val);
-=======
   Real_ptr parent;
   parent = (Real_ptr) allocate_aligned(DATA_ALIGN, array_length * sizeof(Real_type));
->>>>>>> 3adec511
 
   for (Index_type i = 0; i < array_length; ++i) {
     parent[i] = Real_type(rand() % 65536);
