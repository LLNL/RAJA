--- conflicted
+++ resolved
@@ -50,12 +50,8 @@
 
 raja_add_test(
   NAME test-nested
-<<<<<<< HEAD
   SOURCES test-nested.cpp
   DEPENDS_ON gtest gtest_main ${CMAKE_THREAD_LIBS_INIT})
-=======
-  SOURCES main-nested.cpp)
->>>>>>> 919e8017
 
 raja_add_test(
   NAME test-segments
