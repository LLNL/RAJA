
//~~~~~~~~~~~~~~~~~~~~~~~~~~~~~~~~~~~~~~~~~~~~~~~~~~~~~~~~~~~~~~~~~~~~~~~~~~~//
// Copyright (c) 2016, Lawrence Livermore National Security, LLC.
//
// Produced at the Lawrence Livermore National Laboratory
//
// LLNL-CODE-689114
//
// All rights reserved.
//
// This file is part of RAJA.
//
// For additional details, please also read RAJA/README.
//
// Redistribution and use in source and binary forms, with or without
// modification, are permitted provided that the following conditions are met:
//
// * Redistributions of source code must retain the above copyright notice,
//   this list of conditions and the disclaimer below.
//
// * Redistributions in binary form must reproduce the above copyright notice,
//   this list of conditions and the disclaimer (as noted below) in the
//   documentation and/or other materials provided with the distribution.
//
// * Neither the name of the LLNS/LLNL nor the names of its contributors may
//   be used to endorse or promote products derived from this software without
//   specific prior written permission.
//
// THIS SOFTWARE IS PROVIDED BY THE COPYRIGHT HOLDERS AND CONTRIBUTORS "AS IS"
// AND ANY EXPRESS OR IMPLIED WARRANTIES, INCLUDING, BUT NOT LIMITED TO, THE
// IMPLIED WARRANTIES OF MERCHANTABILITY AND FITNESS FOR A PARTICULAR PURPOSE
// ARE DISCLAIMED. IN NO EVENT SHALL LAWRENCE LIVERMORE NATIONAL SECURITY,
// LLC, THE U.S. DEPARTMENT OF ENERGY OR CONTRIBUTORS BE LIABLE FOR ANY
// DIRECT, INDIRECT, INCIDENTAL, SPECIAL, EXEMPLARY, OR CONSEQUENTIAL
// DAMAGES  (INCLUDING, BUT NOT LIMITED TO, PROCUREMENT OF SUBSTITUTE GOODS
// OR SERVICES; LOSS OF USE, DATA, OR PROFITS; OR BUSINESS INTERRUPTION)
// HOWEVER CAUSED AND ON ANY THEORY OF LIABILITY, WHETHER IN CONTRACT,
// STRICT LIABILITY, OR TORT (INCLUDING NEGLIGENCE OR OTHERWISE) ARISING
// IN ANY WAY OUT OF THE USE OF THIS SOFTWARE, EVEN IF ADVISED OF THE
// POSSIBILITY OF SUCH DAMAGE.
//
//~~~~~~~~~~~~~~~~~~~~~~~~~~~~~~~~~~~~~~~~~~~~~~~~~~~~~~~~~~~~~~~~~~~~~~~~~~~//

///
/// Source file containing tests for RAJA loop reduction operations.
///

#include <time.h>
#include <cmath>
#include <cstdlib>

#include <iostream>
#include <string>
#include <vector>

#include "RAJA/RAJA.hpp"
#include "RAJA/util/defines.hpp"

using namespace RAJA;
using namespace std;

#include "Compare.hpp"

#include "buildIndexSet.hpp"

//
// Global variables for counting tests executed/passed.
//
unsigned s_ntests_run_total = 0;
unsigned s_ntests_passed_total = 0;

unsigned s_ntests_run = 0;
unsigned s_ntests_passed = 0;

//=========================================================================
//=========================================================================
//
// Methods that define and run various RAJA reduction tests
//
//=========================================================================
//=========================================================================

///////////////////////////////////////////////////////////////////////////
//
// Method that defines and runs basic RAJA min reduction tests
// based on execution policy template
//
///////////////////////////////////////////////////////////////////////////
template <typename ISET_POLICY_T, typename REDUCE_POLICY_T>
void runBasicMinReductionTest(const string& policy,
                              Real_ptr in_array,
                              Index_type alen,
                              const RAJA::IndexSet<RAJA::RangeSegment, RAJA::ListSegment, RAJA::RangeStrideSegment>& iset,
                              const RAJAVec<Index_type>& is_indices)
{
  Real_ptr test_array;
  test_array = (Real_ptr)allocate_aligned(DATA_ALIGN, alen * sizeof(Real_type));

  //
  // Make all test array values positve
  //
  for (Index_type i = 0; i < alen; ++i) {
    test_array[i] = fabs(in_array[i]);
  }

  //
  // Generate reference result for min in middle of index set.
  //
  const Index_type ref_min_indx = Index_type(is_indices[is_indices.size() / 2]);
  const Real_type ref_min_val = -100.0;

  test_array[ref_min_indx] = ref_min_val;

#if 0
   cout << "ref_min_indx = " << ref_min_indx << endl;
   cout << "ref_min_val = " << ref_min_val << endl;
   cout << "test_array[ref_min_indx] = "
             << test_array[ref_min_indx] << endl;
#endif

  cout << "\n Test MIN reduction for " << policy << "\n";

  ReduceMin<REDUCE_POLICY_T, Real_type> tmin0(1.0e+20);
  ReduceMin<REDUCE_POLICY_T, Real_type> tmin1(-200.0);

  int loops = 2;

  for (int k = 1; k <= loops; ++k) {
    s_ntests_run++;
    s_ntests_run_total++;

    //    cout << "k = " << k << endl;

    forall<ISET_POLICY_T>(iset, [=](Index_type idx) {
      tmin0.min(k * test_array[idx]);
      tmin1.min(test_array[idx]);
    });
    // exercise both Real_type(reduceVar) and reduceVar.get() accessor functions
    if (Real_type(tmin0) != Real_type(k * ref_min_val)
        || tmin1.get() != Real_type(-200.0)) {
      cout << "\n TEST FAILURE: k = " << k << endl;
      cout << "\ttmin0 = " << Real_type(tmin0) << " (" << k * ref_min_val
           << ") " << endl;
      cout << "\ttmin1 = " << tmin1.get() << " (" << -200.0 << ") " << endl;
    } else {
      s_ntests_passed++;
      s_ntests_passed_total++;
    }
  }

  free_aligned(test_array);
}

///////////////////////////////////////////////////////////////////////////
//
// Run RAJA min reduction tests with available RAJA execution policies....
//
///////////////////////////////////////////////////////////////////////////
void runMinReduceTests(Real_ptr in_array,
                       Index_type alen,
                       const RAJA::IndexSet<RAJA::RangeSegment, RAJA::ListSegment, RAJA::RangeStrideSegment>& iset,
                       const RAJAVec<Index_type>& is_indices)
{
  cout << "\n\n   BEGIN RAJA::forall MIN REDUCE tests...." << endl;

  // initialize test counters for this test set
  s_ntests_run = 0;
  s_ntests_passed = 0;

  runBasicMinReductionTest<ExecPolicy<seq_segit, seq_exec>,
                           seq_reduce>(
      "ExecPolicy<seq_segit, seq_exec>", in_array, alen, iset, is_indices);

  runBasicMinReductionTest<ExecPolicy<seq_segit, simd_exec>,
                           seq_reduce>(
      "ExecPolicy<seq_segit, simd_exec>", in_array, alen, iset, is_indices);

#ifdef RAJA_ENABLE_OPENMP
  runBasicMinReductionTest<ExecPolicy<seq_segit,
                                                omp_parallel_for_exec>,
                           omp_reduce>(
      "ExecPolicy<seq_segit, omp_parallel_for_exec>",
      in_array,
      alen,
      iset,
      is_indices);

  runBasicMinReductionTest<ExecPolicy<omp_parallel_for_segit,
                                                seq_exec>,
                           omp_reduce>(
      "ExecPolicy<omp_parallel_for_segit, seq_exec>",
      in_array,
      alen,
      iset,
      is_indices);

  runBasicMinReductionTest<ExecPolicy<omp_parallel_for_segit,
                                                simd_exec>,
                           omp_reduce>(
      "ExecPolicy<omp_parallel_for_segit, simd_exec>",
      in_array,
      alen,
      iset,
      is_indices);
#endif

<<<<<<< HEAD
#ifdef RAJA_ENABLE_CILK
  runBasicMinReductionTest<ExecPolicy<seq_segit, cilk_for_exec>,
                           cilk_reduce>(
      "ExecPolicy<seq_segit, cilk_for_exec>", in_array, alen, iset, is_indices);

  runBasicMinReductionTest<ExecPolicy<cilk_for_segit, seq_exec>,
                           cilk_reduce>(
      "ExecPolicy<cilk_for_segit, seq_exec>", in_array, alen, iset, is_indices);

  runBasicMinReductionTest<ExecPolicy<cilk_for_segit, simd_exec>,
                           cilk_reduce>("ExecPolicy<cilk_for_segit, simd_exec>",
                                        in_array,
                                        alen,
                                        iset,
                                        is_indices);
#endif

=======
>>>>>>> 57324944
  cout << "\n tests passed / test run: " << s_ntests_passed << " / "
       << s_ntests_run << endl;

  cout << "\n   END RAJA::forall MIN REDUCE tests... " << endl;
}

///////////////////////////////////////////////////////////////////////////
//
// Method that defines and runs basic RAJA min-loc reduction tests
// based on execution policy template
//
///////////////////////////////////////////////////////////////////////////
template <typename ISET_POLICY_T, typename REDUCE_POLICY_T>
void runBasicMinLocReductionTest(const string& policy,
                                 Real_ptr in_array,
                                 Index_type alen,
                                 const RAJA::IndexSet<RAJA::RangeSegment, RAJA::ListSegment, RAJA::RangeStrideSegment>& iset,
                                 const RAJAVec<Index_type>& is_indices)
{
  Real_ptr test_array;
  test_array = (Real_ptr)allocate_aligned(DATA_ALIGN, alen * sizeof(Real_type));

  //
  // Make all test array values positve
  //
  for (Index_type i = 0; i < alen; ++i) {
    test_array[i] = fabs(in_array[i]);
  }

  //
  // Generate reference result for min in middle of index set.
  //
  const Index_type ref_min_indx = Index_type(is_indices[is_indices.size() / 2]);
  const Real_type ref_min_val = -100.0;

  test_array[ref_min_indx] = ref_min_val;

#if 0
   cout << "ref_min_indx = " << ref_min_indx << endl;
   cout << "ref_min_val = " << ref_min_val << endl;
   cout << "test_array[ref_min_indx] = "
             << test_array[ref_min_indx] << endl;
#endif

  cout << "\n Test MIN-LOC reduction for " << policy << "\n";

  ReduceMinLoc<REDUCE_POLICY_T, Real_type> tmin0(1.0e+20, -1);
  ReduceMinLoc<REDUCE_POLICY_T, Real_type> tmin1(-200.0, -1);

  int loops = 2;

  for (int k = 1; k <= loops; ++k) {
    s_ntests_run++;
    s_ntests_run_total++;

    //    cout << "k = " << k << endl;
    forallN<NestedPolicy<ExecList<ISET_POLICY_T> > >(iset, [=](Index_type idx) {
      tmin0.minloc(k * test_array[idx], idx);
      tmin1.minloc(test_array[idx], idx);
    });

    // exercise both Real_type(reduceVar) and reduceVar.get() accessor functions
    if (Real_type(tmin0) != Real_type(k * ref_min_val)
        || tmin0.getLoc() != ref_min_indx
        || tmin1.get() != Real_type(-200.0)
        || tmin1.getLoc() != -1) {
      cout << "\n TEST FAILURE: k = " << k << endl;
      cout << "\ttmin0, loc = " << Real_type(tmin0) << " , " << tmin0.getLoc()
           << " (" << k * ref_min_val << ", " << ref_min_indx << " ) " << endl;
      cout << "\ttmin1, loc = " << tmin1.get() << " , " << tmin1.getLoc()
           << " (" << -200.0 << ", " << -1 << " ) " << endl;
    } else {
      s_ntests_passed++;
      s_ntests_passed_total++;
    }
  }

  free_aligned(test_array);
}

///////////////////////////////////////////////////////////////////////////
//
// Run RAJA min-loc reduction tests with available RAJA execution policies....
//
///////////////////////////////////////////////////////////////////////////
void runMinLocReduceTests(Real_ptr in_array,
                          Index_type alen,
                          const RAJA::IndexSet<RAJA::RangeSegment, RAJA::ListSegment, RAJA::RangeStrideSegment>& iset,
                          const RAJAVec<Index_type>& is_indices)
{
  cout << "\n\n   BEGIN RAJA::forall MIN-LOC REDUCE tests...." << endl;

  // initialize test counters for this test set
  s_ntests_run = 0;
  s_ntests_passed = 0;

  runBasicMinLocReductionTest<ExecPolicy<seq_segit, seq_exec>,
                              seq_reduce>(
      "ExecPolicy<seq_segit, seq_exec>", in_array, alen, iset, is_indices);

  runBasicMinLocReductionTest<ExecPolicy<seq_segit, simd_exec>,
                              seq_reduce>(
      "ExecPolicy<seq_segit, simd_exec>", in_array, alen, iset, is_indices);

#ifdef RAJA_ENABLE_OPENMP
  runBasicMinLocReductionTest<ExecPolicy<seq_segit,
                                                   omp_parallel_for_exec>,
                              omp_reduce>(
      "ExecPolicy<seq_segit, omp_parallel_for_exec>",
      in_array,
      alen,
      iset,
      is_indices);

  runBasicMinLocReductionTest<ExecPolicy<omp_parallel_for_segit,
                                                   seq_exec>,
                              omp_reduce>(
      "ExecPolicy<omp_parallel_for_segit, seq_exec>",
      in_array,
      alen,
      iset,
      is_indices);

  runBasicMinLocReductionTest<ExecPolicy<omp_parallel_for_segit,
                                                   simd_exec>,
                              omp_reduce>(
      "ExecPolicy<omp_parallel_for_segit, simd_exec>",
      in_array,
      alen,
      iset,
      is_indices);
#endif

<<<<<<< HEAD
#ifdef RAJA_ENABLE_CILK
  runBasicMinLocReductionTest<ExecPolicy<seq_segit, cilk_for_exec>,
                              cilk_reduce>(
      "ExecPolicy<seq_segit, cilk_for_exec>", in_array, alen, iset, is_indices);

  runBasicMinLocReductionTest<ExecPolicy<cilk_for_segit, seq_exec>,
                              cilk_reduce>(
      "ExecPolicy<cilk_for_segit, seq_exec>", in_array, alen, iset, is_indices);

  runBasicMinLocReductionTest<ExecPolicy<cilk_for_segit, simd_exec>,
                              cilk_reduce>(
      "ExecPolicy<cilk_for_segit, simd_exec>",
      in_array,
      alen,
      iset,
      is_indices);
#endif

=======
>>>>>>> 57324944
  cout << "\n tests passed / test run: " << s_ntests_passed << " / "
       << s_ntests_run << endl;

  cout << "\n   END RAJA::forall MIN-LOC REDUCE tests... " << endl;
}

///////////////////////////////////////////////////////////////////////////
//
// Method that defines and runs basic RAJA max reduction tests
// based on execution policy template
//
///////////////////////////////////////////////////////////////////////////
template <typename ISET_POLICY_T, typename REDUCE_POLICY_T>
void runBasicMaxReductionTest(const string& policy,
                              Real_ptr in_array,
                              Index_type alen,
                              const RAJA::IndexSet<RAJA::RangeSegment, RAJA::ListSegment, RAJA::RangeStrideSegment>& iset,
                              const RAJAVec<Index_type>& is_indices)
{
  Real_ptr test_array;
  test_array = (Real_ptr)allocate_aligned(DATA_ALIGN, alen * sizeof(Real_type));

  //
  // Make all test array values negative
  //
  for (Index_type i = 0; i < alen; ++i) {
    test_array[i] = -fabs(in_array[i]);
  }

  //
  // Generate reference result for max in middle of index set.
  //
  const Index_type ref_max_indx = Index_type(is_indices[is_indices.size() / 2]);
  const Real_type ref_max_val = 100.0;

  test_array[ref_max_indx] = ref_max_val;

#if 0
   cout << "ref_max_indx = " << ref_max_indx << endl;
   cout << "ref_max_val = " << ref_max_val << endl;
   cout << "test_array[ref_max_indx] = "
             << test_array[ref_max_indx] << endl;
#endif

  cout << "\n Test MAX reduction for " << policy << "\n";

  ReduceMax<REDUCE_POLICY_T, Real_type> tmax0(-1.0e+20);
  ReduceMax<REDUCE_POLICY_T, Real_type> tmax1(200.0);

  int loops = 2;

  for (int k = 1; k <= loops; ++k) {
    s_ntests_run++;
    s_ntests_run_total++;

    //    cout << "k = " << k << endl;

    forall<ISET_POLICY_T>(iset, [=](Index_type idx) {
      tmax0.max(k * test_array[idx]);
      tmax1.max(test_array[idx]);
    });

    // exercise both Real_type(reduceVar) and reduceVar.get() accessor functions
    if (Real_type(tmax0) != Real_type(k * ref_max_val)
        || tmax1.get() != Real_type(200.0)) {
      cout << "\n TEST FAILURE: k = " << k << endl;
      cout << "\ttmax0 = " << Real_type(tmax0) << " (" << k * ref_max_val
           << ") " << endl;
      cout << "\ttmax1 = " << tmax1.get() << " (" << 200.0 << ") " << endl;
    } else {
      s_ntests_passed++;
      s_ntests_passed_total++;
    }
  }

  free_aligned(test_array);
}

///////////////////////////////////////////////////////////////////////////
//
// Run RAJA max reduce tests with available RAJA execution policies....
//
///////////////////////////////////////////////////////////////////////////
void runMaxReduceTests(Real_ptr in_array,
                       Index_type alen,
                       const RAJA::IndexSet<RAJA::RangeSegment, RAJA::ListSegment, RAJA::RangeStrideSegment>& iset,
                       const RAJAVec<Index_type>& is_indices)
{
  cout << "\n\n   BEGIN RAJA::forall MAX REDUCE tests...." << endl;

  // initialize test counters for this test set
  s_ntests_run = 0;
  s_ntests_passed = 0;

  runBasicMaxReductionTest<ExecPolicy<seq_segit, seq_exec>,
                           seq_reduce>(
      "ExecPolicy<seq_segit, seq_exec>", in_array, alen, iset, is_indices);

  runBasicMaxReductionTest<ExecPolicy<seq_segit, simd_exec>,
                           seq_reduce>(
      "ExecPolicy<seq_segit, simd_exec>", in_array, alen, iset, is_indices);

#ifdef RAJA_ENABLE_OPENMP
  runBasicMaxReductionTest<ExecPolicy<seq_segit,
                                                omp_parallel_for_exec>,
                           omp_reduce>(
      "ExecPolicy<seq_segit, omp_parallel_for_exec>",
      in_array,
      alen,
      iset,
      is_indices);

  runBasicMaxReductionTest<ExecPolicy<omp_parallel_for_segit,
                                                seq_exec>,
                           omp_reduce>(
      "ExecPolicy<omp_parallel_for_segit, seq_exec>",
      in_array,
      alen,
      iset,
      is_indices);

  runBasicMaxReductionTest<ExecPolicy<omp_parallel_for_segit,
                                                simd_exec>,
                           omp_reduce>(
      "ExecPolicy<omp_parallel_for_segit, simd_exec>",
      in_array,
      alen,
      iset,
      is_indices);
#endif

<<<<<<< HEAD
#ifdef RAJA_ENABLE_CILK
  runBasicMaxReductionTest<ExecPolicy<seq_segit, cilk_for_exec>,
                           cilk_reduce>(
      "ExecPolicy<seq_segit, cilk_for_exec>", in_array, alen, iset, is_indices);

  runBasicMaxReductionTest<ExecPolicy<cilk_for_segit, seq_exec>,
                           cilk_reduce>(
      "ExecPolicy<cilk_for_segit, seq_exec>", in_array, alen, iset, is_indices);

  runBasicMaxReductionTest<ExecPolicy<cilk_for_segit, simd_exec>,
                           cilk_reduce>("ExecPolicy<cilk_for_segit, simd_exec>",
                                        in_array,
                                        alen,
                                        iset,
                                        is_indices);
#endif

=======
>>>>>>> 57324944
  cout << "\n tests passed / test run: " << s_ntests_passed << " / "
       << s_ntests_run << endl;

  cout << "\n   END RAJA::forall MAX REDUCE tests... " << endl;
}

///////////////////////////////////////////////////////////////////////////
//
// Method that defines and runs basic RAJA max-loc reduction tests
// based on execution policy template
//
///////////////////////////////////////////////////////////////////////////
template <typename ISET_POLICY_T, typename REDUCE_POLICY_T>
void runBasicMaxLocReductionTest(const string& policy,
                                 Real_ptr in_array,
                                 Index_type alen,
                                 const RAJA::IndexSet<RAJA::RangeSegment, RAJA::ListSegment, RAJA::RangeStrideSegment>& iset,
                                 const RAJAVec<Index_type>& is_indices)
{
  Real_ptr test_array;
  test_array = (Real_ptr)allocate_aligned(DATA_ALIGN, alen * sizeof(Real_type));

  //
  // Make all test array values negative
  //
  for (Index_type i = 0; i < alen; ++i) {
    test_array[i] = -fabs(in_array[i]);
  }

  //
  // Generate reference result for min in middle of index set.
  //
  const Index_type ref_max_indx = Index_type(is_indices[is_indices.size() / 2]);
  const Real_type ref_max_val = 100.0;

  test_array[ref_max_indx] = ref_max_val;

#if 0
   cout << "ref_max_indx = " << ref_max_indx << endl;
   cout << "ref_max_val = " << ref_max_val << endl;
   cout << "test_array[ref_max_indx] = "
             << test_array[ref_max_indx] << endl;
#endif

  cout << "\n Test MAX-LOC reduction for " << policy << "\n";

  ReduceMaxLoc<REDUCE_POLICY_T, Real_type> tmax0(-1.0e+20, -1);
  ReduceMaxLoc<REDUCE_POLICY_T, Real_type> tmax1(200.0, -1);

  int loops = 2;

  for (int k = 1; k <= loops; ++k) {
    s_ntests_run++;
    s_ntests_run_total++;

    //    cout << "k = " << k << endl;

    forall<ISET_POLICY_T>(iset, [=](Index_type idx) {
      tmax0.maxloc(k * test_array[idx], idx);
      tmax1.maxloc(test_array[idx], idx);
    });

    // exercise both Real_type(reduceVar) and reduceVar.get() accessor functions
    if (Real_type(tmax0) != Real_type(k * ref_max_val)
        || tmax0.getLoc() != ref_max_indx
        || tmax1.get() != Real_type(200.0)
        || tmax1.getLoc() != -1) {
      cout << "\n TEST FAILURE: k = " << k << endl;
      cout << "\ttmax0, loc = " << Real_type(tmax0) << " , " << tmax0.getLoc()
           << " (" << k * ref_max_val << ", " << ref_max_indx << " ) " << endl;
      cout << "\ttmax1, loc = " << tmax1.get() << " , " << tmax1.getLoc()
           << " (" << 200.0 << ", " << -1 << " ) " << endl;
    } else {
      s_ntests_passed++;
      s_ntests_passed_total++;
    }
  }

  free_aligned(test_array);
}

///////////////////////////////////////////////////////////////////////////
//
// Run RAJA max-loc reduction tests with available RAJA execution policies....
//
///////////////////////////////////////////////////////////////////////////
void runMaxLocReduceTests(Real_ptr in_array,
                          Index_type alen,
                          const RAJA::IndexSet<RAJA::RangeSegment, RAJA::ListSegment, RAJA::RangeStrideSegment>& iset,
                          const RAJAVec<Index_type>& is_indices)
{
  cout << "\n\n   BEGIN RAJA::forall MAX-LOC REDUCE tests...." << endl;

  // initialize test counters for this test set
  s_ntests_run = 0;
  s_ntests_passed = 0;

  runBasicMaxLocReductionTest<ExecPolicy<seq_segit, seq_exec>,
                              seq_reduce>(
      "ExecPolicy<seq_segit, seq_exec>", in_array, alen, iset, is_indices);

  runBasicMaxLocReductionTest<ExecPolicy<seq_segit, simd_exec>,
                              seq_reduce>(
      "ExecPolicy<seq_segit, simd_exec>", in_array, alen, iset, is_indices);

#ifdef RAJA_ENABLE_OPENMP
  runBasicMaxLocReductionTest<ExecPolicy<seq_segit,
                                                   omp_parallel_for_exec>,
                              omp_reduce>(
      "ExecPolicy<seq_segit, omp_parallel_for_exec>",
      in_array,
      alen,
      iset,
      is_indices);

  runBasicMaxLocReductionTest<ExecPolicy<omp_parallel_for_segit,
                                                   seq_exec>,
                              omp_reduce>(
      "ExecPolicy<omp_parallel_for_segit, seq_exec>",
      in_array,
      alen,
      iset,
      is_indices);

  runBasicMaxLocReductionTest<ExecPolicy<omp_parallel_for_segit,
                                                   simd_exec>,
                              omp_reduce>(
      "ExecPolicy<omp_parallel_for_segit, simd_exec>",
      in_array,
      alen,
      iset,
      is_indices);
#endif

<<<<<<< HEAD
#ifdef RAJA_ENABLE_CILK
  runBasicMaxLocReductionTest<ExecPolicy<seq_segit, cilk_for_exec>,
                              cilk_reduce>(
      "ExecPolicy<seq_segit, cilk_for_exec>", in_array, alen, iset, is_indices);

  runBasicMaxLocReductionTest<ExecPolicy<cilk_for_segit, seq_exec>,
                              cilk_reduce>(
      "ExecPolicy<cilk_for_segit, seq_exec>", in_array, alen, iset, is_indices);

  runBasicMaxLocReductionTest<ExecPolicy<cilk_for_segit, simd_exec>,
                              cilk_reduce>(
      "ExecPolicy<cilk_for_segit, simd_exec>",
      in_array,
      alen,
      iset,
      is_indices);
#endif

=======
>>>>>>> 57324944
  cout << "\n tests passed / test run: " << s_ntests_passed << " / "
       << s_ntests_run << endl;

  cout << "\n   END RAJA::forall MAX-LOC REDUCE tests... " << endl;
}

///////////////////////////////////////////////////////////////////////////
//
// Method that defines and runs basic RAJA sum reduction tests
// based on execution policy template
//
///////////////////////////////////////////////////////////////////////////
template <typename ISET_POLICY_T, typename REDUCE_POLICY_T>
void runBasicSumReductionTest(const string& policy,
                              Real_ptr in_array,
                              Index_type RAJA_UNUSED_ARG(alen),
                              const RAJA::IndexSet<RAJA::RangeSegment, RAJA::ListSegment, RAJA::RangeStrideSegment>& iset,
                              const RAJAVec<Index_type>& is_indices)
{
  //
  // Generate reference result for sum
  //
  Real_type ref_sum = 0.0;

  for (size_t i = 0; i < is_indices.size(); ++i) {
    ref_sum += in_array[is_indices[i]];
  }

#if 0
   cout << "ref_sum = " << ref_sum << endl;
#endif

  cout << "\n Test SUM reduction for " << policy << "\n";

  ReduceSum<REDUCE_POLICY_T, Real_type> tsum0(0.0);
  ReduceSum<REDUCE_POLICY_T, Real_type> tsum1(5.0);

  int loops = 2;

  for (int k = 1; k <= loops; ++k) {
    s_ntests_run++;
    s_ntests_run_total++;

    //    cout << "k = " << k << endl;

    forall<ISET_POLICY_T>(iset, [=](Index_type idx) {
      tsum0 += in_array[idx];
      tsum1 += 1.0;
    });

    // exercise both Real_type(reduceVar) and reduceVar.get() accessor functions
    if (!equal(Real_type(tsum0), Real_type(k * ref_sum))
        || !equal(tsum1.get(), Real_type(k * iset.getLength() + 5.0))) {
      cout << "\n TEST FAILURE: k = " << k << endl;
      cout << "\ttmin0 = " << Real_type(tsum0) << " (" << k * ref_sum << ") "
           << endl;
      cout << "\ttmin1 = " << tsum1.get() << " (" << k * iset.getLength() + 5.0
           << ") " << endl;
    } else {
      s_ntests_passed++;
      s_ntests_passed_total++;
    }
  }
}

///////////////////////////////////////////////////////////////////////////
//
// Run RAJA sum reduce tests with available RAJA execution policies....
//
///////////////////////////////////////////////////////////////////////////
void runSumReduceTests(Real_ptr in_array,
                       Index_type alen,
                       const RAJA::IndexSet<RAJA::RangeSegment, RAJA::ListSegment, RAJA::RangeStrideSegment>& iset,
                       const RAJAVec<Index_type>& is_indices)
{
  cout << "\n\n   BEGIN RAJA::forall SUM REDUCE tests...." << endl;

  // initialize test counters for this test set
  s_ntests_run = 0;
  s_ntests_passed = 0;

  runBasicSumReductionTest<ExecPolicy<seq_segit, seq_exec>,
                           seq_reduce>(
      "ExecPolicy<seq_segit, seq_exec>", in_array, alen, iset, is_indices);

  runBasicSumReductionTest<ExecPolicy<seq_segit, simd_exec>,
                           seq_reduce>(
      "ExecPolicy<seq_segit, simd_exec>", in_array, alen, iset, is_indices);

#ifdef RAJA_ENABLE_OPENMP
  runBasicSumReductionTest<ExecPolicy<seq_segit,
                                                omp_parallel_for_exec>,
                           omp_reduce>(
      "ExecPolicy<seq_segit, omp_parallel_for_exec>",
      in_array,
      alen,
      iset,
      is_indices);

  runBasicSumReductionTest<ExecPolicy<omp_parallel_for_segit,
                                                seq_exec>,
                           omp_reduce>(
      "ExecPolicy<omp_parallel_for_segit, seq_exec>",
      in_array,
      alen,
      iset,
      is_indices);

  runBasicSumReductionTest<ExecPolicy<omp_parallel_for_segit,
                                                simd_exec>,
                           omp_reduce>(
      "ExecPolicy<omp_parallel_for_segit, simd_exec>",
      in_array,
      alen,
      iset,
      is_indices);

  runBasicSumReductionTest<ExecPolicy<seq_segit,
                                                omp_parallel_for_exec>,
                           omp_reduce_ordered>(
      "ExecPolicy<seq_segit, omp_parallel_for_exec>",
      in_array,
      alen,
      iset,
      is_indices);

  runBasicSumReductionTest<ExecPolicy<omp_parallel_for_segit,
                                                seq_exec>,
                           omp_reduce_ordered>(
      "ExecPolicy<omp_parallel_for_segit, seq_exec>",
      in_array,
      alen,
      iset,
      is_indices);

  runBasicSumReductionTest<ExecPolicy<omp_parallel_for_segit,
                                                simd_exec>,
                           omp_reduce_ordered>(
      "ExecPolicy<omp_parallel_for_segit, simd_exec>",
      in_array,
      alen,
      iset,
      is_indices);
#endif

<<<<<<< HEAD
#ifdef RAJA_ENABLE_CILK
  runBasicSumReductionTest<ExecPolicy<seq_segit, cilk_for_exec>,
                           cilk_reduce>(
      "ExecPolicy<seq_segit, cilk_for_exec>", in_array, alen, iset, is_indices);

  runBasicSumReductionTest<ExecPolicy<cilk_for_segit, seq_exec>,
                           cilk_reduce>(
      "ExecPolicy<cilk_for_segit, seq_exec>", in_array, alen, iset, is_indices);

  runBasicSumReductionTest<ExecPolicy<cilk_for_segit, simd_exec>,
                           cilk_reduce>("ExecPolicy<cilk_for_segit, simd_exec>",
                                        in_array,
                                        alen,
                                        iset,
                                        is_indices);
#endif

=======
>>>>>>> 57324944
  cout << "\n tests passed / test run: " << s_ntests_passed << " / "
       << s_ntests_run << endl;

  cout << "\n   END RAJA::forall SUM REDUCE tests... " << endl;
}

///////////////////////////////////////////////////////////////////////////
//
// Main Program.
//
///////////////////////////////////////////////////////////////////////////

int main(int RAJA_UNUSED_ARG(argc), char** RAJA_UNUSED_ARG(argv))
{
  //
  // Record maximum index in IndexSets for proper array allocation later.
  //
  Index_type last_indx = 0;

  //
  //  All methods to construct index sets should generate equivalent results.
  //
  RAJA::IndexSet<RAJA::RangeSegment, RAJA::ListSegment, RAJA::RangeStrideSegment>  index[NumBuildMethods];
  for (unsigned ibuild = 0; ibuild < NumBuildMethods; ++ibuild) {
    last_indx =
        max(last_indx,
            buildIndexSet(index, static_cast<IndexSetBuildMethod>(ibuild)));
#if 0  // print index set for debugging
      cout << "\n\nIndexSet( " << ibuild << " ) " << endl;
      index[ibuild].print(cout);
#endif
  }

  ///////////////////////////////////////////////////////////////////////////
  //
  // Checks for equality of all constructed index sets are performed
  // in traversal test program.
  //
  ///////////////////////////////////////////////////////////////////////////

  ///////////////////////////////////////////////////////////////////////////
  //
  // Run RAJA::forall reduction tests...
  //
  ///////////////////////////////////////////////////////////////////////////

  RAJA::IndexSet<RAJA::RangeSegment, RAJA::ListSegment, RAJA::RangeStrideSegment>& iset = index[0];

  const Index_type array_length = last_indx + 1;

  //
  // Allocate "parent" array for traversal tests and initialize to...
  //
  Real_ptr parent;
  parent =
      (Real_ptr)allocate_aligned(DATA_ALIGN, array_length * sizeof(Real_type));

  for (Index_type i = 0; i < array_length; ++i) {
    parent[i] = Real_type(rand() % 65536);
  }

  //
  // Collect actual indices in index set for testing.
  //
  RAJAVec<Index_type> is_indices;
  getIndices(is_indices, index[0]);

  runMinReduceTests(parent, array_length, iset, is_indices);

  runMaxReduceTests(parent, array_length, iset, is_indices);

  runSumReduceTests(parent, array_length, iset, is_indices);

  runMinLocReduceTests(parent, array_length, iset, is_indices);

  runMaxLocReduceTests(parent, array_length, iset, is_indices);

  ///
  /// Print total number of tests passed/run.
  ///
  cout << "\n All Tests : # passed / # run = " << s_ntests_passed_total << " / "
       << s_ntests_run_total << endl;

#if 0  // just screwing around with OpenMP

   int len = is_indices.size();
   vector<double> min_array(len);
   for (int j = 0; j < len; ++j) {
      min_array[j] = fabs( parent[ is_indices[j] ] );
   }
   const Index_type ref_min_indx = len/2;
   min_array[ref_min_indx] = ref_min_val;

   Real_type  ref_sum  = 0.0;

   for (Index_type i = 0; i < is_indices.size(); ++i) {
      ref_sum += parent[ is_indices[i] ];
   }

   double osum1 = 0.0;
   double osum2 = 5.0;

   double omin1 = 1.0e+20;
   double omin2 = -200.0;

#pragma omp parallel for reduction(+ : osum1, osum2) reduction(min : omin1, \
                                                               omin2)
   for (int i = 0; i < len; ++i) {
      osum1 += parent[ is_indices[i] ];
      osum2 += 1.0;
      if ( min_array[ i ] < omin1 ) omin1 = min_array[ i ];
      if ( min_array[ i ] < omin2 ) omin2 = min_array[ i ];
   }

   cout << "\n\nReduceSum OpenMP: osum1 = " << osum1
             << " -- ( " << ref_sum << " )" << endl;
   cout << "ReduceSum OpenMP: osum2 = " << osum2
             << " -- ( " << iset.getLength() + 5.0 << " )" << endl;
   cout << "ReduceMin OpenMP: omin1 = " << omin1
             << " -- ( " << ref_min_val << " )" << endl;
   cout << "ReduceMin OpenMP: omin2 = " << omin2
             << " -- ( " << -200.0 << " )" << endl;

#endif

  //
  // Clean up....
  //
  free_aligned(parent);

  cout << "\n DONE!!! " << endl;

  if (s_ntests_passed_total == s_ntests_run_total) {
    return 0;
  } else {
    return 1;
  }
}<|MERGE_RESOLUTION|>--- conflicted
+++ resolved
@@ -204,26 +204,6 @@
       is_indices);
 #endif
 
-<<<<<<< HEAD
-#ifdef RAJA_ENABLE_CILK
-  runBasicMinReductionTest<ExecPolicy<seq_segit, cilk_for_exec>,
-                           cilk_reduce>(
-      "ExecPolicy<seq_segit, cilk_for_exec>", in_array, alen, iset, is_indices);
-
-  runBasicMinReductionTest<ExecPolicy<cilk_for_segit, seq_exec>,
-                           cilk_reduce>(
-      "ExecPolicy<cilk_for_segit, seq_exec>", in_array, alen, iset, is_indices);
-
-  runBasicMinReductionTest<ExecPolicy<cilk_for_segit, simd_exec>,
-                           cilk_reduce>("ExecPolicy<cilk_for_segit, simd_exec>",
-                                        in_array,
-                                        alen,
-                                        iset,
-                                        is_indices);
-#endif
-
-=======
->>>>>>> 57324944
   cout << "\n tests passed / test run: " << s_ntests_passed << " / "
        << s_ntests_run << endl;
 
@@ -357,27 +337,6 @@
       is_indices);
 #endif
 
-<<<<<<< HEAD
-#ifdef RAJA_ENABLE_CILK
-  runBasicMinLocReductionTest<ExecPolicy<seq_segit, cilk_for_exec>,
-                              cilk_reduce>(
-      "ExecPolicy<seq_segit, cilk_for_exec>", in_array, alen, iset, is_indices);
-
-  runBasicMinLocReductionTest<ExecPolicy<cilk_for_segit, seq_exec>,
-                              cilk_reduce>(
-      "ExecPolicy<cilk_for_segit, seq_exec>", in_array, alen, iset, is_indices);
-
-  runBasicMinLocReductionTest<ExecPolicy<cilk_for_segit, simd_exec>,
-                              cilk_reduce>(
-      "ExecPolicy<cilk_for_segit, simd_exec>",
-      in_array,
-      alen,
-      iset,
-      is_indices);
-#endif
-
-=======
->>>>>>> 57324944
   cout << "\n tests passed / test run: " << s_ntests_passed << " / "
        << s_ntests_run << endl;
 
@@ -509,26 +468,6 @@
       is_indices);
 #endif
 
-<<<<<<< HEAD
-#ifdef RAJA_ENABLE_CILK
-  runBasicMaxReductionTest<ExecPolicy<seq_segit, cilk_for_exec>,
-                           cilk_reduce>(
-      "ExecPolicy<seq_segit, cilk_for_exec>", in_array, alen, iset, is_indices);
-
-  runBasicMaxReductionTest<ExecPolicy<cilk_for_segit, seq_exec>,
-                           cilk_reduce>(
-      "ExecPolicy<cilk_for_segit, seq_exec>", in_array, alen, iset, is_indices);
-
-  runBasicMaxReductionTest<ExecPolicy<cilk_for_segit, simd_exec>,
-                           cilk_reduce>("ExecPolicy<cilk_for_segit, simd_exec>",
-                                        in_array,
-                                        alen,
-                                        iset,
-                                        is_indices);
-#endif
-
-=======
->>>>>>> 57324944
   cout << "\n tests passed / test run: " << s_ntests_passed << " / "
        << s_ntests_run << endl;
 
@@ -663,27 +602,6 @@
       is_indices);
 #endif
 
-<<<<<<< HEAD
-#ifdef RAJA_ENABLE_CILK
-  runBasicMaxLocReductionTest<ExecPolicy<seq_segit, cilk_for_exec>,
-                              cilk_reduce>(
-      "ExecPolicy<seq_segit, cilk_for_exec>", in_array, alen, iset, is_indices);
-
-  runBasicMaxLocReductionTest<ExecPolicy<cilk_for_segit, seq_exec>,
-                              cilk_reduce>(
-      "ExecPolicy<cilk_for_segit, seq_exec>", in_array, alen, iset, is_indices);
-
-  runBasicMaxLocReductionTest<ExecPolicy<cilk_for_segit, simd_exec>,
-                              cilk_reduce>(
-      "ExecPolicy<cilk_for_segit, simd_exec>",
-      in_array,
-      alen,
-      iset,
-      is_indices);
-#endif
-
-=======
->>>>>>> 57324944
   cout << "\n tests passed / test run: " << s_ntests_passed << " / "
        << s_ntests_run << endl;
 
@@ -828,27 +746,6 @@
       iset,
       is_indices);
 #endif
-
-<<<<<<< HEAD
-#ifdef RAJA_ENABLE_CILK
-  runBasicSumReductionTest<ExecPolicy<seq_segit, cilk_for_exec>,
-                           cilk_reduce>(
-      "ExecPolicy<seq_segit, cilk_for_exec>", in_array, alen, iset, is_indices);
-
-  runBasicSumReductionTest<ExecPolicy<cilk_for_segit, seq_exec>,
-                           cilk_reduce>(
-      "ExecPolicy<cilk_for_segit, seq_exec>", in_array, alen, iset, is_indices);
-
-  runBasicSumReductionTest<ExecPolicy<cilk_for_segit, simd_exec>,
-                           cilk_reduce>("ExecPolicy<cilk_for_segit, simd_exec>",
-                                        in_array,
-                                        alen,
-                                        iset,
-                                        is_indices);
-#endif
-
-=======
->>>>>>> 57324944
   cout << "\n tests passed / test run: " << s_ntests_passed << " / "
        << s_ntests_run << endl;
 
