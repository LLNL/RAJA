--- conflicted
+++ resolved
@@ -63,30 +63,11 @@
     configure_file( test-algorithm-util-sort.cpp.in
                     test-algorithm-util-sort-${UTIL_SORT}-${SORT_BACKEND}.cpp )
 
-<<<<<<< HEAD
-    #Some tests are known to fail for Hip, mark those tests (Will not be run in Gitlab CI)
-    if(${SORT_BACKEND} STREQUAL "Hip" AND (${UTIL_SORT} STREQUAL "Heap" OR
-                                           ${UTIL_SORT} STREQUAL "Insertion" OR
-                                           ${UTIL_SORT} STREQUAL "Intro"))
-        raja_add_test( NAME test-algorithm-util-sort-Known-Hip-Failure-${UTIL_SORT}-${SORT_BACKEND}
+    raja_add_test( NAME test-algorithm-util-sort-${UTIL_SORT}-${SORT_BACKEND}
                    SOURCES ${CMAKE_CURRENT_BINARY_DIR}/test-algorithm-util-sort-${UTIL_SORT}-${SORT_BACKEND}.cpp )
 
-        target_include_directories(test-algorithm-util-sort-Known-Hip-Failure-${UTIL_SORT}-${SORT_BACKEND}.exe
-                                 PRIVATE ${CMAKE_CURRENT_SOURCE_DIR}/tests)
-    else()
-        raja_add_test( NAME test-algorithm-util-sort-${UTIL_SORT}-${SORT_BACKEND}
-                   SOURCES ${CMAKE_CURRENT_BINARY_DIR}/test-algorithm-util-sort-${UTIL_SORT}-${SORT_BACKEND}.cpp )
-
-        target_include_directories(test-algorithm-util-sort-${UTIL_SORT}-${SORT_BACKEND}.exe
-                                 PRIVATE ${CMAKE_CURRENT_SOURCE_DIR}/tests)
-    endif()
-=======
-    raja_add_test( NAME test-algorithm-util-sort-${UTIL_SORT}-${SORT_BACKEND}
-                   SOURCES ${CMAKE_CURRENT_BINARY_DIR}/test-algorithm-util-sort-${UTIL_SORT}-${SORT_BACKEND}.cpp )
-        
     target_include_directories(test-algorithm-util-sort-${UTIL_SORT}-${SORT_BACKEND}.exe
                                PRIVATE ${CMAKE_CURRENT_SOURCE_DIR}/tests)
->>>>>>> d4508fda
 
   endforeach()
   unset( SORT_SIZE )
