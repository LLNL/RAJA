--- conflicted
+++ resolved
@@ -1,18 +1,3 @@
-//~~~~~~~~~~~~~~~~~~~~~~~~~~~~~~~~~~~~~~~~~~~~~~~~~~~~~~~~~~~~~~~~~~~~~~~~~~~//
-// Copyright (c) 2016-17, Lawrence Livermore National Security, LLC.
-// 
-// Produced at the Lawrence Livermore National Laboratory
-//
-// LLNL-CODE-689114
-//
-// All rights reserved.
-//
-// This file is part of RAJA.
-//
-// For details about use and distribution, please read RAJA/LICENSE.
-//
-//~~~~~~~~~~~~~~~~~~~~~~~~~~~~~~~~~~~~~~~~~~~~~~~~~~~~~~~~~~~~~~~~~~~~~~~~~~~//
-
 #include "RAJA/RAJA.hpp"
 #include "RAJA_gtest.hpp"
 
@@ -186,7 +171,6 @@
 #if defined(RAJA_ENABLE_CUDA)
 CUDA_TEST(Nested, CudaCollapse1a)
 {
-<<<<<<< HEAD
 
   using Pol = RAJA::nested::Policy<
       CudaKernel<1024,
@@ -196,11 +180,6 @@
   cudaMallocManaged(&x, 3*2*5*sizeof(int));
 
 
-=======
-  RAJA::idx_t count = 0;
-  RAJA::idx_t length = 5;
-  RAJA::idx_t tile_size = 3;
->>>>>>> abace2e3
   RAJA::nested::forall(
       Pol{},
       RAJA::make_tuple(RAJA::RangeSegment(0, 3),
