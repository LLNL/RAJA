--- conflicted
+++ resolved
@@ -413,33 +413,6 @@
 {
 
   using Pol = RAJA::KernelPolicy<
-<<<<<<< HEAD
-=======
-      CudaKernel<Collapse<RAJA::cuda_threadblock_exec<7>,
-                          ArgList<0, 1>,
-                          For<2, RAJA::seq_exec, Lambda<0>>>>>;
-
-  RAJA::ReduceSum<RAJA::cuda_reduce, int> reducer(0);
-
-  RAJA::kernel<Pol>(RAJA::make_tuple(RAJA::RangeSegment(0, 3),
-                                     RAJA::RangeSegment(0, 2),
-                                     RAJA::RangeSegment(0, 5)),
-                    [=] RAJA_DEVICE(Index_type i, Index_type j, Index_type k) {
-                      reducer += 1;
-                    });
-
-
-  ASSERT_EQ((int)reducer, 3 * 2 * 5);
-}
-
-
-CUDA_TEST(Kernel, CudaReduceB)
-{
-
-  using Pol = RAJA::KernelPolicy<For<
-      2,
-      RAJA::seq_exec,
->>>>>>> f3d3805a
       CudaKernel<
        For<0, cuda_block_x_loop,
          For<1, cuda_thread_z_loop,
@@ -1093,7 +1066,7 @@
 
   for (int param = 0; param < 2; ++param) {
 
-		RAJA::ReduceSum<cuda_reduce, long> trip_count(0);
+    RAJA::ReduceSum<cuda_reduce, long> trip_count(0);
 
     kernel_param<Pol>(
 
@@ -1596,40 +1569,6 @@
 
 
 
-<<<<<<< HEAD
-=======
-  constexpr long N = (long)256;
-
-  // Loop Fusion
-  using Pol = KernelPolicy<CudaKernel<
-      For<0,
-          cuda_block_exec,
-          For<1,
-              cuda_threadblock_exec<32>,
-              For<2, cuda_thread_exec, For<3, cuda_thread_exec, Lambda<0>>>>>>>;
-
-
-  RAJA::ReduceSum<cuda_reduce, long> trip_count(0);
-
-  kernel<Pol>(
-
-      RAJA::make_tuple(RangeSegment(0, N),
-                       RangeSegment(0, N),
-                       RangeSegment(0, N),
-                       RangeSegment(0, N)),
-
-      [=] __device__(Index_type i, Index_type j, Index_type k, Index_type l) {
-        trip_count += 1;
-      });
-  cudaDeviceSynchronize();
-
-
-  long result = (long)trip_count;
-
-  ASSERT_EQ(result, N * N * N * N);
-}
-
->>>>>>> f3d3805a
 CUDA_TEST(Kernel, CudaExec_1blockexec)
 {
   using namespace RAJA;
@@ -1657,38 +1596,7 @@
 }
 
 
-<<<<<<< HEAD
 CUDA_TEST(Kernel, CudaExec_2threadloop)
-=======
-CUDA_TEST(Kernel, CudaExec_1threadblockexec)
-{
-  using namespace RAJA;
-
-
-  constexpr long N = (long)1024 * 1024;
-
-  // Loop Fusion
-  using Pol =
-      KernelPolicy<CudaKernel<For<0, cuda_threadblock_exec<73>, Lambda<0>>>>;
-
-
-  RAJA::ReduceSum<cuda_reduce, long> trip_count(0);
-
-  kernel<Pol>(
-
-      RAJA::make_tuple(RangeSegment(0, N)),
-
-      [=] __device__(ptrdiff_t i) { trip_count += 1; });
-  cudaDeviceSynchronize();
-
-
-  long result = (long)trip_count;
-
-  ASSERT_EQ(result, N);
-}
-
-CUDA_TEST(Kernel, CudaExec_2threadexec)
->>>>>>> f3d3805a
 {
   using namespace RAJA;
 
@@ -2084,7 +1992,7 @@
 
 
 
-  RAJA::ReduceSum<cuda_reduce<1024>, long> trip_count(0);
+  RAJA::ReduceSum<cuda_reduce, long> trip_count(0);
 
   kernel<Pol>(
 
