/*!
 ******************************************************************************
 *
 * \file
 *
 * \brief   RAJA header file for simple comparison operations used in tests.
 *
 ******************************************************************************
 */

#ifndef RAJA_Compare_HXX
#define RAJA_Compare_HXX

<<<<<<< HEAD
#include <limits>
=======
/*
 * Copyright (c) 2016, Lawrence Livermore National Security, LLC.
 *
 * Produced at the Lawrence Livermore National Laboratory.
 *
 * All rights reserved.
 *
 * For release details and restrictions, please see RAJA/LICENSE.
 */
>>>>>>> af9f38d7

#define rcabs(val) (((val) < 0) ? (-(val)) : (val))

namespace RAJA
{

//
// Test approximate equality of floating point numbers. Borrowed from Knuth.
//
template <typename T>
bool equal(T a, T b)
{
  bool equal;
  if (   rcabs(a) > std::numeric_limits<T>::max()
      && rcabs(b) > std::numeric_limits<T>::max()) {
    equal = (a == b);
  } else {
    equal = (rcabs(a - b)
          <= ((rcabs(a) < rcabs(b) ? rcabs(a) : rcabs(b)) * T(1.0e-12)));
  }
  return equal;
}

//
// Equality for integers.  Mainly here for consistent usage with above.
//
bool equal(int a, int b) { return a == b; }

template <typename T>
bool array_equal(T ref_result, T to_check, Index_type alen)
{
  bool is_correct = true;
  for (Index_type i = 0; i < alen && is_correct; ++i) {
    is_correct &= equal(ref_result[i], to_check[i]);
  }

  return is_correct;
}

}  // closing brace for RAJA namespace

#endif  // closing endif for header file include guard<|MERGE_RESOLUTION|>--- conflicted
+++ resolved
@@ -11,9 +11,6 @@
 #ifndef RAJA_Compare_HXX
 #define RAJA_Compare_HXX
 
-<<<<<<< HEAD
-#include <limits>
-=======
 /*
  * Copyright (c) 2016, Lawrence Livermore National Security, LLC.
  *
@@ -23,7 +20,8 @@
  *
  * For release details and restrictions, please see RAJA/LICENSE.
  */
->>>>>>> af9f38d7
+
+#include <limits>
 
 #define rcabs(val) (((val) < 0) ? (-(val)) : (val))
 
