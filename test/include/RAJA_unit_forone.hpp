--- conflicted
+++ resolved
@@ -13,33 +13,19 @@
 #include <type_traits>
 
 ///
-<<<<<<< HEAD
-/// forone_pol<forone_policy>( [=] RAJA_HOST_DEVICE(){ /* code to test */ } );
-///
-template < typename forone_policy, typename L >
-inline void forone_pol(L&& run);
-
-// base classes to represent host or device in exec_dispatcher
-struct RunOnHost {};
-=======
 /// forone<forone_policy>( [=] RAJA_HOST_DEVICE(){ /* code to test */ } );
 ///
 template < typename forone_policy, typename L >
 inline void forone(L&& run);
 
 // base classes to represent host or device in exec_dispatcher
-struct RunOnHost {}; 
->>>>>>> 9d69aa60
+struct RunOnHost {};
 #if defined(RAJA_ENABLE_CUDA) || defined(RAJA_ENABLE_HIP)
 struct RunOnDevice {};
 #endif
 
 // sequential forone policy
-<<<<<<< HEAD
-struct forone_seq  { };
-=======
 struct forone_seq : public RunOnHost  { };
->>>>>>> 9d69aa60
 
 // struct with specializations containing information about forone policies
 template < typename forone_policy >
@@ -49,33 +35,23 @@
 template < typename forone_policy >
 using forone_equivalent_exec_policy = typename forone_policy_info<forone_policy>::type;
 
-<<<<<<< HEAD
 // alias for platform of given forone policy
 template < typename forone_policy >
 using forone_platform = typename forone_policy_info<forone_policy>::platform;
 
-=======
->>>>>>> 9d69aa60
 
 // forone_seq policy information
 template < >
 struct forone_policy_info<forone_seq>
 {
   using type = RAJA::loop_exec;
-<<<<<<< HEAD
   using platform = RunOnHost;
-=======
->>>>>>> 9d69aa60
   static const char* name() { return "forone_seq"; }
 };
 
 // forone_seq implementation
 template < typename L >
-<<<<<<< HEAD
-inline void forone_pol(forone_seq, L&& run)
-=======
 inline void forone(forone_seq, L&& run)
->>>>>>> 9d69aa60
 {
   std::forward<L>(run)();
 }
@@ -83,21 +59,14 @@
 #if defined(RAJA_ENABLE_CUDA)
 
 // cuda forone policy
-<<<<<<< HEAD
-struct forone_cuda { };
-=======
 struct forone_cuda : public RunOnDevice { };
->>>>>>> 9d69aa60
 
 // forone_cuda policy information
 template < >
 struct forone_policy_info<forone_cuda>
 {
   using type = RAJA::cuda_exec<1>;
-<<<<<<< HEAD
   using platform = RunOnDevice;
-=======
->>>>>>> 9d69aa60
   static const char* name() { return "forone_cuda"; }
 };
 
@@ -107,21 +76,9 @@
   run();
 }
 
-<<<<<<< HEAD
-template <typename L>
-__global__ void forone_cuda_global(L run)
-{
-  run();
-}
-
-// forone_cuda implementation
-template < typename L >
-inline void forone_pol(forone_cuda, L&& run)
-=======
 // forone_cuda implementation
 template < typename L >
 inline void forone(forone_cuda, L&& run)
->>>>>>> 9d69aa60
 {
    forone_cuda_global<<<1,1>>>(std::forward<L>(run));
    cudaErrchk(cudaGetLastError());
@@ -131,21 +88,14 @@
 #elif defined(RAJA_ENABLE_HIP)
 
 // hip forone policy
-<<<<<<< HEAD
-struct forone_hip  { };
-=======
 struct forone_hip : public RunOnDevice { };
->>>>>>> 9d69aa60
 
 // forone_hip policy information
 template < >
 struct forone_policy_info<forone_hip>
 {
   using type = RAJA::hip_exec<1>;
-<<<<<<< HEAD
   using platform = RunOnDevice;
-=======
->>>>>>> 9d69aa60
   static const char* name() { return "forone_hip"; }
 };
 
@@ -157,11 +107,7 @@
 
 // forone_hip implementation
 template < typename L >
-<<<<<<< HEAD
-inline void forone_pol(forone_hip, L&& run)
-=======
 inline void forone(forone_hip, L&& run)
->>>>>>> 9d69aa60
 {
    hipLaunchKernelGGL(forone_hip_global<camp::decay<L>>, dim3(1), dim3(1), 0, 0, std::forward<L>(run));
    hipErrchk(hipGetLastError());
@@ -171,15 +117,9 @@
 #endif
 
 template < typename forone_policy, typename L >
-<<<<<<< HEAD
-void forone_pol(L&& run)
-{
-  forone_pol(forone_policy{}, std::forward<L>(run));
-=======
 void forone(L&& run)
 {
   forone(forone_policy{}, std::forward<L>(run));
->>>>>>> 9d69aa60
 }
 
 #endif // RAJA_unit_forone_HPP