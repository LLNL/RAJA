--- conflicted
+++ resolved
@@ -18,28 +18,6 @@
 
 // Use cases for RAJA execution patterns:
 
-<<<<<<< HEAD
-#define USE_CASE 9
-
-//   1 = Sequential   (with possible SIMD vectorization applied)
-//   2 = Canonical    (OMP forall applied to each for loop)
-//   3 = Tiled_Index  (OMP Tiles defined by unstructured indexset
-//                     iteration space partitioning. One tile per thread)
-//   4 = Tiled_order  (OMP The mesh is permuted so a tile is defined by a
-//                     contiguous chunk of the iteration space. Tile per thread)
-//   5 = Tiled_LockFree (OMP Mesh is chunked like Canonical, but now chunks are
-//                       dependency scheduled,removing need for lock constructs)
-//   6 = LockFree_Color (OMP Analogous to Tiled_index, but individual array
-//                       values are 'checker-boarded' into 'colors' to guarantee
-//                       indpenedent data access as long as each 'color' of
-//                       array values completes before executing the next color)
-//   7 = LockFree_ColorSIMD (Colored like USE_CASE 6, but the colors are then
-//                           permuted to be contiguous chunks, like USE_CASE 4)
-//   8 = Cilk         (cilk_for applied to each loop)
-//   9 = CUDA         (CUDA kernel launch applied to each loop)
-//   10 = CUDA        (technique 7 on GPU to avoid OMP_FINE_SYNC data movement)
-
-=======
 #define LULESH_SEQUENTIAL       1 /* (possible SIMD vectorization applied) */
 #define LULESH_CANONICAL        2 /*  OMP forall applied to each for loop */
 #define LULESH_TILE_INDEXED     3 /*  OMP Tiles defined by unstructured */
@@ -68,7 +46,6 @@
 #ifndef USE_CASE
 #define USE_CASE   LULESH_TILE_TASK
 #endif
->>>>>>> ddb92140
 
 // ----------------------------------------------------
 #if USE_CASE == LULESH_SEQUENTIAL 
