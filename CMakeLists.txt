--- conflicted
+++ resolved
@@ -42,52 +42,7 @@
 
 set(CMAKE_MODULE_PATH "${PROJECT_SOURCE_DIR}/cmake/thirdparty" ${CMAKE_MODULE_PATH})
 
-<<<<<<< HEAD
 include(cmake/SetupRajaOptions.cmake)
-=======
-# Build options
-set(ENABLE_OPENMP On CACHE BOOL "Build OpenMP support")
-set(ENABLE_CUDA Off CACHE BOOL "Build CUDA support")
-set(ENABLE_COPY_HEADERS Off CACHE BOOL "")
-set(ENABLE_WARNINGS_AS_ERRORS Off CACHE BOOL "")
-set(ENABLE_GTEST_DEATH_TESTS On CACHE BOOL "Enable tests asserting failure.")
-
-## NOTE: CMake-dependent options are placed AFTER BLT is loaded so they
-##       work as intended. BLT has variables defined for these and we use
-##       the same names with 'RAJA_' prepended to them.
-
-option(ENABLE_NV_TOOLS_EXT "Build with NV_TOOLS_EXT support" Off)
-option(ENABLE_ROCTX "Build with ENABLE_ROCTX support" Off)
-
-option(ENABLE_TBB "Build TBB support" Off)
-option(ENABLE_TARGET_OPENMP "Build OpenMP on target device support" Off)
-option(ENABLE_CLANG_CUDA "Use Clang's native CUDA support" Off)
-option(ENABLE_SYCL "Build SYCL support" Off)
-option(ENABLE_EXTERNAL_CUB "Use an external cub" Off)
-option(ENABLE_EXTERNAL_ROCPRIM "Use an external rocPRIM" Off)
-
-option(ENABLE_REPRODUCERS "Build issue reproducers" Off)
-
-option(RAJA_ENABLE_EXERCISES "Build exercises " On)
-option(ENABLE_MODULES "Enable modules in supporting compilers (clang)" On)
-option(ENABLE_WARNINGS "Enable warnings as errors for CI" Off)
-option(ENABLE_DOCUMENTATION "Build RAJA documentation" Off)
-option(ENABLE_COVERAGE "Enable coverage (only supported with GCC)" Off)
-option(ENABLE_FORCEINLINE_RECURSIVE "Enable Forceinline recursive (only supported with Intel compilers)" On)
-
-option(RAJA_DEPRECATED_TESTS "Test deprecated features" Off)
-option(RAJA_ENABLE_BOUNDS_CHECK "Enable bounds checking in RAJA::Views/Layouts" Off)
-option(RAJA_TEST_EXHAUSTIVE "Build RAJA exhaustive tests" Off)
-option(RAJA_TEST_OPENMP_TARGET_SUBSET "Build subset of RAJA OpenMP target tests when it is enabled" On)
-option(RAJA_ENABLE_RUNTIME_PLUGINS "Enable support for loading plugins at runtime" Off)
-
-option(RAJA_ENABLE_DESUL_ATOMICS "Enable support of desul atomics" Off)
-set(DESUL_ENABLE_TESTS Off CACHE BOOL "")
-
-set(TEST_DRIVER "" CACHE STRING "driver used to wrap test commands")
-
-set(BLT_EXPORT_THIRDPARTY ON CACHE BOOL "")
->>>>>>> c0672370
 
 cmake_minimum_required(VERSION 3.9)
 
