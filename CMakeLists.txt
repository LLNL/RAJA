###############################################################################
# Copyright (c) 2016-21, Lawrence Livermore National Security, LLC
# and RAJA project contributors. See the RAJA/LICENSE file for details.
# SPDX-License-Identifier: (BSD-3-Clause)
###############################################################################

cmake_policy(SET CMP0042 NEW)
cmake_policy(SET CMP0048 NEW)

if (APPLE)
 cmake_policy(SET CMP0025 NEW)
endif()

include(CMakeDependentOption)

# Set version number
set(RAJA_VERSION_MAJOR 0)
set(RAJA_VERSION_MINOR 14)
set(RAJA_VERSION_PATCHLEVEL 0)

if (RAJA_LOADED AND (NOT RAJA_LOADED STREQUAL "${RAJA_VERSION_MAJOR}.${RAJA_VERSION_MINOR}.${RAJA_VERSION_PATCHLEVEL}"))
  message(FATAL_ERROR "You are mixing RAJA versions. Loaded is ${RAJA_LOADED}, expected ${RAJA_VERSION_MAJOR}.${RAJA_VERSION_MINOR}.${RAJA_VERSION_PATCHLEVEL}")
endif()

if (RAJA_LOADED)
  return() # Stop processing file, avoids nesting the whole file
endif()
set (RAJA_LOADED "${RAJA_VERSION_MAJOR}.${RAJA_VERSION_MINOR}.${RAJA_VERSION_PATCHLEVEL}")

# Promote RAJA_LOADED to PARENT_SCOPE if it exists, which is only if we are bringing
# in RAJA as a subproject to a larger CMake project
get_directory_property(hasParent PARENT_DIRECTORY)
if(hasParent)
  set (RAJA_LOADED ${RAJA_LOADED} PARENT_SCOPE)
endif()

mark_as_advanced(RAJA_LOADED)

# C is required for googletest to find Threads
project(RAJA LANGUAGES CXX C
  VERSION ${RAJA_LOADED})

set(CMAKE_MODULE_PATH "${PROJECT_SOURCE_DIR}/cmake/thirdparty" ${CMAKE_MODULE_PATH})

# Build options
set(ENABLE_OPENMP On CACHE BOOL "Build OpenMP support")
set(ENABLE_CUDA Off CACHE BOOL "Build CUDA support")
set(ENABLE_COPY_HEADERS Off CACHE BOOL "")
set(ENABLE_WARNINGS_AS_ERRORS Off CACHE BOOL "")
set(ENABLE_GTEST_DEATH_TESTS On CACHE BOOL "Enable tests asserting failure.")

## NOTE: CMake-dependent options are placed AFTER BLT is loaded so they
##       work as intended. BLT has variables defined for these and we use
##       the same names with 'RAJA_' prepended to them.

option(ENABLE_NV_TOOLS_EXT "Build with NV_TOOLS_EXT support" Off)
option(ENABLE_ROCTX "Build with ENABLE_ROCTX support" Off)

option(ENABLE_TBB "Build TBB support" Off)
option(ENABLE_TARGET_OPENMP "Build OpenMP on target device support" Off)
option(ENABLE_CLANG_CUDA "Use Clang's native CUDA support" Off)
option(ENABLE_SYCL "Build SYCL support" Off)
option(ENABLE_EXTERNAL_CUB "Use an external cub" Off)
option(ENABLE_EXTERNAL_ROCPRIM "Use an external rocPRIM" Off)

option(ENABLE_REPRODUCERS "Build issue reproducers" Off)

option(RAJA_ENABLE_EXERCISES "Build exercises " On)
option(ENABLE_MODULES "Enable modules in supporting compilers (clang)" On)
option(ENABLE_WARNINGS "Enable warnings as errors for CI" Off)
option(ENABLE_DOCUMENTATION "Build RAJA documentation" Off)
option(ENABLE_COVERAGE "Enable coverage (only supported with GCC)" Off)
option(ENABLE_FORCEINLINE_RECURSIVE "Enable Forceinline recursive (only supported with Intel compilers)" On)

option(RAJA_DEPRECATED_TESTS "Test deprecated features" Off)
option(RAJA_ENABLE_BOUNDS_CHECK "Enable bounds checking in RAJA::Views/Layouts" Off)
option(RAJA_TEST_EXHAUSTIVE "Build RAJA exhaustive tests" Off)
option(RAJA_TEST_OPENMP_TARGET_SUBSET "Build subset of RAJA OpenMP target tests when it is enabled" On)
option(RAJA_ENABLE_RUNTIME_PLUGINS "Enable support for loading plugins at runtime" Off)

option(RAJA_ENABLE_DESUL_ATOMICS "Enable support of desul atomics" Off)
set(DESUL_ENABLE_TESTS Off CACHE BOOL "")

set(TEST_DRIVER "" CACHE STRING "driver used to wrap test commands")

set(BLT_EXPORT_THIRDPARTY ON CACHE BOOL "")

cmake_minimum_required(VERSION 3.9)

if (ENABLE_CUDA)
  if (DEFINED CUDA_ARCH)
    if (CUDA_ARCH MATCHES "^sm_*")
      if ("${CUDA_ARCH}" STRLESS "sm_35")
        message( FATAL_ERROR "RAJA requires minimum CUDA compute architecture of sm_35")
      endif()
    endif()
    if (CUDA_ARCH MATCHES "^compute_*")
      if ("${CUDA_ARCH}" STRLESS "compute_35")
        message( FATAL_ERROR "RAJA requires minimum CUDA compute architecture of compute_35")
      endif()
    endif()
  else()
    message(STATUS "CUDA compute architecture set to RAJA default sm_35 since it was not specified")
    set(CUDA_ARCH "sm_35" CACHE STRING "Set CUDA_ARCH to RAJA minimum supported" FORCE)
  endif()
  if ( (CMAKE_CXX_COMPILER_ID MATCHES GNU) AND (CMAKE_SYSTEM_PROCESSOR MATCHES ppc64le) )
    if (CMAKE_CXX_COMPILER_VERSION VERSION_GREATER 8.0)
      set (CMAKE_CUDA_FLAGS "${CMAKE_CUDA_FLAGS} -Xcompiler -mno-float128")
    endif ()
  endif ()
endif()

# Detect C++ standard and add appropriate flag _before_ loading BLT
set(COMPILERS_KNOWN_TO_CMAKE33 AppleClang Clang GNU MSVC)

include(CheckCXXCompilerFlag)
if(NOT DEFINED BLT_CXX_STD)
  if("cxx_std_17" IN_LIST CMAKE_CXX_KNOWN_FEATURES)
    set(BLT_CXX_STD c++17 CACHE STRING "Version of C++ standard")
    message("Using C++ standard: ${BLT_CXX_STD}")
  elseif("cxx_std_14" IN_LIST CMAKE_CXX_KNOWN_FEATURES)
    set(BLT_CXX_STD c++14 CACHE STRING "Version of C++ standard")
    message("Using C++ standard: ${BLT_CXX_STD}")
  elseif("${CMAKE_CXX_COMPILER_ID}" IN_LIST COMPILERS_KNOWN_TO_CMAKE33)
    set(BLT_CXX_STD c++14 CACHE STRING "Version of C++ standard")
    message("Using C++ standard: ${BLT_CXX_STD}")
  else() #cmake has no idea what to do, do it ourselves...
    foreach(flag_var "c++17" "c++14" "c++11")
      CHECK_CXX_COMPILER_FLAG("-std=${flag_var}" COMPILER_SUPPORTS_${flag_var})
      if(COMPILER_SUPPORTS_${flag_var})
        set(BLT_CXX_STD ${flag_var} CACHE STRING "Version of C++ standard")
        message("Using C++ standard: ${BLT_CXX_STD}")
        break()
      endif()
    endforeach(flag_var)
  endif()
else() #check BLT_CXX_STD is high enough by disallowing the only invalid option
  if("${BLT_CXX_STD}" STREQUAL "c++98")
    message(FATAL_ERROR "RAJA requires minimum C++ standard of c++11")
  endif()
endif(NOT DEFINED BLT_CXX_STD)
if (RAJA_ENABLE_DESUL_ATOMICS)
  if("${BLT_CXX_STD}" STREQUAL "c++11")
    message(FATAL_ERROR "RAJA_ENABLE_DESUL_ATOMICS requires minimum C++ standard of c++14")
  endif()
endif()

set(CMAKE_CXX_EXTENSIONS OFF)

if (NOT BLT_LOADED)
  if (DEFINED BLT_SOURCE_DIR)
    if (NOT EXISTS ${BLT_SOURCE_DIR}/SetupBLT.cmake)
      message(FATAL_ERROR "Given BLT_SOURCE_DIR does not contain SetupBLT.cmake")
    endif()
  else ()
    set (BLT_SOURCE_DIR ${PROJECT_SOURCE_DIR}/blt CACHE PATH "")

    if (NOT EXISTS ${BLT_SOURCE_DIR}/SetupBLT.cmake)
      message(FATAL_ERROR "\
      The BLT submodule is not present. \
      If in git repository run the following two commands:\n \
      git submodule init\n \
      git submodule update")
    endif ()
  endif ()

  include(${BLT_SOURCE_DIR}/SetupBLT.cmake)
endif()

##
## Here are the CMake dependent options...
##
cmake_dependent_option(RAJA_ENABLE_TESTS "Build tests" On "ENABLE_TESTS" Off)
cmake_dependent_option(RAJA_ENABLE_EXAMPLES "Build simple examples" On "ENABLE_EXAMPLES" off)
cmake_dependent_option(RAJA_ENABLE_BENCHMARKS "Build benchmarks" On "ENABLE_BENCHMARKS" Off)


# Setup basic CMake options
include(cmake/SetupBasics.cmake)
# Find third-party packages
include(cmake/SetupPackages.cmake)
# Setup vendor-specific compiler flags
include(cmake/SetupCompilers.cmake)

# Macros for building executables and libraries
include (cmake/RAJAMacros.cmake)

set (raja_sources
  src/AlignedRangeIndexSetBuilders.cpp
  src/DepGraphNode.cpp
  src/LockFreeIndexSetBuilders.cpp
  src/MemUtils_CUDA.cpp
  src/MemUtils_HIP.cpp
<<<<<<< HEAD
  src/PluginStrategy.cpp
  src/TensorStats.cpp)
=======
  src/MemUtils_SYCL.cpp
  src/PluginStrategy.cpp)
>>>>>>> 122fa519

if (RAJA_ENABLE_RUNTIME_PLUGINS)
  set (raja_sources
    ${raja_sources}
    src/RuntimePluginLoader.cpp
    src/KokkosPluginLoader.cpp)
endif ()

set (raja_depends)

if (ENABLE_OPENMP)
  set (raja_depends
    openmp)
endif()

if ("${CMAKE_CXX_COMPILER_ID}" STREQUAL "Intel" AND CMAKE_CXX_COMPILER_VERSION VERSION_LESS 17)
  message(WARNING "RAJA::simd_exec support requires Intel-17 or greater")
endif()

if(ENABLE_CUDA)
  if("${CUDA_VERSION_STRING}" VERSION_LESS "9.2")
    message(FATAL_ERROR "Trying to use CUDA version ${CUDA_VERSION_STRING}. RAJA dependency Googletest requires CUDA version 9.2.x or newer.")
  endif()
endif()

if(ENABLE_HIP)
  if("${HIP_VERSION_STRING}" VERSION_LESS "3.5")
    message(FATAL_ERROR "Trying to use HIP/ROCm version ${HIP_VERSION_STRING}. RAJA requires HIP/ROCm version 3.5 or newer. ")
  endif()
endif()

if (ENABLE_CUDA)
  set(raja_depends
    ${raja_depends}
    cuda)
  if(ENABLE_NV_TOOLS_EXT)
    set(raja_depends
      ${raja_depends}
      nvtoolsext)
  endif ()
endif ()

if (ENABLE_EXTERNAL_CUB)
  set(raja_depends
    ${raja_depends}
    cub)
endif ()

if (ENABLE_HIP)
  set(raja_depends
    ${raja_depends}
    hip)
  if(ENABLE_ROCTX)
      set(raja_depends
      ${raja_depends}
      roctx)
  endif()
endif ()

if (ENABLE_EXTERNAL_ROCPRIM)
  set(raja_depends
    ${raja_depends}
    rocPRIM)
endif ()

if (ENABLE_SYCL)
  set (raja_depends
    ${raja_depends}
    sycl)
endif ()

if (ENABLE_TBB)
  set(raja_depends
    ${raja_depends}
    tbb)
endif ()

<<<<<<< HEAD
if (ENABLE_BLAS)
  set(raja_depends
	  ${raja_depends}
		blas)
=======
message(STATUS "Desul Atomics support is ${RAJA_ENABLE_DESUL_ATOMICS}")
if (RAJA_ENABLE_DESUL_ATOMICS)
  add_subdirectory(tpl/desul)
  set(raja_depends
    ${raja_depends}
    desul_atomics)
>>>>>>> 122fa519
endif ()

if (NOT TARGET camp)
  set(EXTERNAL_CAMP_SOURCE_DIR "" CACHE FILEPATH "build with a specific external
camp source repository")
  if (EXTERNAL_CAMP_SOURCE_DIR)
    message(STATUS "Using external source CAMP from: " ${EXTERNAL_CAMP_SOURCE_DIR})
    add_subdirectory(${EXTERNAL_CAMP_SOURCE_DIR}
                     ${CMAKE_CURRENT_BINARY_DIR}/tpl/camp)
  else (EXTERNAL_CAMP_SOURCE_DIR)
    find_package(camp QUIET)
    if (NOT camp_FOUND)
      message(STATUS "Using RAJA CAMP submodule.")
      add_subdirectory(tpl/camp)
    else (NOT camp_FOUND)
      message(STATUS "Using installed CAMP from:  ${camp_INSTALL_PREFIX}")
      # Save the path so it can be used in raja-config.cmake
      set(EXTERNAL_CAMP_INSTALL_DIR ${camp_INSTALL_PREFIX} CACHE PATH "")
    endif(NOT camp_FOUND)
  endif (EXTERNAL_CAMP_SOURCE_DIR)
endif (NOT TARGET camp)

set (raja_defines)

if (COMPILER_FAMILY_IS_MSVC AND NOT BUILD_SHARED_LIBS)
  set (raja_defines
    ${raja_defines}
    RAJA_WIN_STATIC_BUILD)
endif ()

blt_add_library(
  NAME RAJA
  SOURCES ${raja_sources}
  DEPENDS_ON ${raja_depends} camp ${CMAKE_DL_LIBS}
  DEFINES ${raja_defines})


install(TARGETS RAJA
  EXPORT RAJA
  ARCHIVE DESTINATION lib
  LIBRARY DESTINATION lib
  RUNTIME DESTINATION lib
  )

install(EXPORT RAJA DESTINATION share/raja/cmake/)

target_include_directories(RAJA
  PUBLIC
  $<BUILD_INTERFACE:${CMAKE_CURRENT_SOURCE_DIR}/include>
  $<BUILD_INTERFACE:${PROJECT_BINARY_DIR}/include>
  $<INSTALL_INTERFACE:include>)
if (ENABLE_CUDA AND NOT ENABLE_EXTERNAL_CUB)
  target_include_directories(RAJA SYSTEM
    PUBLIC
    $<BUILD_INTERFACE:${CMAKE_CURRENT_SOURCE_DIR}/tpl/cub>)
endif()
if (ENABLE_HIP AND NOT ENABLE_EXTERNAL_ROCPRIM)
  target_include_directories(RAJA SYSTEM
    PUBLIC
    $<BUILD_INTERFACE:${CMAKE_CURRENT_SOURCE_DIR}/tpl/rocPRIM/rocprim/include>)
endif()

install(DIRECTORY include/ DESTINATION include FILES_MATCHING PATTERN *.hpp)
if (ENABLE_CUDA AND NOT ENABLE_EXTERNAL_CUB)
  install(DIRECTORY tpl/cub/cub/ DESTINATION include/cub FILES_MATCHING PATTERN *.cuh)
endif()
if (ENABLE_HIP AND NOT ENABLE_EXTERNAL_ROCPRIM)
  install(DIRECTORY tpl/rocPRIM/rocprim/include/ DESTINATION include FILES_MATCHING PATTERN *.hpp)
endif()

install(FILES
  ${PROJECT_BINARY_DIR}/include/RAJA/config.hpp
  include/RAJA/module.modulemap
  include/RAJA/module.private.modulemap
  DESTINATION "include/RAJA/")


# Setup internal RAJA configuration options
include(cmake/SetupRajaConfig.cmake)

if(RAJA_ENABLE_TESTS)
  add_subdirectory(test)
endif()

if(ENABLE_REPRODUCERS)
  add_subdirectory(reproducers)
endif()

if(RAJA_ENABLE_EXAMPLES)
  add_subdirectory(examples)
endif()

if(RAJA_ENABLE_EXERCISES)
  add_subdirectory(exercises)
endif()

if (ENABLE_DOCUMENTATION)
  add_subdirectory(docs)
endif ()

if (RAJA_ENABLE_BENCHMARKS)
  add_subdirectory(benchmark)
endif ()<|MERGE_RESOLUTION|>--- conflicted
+++ resolved
@@ -191,13 +191,8 @@
   src/LockFreeIndexSetBuilders.cpp
   src/MemUtils_CUDA.cpp
   src/MemUtils_HIP.cpp
-<<<<<<< HEAD
-  src/PluginStrategy.cpp
-  src/TensorStats.cpp)
-=======
   src/MemUtils_SYCL.cpp
   src/PluginStrategy.cpp)
->>>>>>> 122fa519
 
 if (RAJA_ENABLE_RUNTIME_PLUGINS)
   set (raja_sources
@@ -275,19 +270,12 @@
     tbb)
 endif ()
 
-<<<<<<< HEAD
-if (ENABLE_BLAS)
-  set(raja_depends
-	  ${raja_depends}
-		blas)
-=======
 message(STATUS "Desul Atomics support is ${RAJA_ENABLE_DESUL_ATOMICS}")
 if (RAJA_ENABLE_DESUL_ATOMICS)
   add_subdirectory(tpl/desul)
   set(raja_depends
     ${raja_depends}
     desul_atomics)
->>>>>>> 122fa519
 endif ()
 
 if (NOT TARGET camp)
