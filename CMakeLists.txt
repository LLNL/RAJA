###############################################################################
# Copyright (c) 2016-21, Lawrence Livermore National Security, LLC
# and RAJA project contributors. See the RAJA/LICENSE file for details.
# SPDX-License-Identifier: (BSD-3-Clause)
###############################################################################

cmake_policy(SET CMP0042 NEW)
cmake_policy(SET CMP0048 NEW)

if (APPLE)
 cmake_policy(SET CMP0025 NEW)
endif()

include(CMakeDependentOption)

# Set version number
set(RAJA_VERSION_MAJOR 0)
set(RAJA_VERSION_MINOR 14)
set(RAJA_VERSION_PATCHLEVEL 0)

if (RAJA_LOADED AND (NOT RAJA_LOADED STREQUAL "${RAJA_VERSION_MAJOR}.${RAJA_VERSION_MINOR}.${RAJA_VERSION_PATCHLEVEL}"))
  message(FATAL_ERROR "You are mixing RAJA versions. Loaded is ${RAJA_LOADED}, expected ${RAJA_VERSION_MAJOR}.${RAJA_VERSION_MINOR}.${RAJA_VERSION_PATCHLEVEL}")
endif()

if (RAJA_LOADED)
  return() # Stop processing file, avoids nesting the whole file
endif()
set (RAJA_LOADED "${RAJA_VERSION_MAJOR}.${RAJA_VERSION_MINOR}.${RAJA_VERSION_PATCHLEVEL}")

# Promote RAJA_LOADED to PARENT_SCOPE if it exists, which is only if we are bringing
# in RAJA as a subproject to a larger CMake project
get_directory_property(hasParent PARENT_DIRECTORY)
if(hasParent)
  set (RAJA_LOADED ${RAJA_LOADED} PARENT_SCOPE)
endif()

mark_as_advanced(RAJA_LOADED)

# C is required for googletest to find Threads
project(RAJA LANGUAGES CXX C
  VERSION ${RAJA_LOADED})

set(CMAKE_MODULE_PATH "${PROJECT_SOURCE_DIR}/cmake/thirdparty" ${CMAKE_MODULE_PATH})

# Build options
set(ENABLE_OPENMP On CACHE BOOL "Build OpenMP support")
set(ENABLE_CUDA Off CACHE BOOL "Build CUDA support")
set(ENABLE_COPY_HEADERS Off CACHE BOOL "")
set(ENABLE_WARNINGS_AS_ERRORS Off CACHE BOOL "")
set(ENABLE_GTEST_DEATH_TESTS On CACHE BOOL "Enable tests asserting failure.")

## NOTE: CMake-dependent options are placed AFTER BLT is loaded so they
##       work as intended. BLT has variables defined for these and we use
##       the same names with 'RAJA_' prepended to them.

option(ENABLE_NV_TOOLS_EXT "Build with NV_TOOLS_EXT support" Off)

option(ENABLE_TBB "Build TBB support" Off)
option(ENABLE_TARGET_OPENMP "Build OpenMP on target device support" Off)
option(ENABLE_CLANG_CUDA "Use Clang's native CUDA support" Off)
option(ENABLE_SYCL "Build SYCL support" Off)
option(ENABLE_EXTERNAL_CUB "Use an external cub" Off)
option(ENABLE_EXTERNAL_ROCPRIM "Use an external rocPRIM" Off)

option(ENABLE_REPRODUCERS "Build issue reproducers" Off)

option(RAJA_ENABLE_EXERCISES "Build exercises " On)
option(ENABLE_MODULES "Enable modules in supporting compilers (clang)" On)
option(ENABLE_WARNINGS "Enable warnings as errors for CI" Off)
option(ENABLE_DOCUMENTATION "Build RAJA documentation" Off)
option(ENABLE_COVERAGE "Enable coverage (only supported with GCC)" Off)
option(ENABLE_FORCEINLINE_RECURSIVE "Enable Forceinline recursive (only supported with Intel compilers)" On)

option(RAJA_DEPRECATED_TESTS "Test deprecated features" Off)
option(RAJA_ENABLE_BOUNDS_CHECK "Enable bounds checking in RAJA::Views/Layouts" Off)
option(RAJA_TEST_EXHAUSTIVE "Build RAJA exhaustive tests" Off)
option(RAJA_TEST_OPENMP_TARGET_SUBSET "Build subset of RAJA OpenMP target tests when it is enabled" On)
option(RAJA_ENABLE_RUNTIME_PLUGINS "Enable support for loading plugins at runtime" Off)

set(TEST_DRIVER "" CACHE STRING "driver used to wrap test commands")

set(BLT_EXPORT_THIRDPARTY ON CACHE BOOL "")

cmake_minimum_required(VERSION 3.9)

if (ENABLE_CUDA)
  if (DEFINED CUDA_ARCH)
    if (CUDA_ARCH MATCHES "^sm_*")
      if ("${CUDA_ARCH}" STRLESS "sm_35")
        message( FATAL_ERROR "RAJA requires minimum CUDA compute architecture of sm_35")
      endif()
    endif()
    if (CUDA_ARCH MATCHES "^compute_*")
      if ("${CUDA_ARCH}" STRLESS "compute_35")
        message( FATAL_ERROR "RAJA requires minimum CUDA compute architecture of compute_35")
      endif()
    endif()
  else()
    message(STATUS "CUDA compute architecture set to RAJA default sm_35 since it was not specified")
    set(CUDA_ARCH "sm_35" CACHE STRING "Set CUDA_ARCH to RAJA minimum supported" FORCE)
  endif()
  if ( (CMAKE_CXX_COMPILER_ID MATCHES GNU) AND (CMAKE_SYSTEM_PROCESSOR MATCHES ppc64le) )
    if (CMAKE_CXX_COMPILER_VERSION VERSION_GREATER 8.0)
      set (CMAKE_CUDA_FLAGS "${CMAKE_CUDA_FLAGS} -Xcompiler -mno-float128")
    endif ()
  endif ()
endif()

# Detect C++ standard and add appropriate flag _before_ loading BLT
set(COMPILERS_KNOWN_TO_CMAKE33 AppleClang Clang GNU MSVC)

include(CheckCXXCompilerFlag)
if(NOT DEFINED BLT_CXX_STD)
  if("cxx_std_17" IN_LIST CMAKE_CXX_KNOWN_FEATURES)
    set(BLT_CXX_STD c++17 CACHE STRING "Version of C++ standard")
    message("Using C++ standard: ${BLT_CXX_STD}")
  elseif("cxx_std_14" IN_LIST CMAKE_CXX_KNOWN_FEATURES)
    set(BLT_CXX_STD c++14 CACHE STRING "Version of C++ standard")
    message("Using C++ standard: ${BLT_CXX_STD}")
  elseif("${CMAKE_CXX_COMPILER_ID}" IN_LIST COMPILERS_KNOWN_TO_CMAKE33)
    set(BLT_CXX_STD c++14 CACHE STRING "Version of C++ standard")
    message("Using C++ standard: ${BLT_CXX_STD}")
  else() #cmake has no idea what to do, do it ourselves...
    foreach(flag_var "c++17" "c++14" "c++11")
      CHECK_CXX_COMPILER_FLAG("-std=${flag_var}" COMPILER_SUPPORTS_${flag_var})
      if(COMPILER_SUPPORTS_${flag_var})
        set(BLT_CXX_STD ${flag_var} CACHE STRING "Version of C++ standard")
        message("Using C++ standard: ${BLT_CXX_STD}")
        break()
      endif()
    endforeach(flag_var)
  endif()
else() #check BLT_CXX_STD is high enough by disallowing the only invalid option
  if("${BLT_CXX_STD}" STREQUAL "c++98")
    message(FATAL_ERROR "RAJA requires minimum C++ standard of c++11")
  endif()
endif(NOT DEFINED BLT_CXX_STD)

set(CMAKE_CXX_EXTENSIONS OFF)

if (NOT BLT_LOADED)
  if (DEFINED BLT_SOURCE_DIR)
    if (NOT EXISTS ${BLT_SOURCE_DIR}/SetupBLT.cmake)
      message(FATAL_ERROR "Given BLT_SOURCE_DIR does not contain SetupBLT.cmake")
    endif()
  else ()
    set (BLT_SOURCE_DIR ${PROJECT_SOURCE_DIR}/blt CACHE PATH "")

    if (NOT EXISTS ${BLT_SOURCE_DIR}/SetupBLT.cmake)
      message(FATAL_ERROR "\
      The BLT submodule is not present. \
      If in git repository run the following two commands:\n \
      git submodule init\n \
      git submodule update")
    endif ()
  endif ()

  include(${BLT_SOURCE_DIR}/SetupBLT.cmake)
endif()

##
## Here are the CMake dependent options...
##
cmake_dependent_option(RAJA_ENABLE_TESTS "Build tests" On "ENABLE_TESTS" Off)
cmake_dependent_option(RAJA_ENABLE_EXAMPLES "Build simple examples" On "ENABLE_EXAMPLES" off)
cmake_dependent_option(RAJA_ENABLE_BENCHMARKS "Build benchmarks" On "ENABLE_BENCHMARKS" Off)


# Setup basic CMake options
include(cmake/SetupBasics.cmake)
# Find third-party packages
include(cmake/SetupPackages.cmake)
# Setup vendor-specific compiler flags
include(cmake/SetupCompilers.cmake)

# Macros for building executables and libraries
include (cmake/RAJAMacros.cmake)

set (raja_sources
  src/AlignedRangeIndexSetBuilders.cpp
  src/DepGraphNode.cpp
  src/LockFreeIndexSetBuilders.cpp
  src/MemUtils_CUDA.cpp
  src/MemUtils_HIP.cpp
  src/MemUtils_SYCL.cpp
  src/PluginStrategy.cpp)

if (RAJA_ENABLE_RUNTIME_PLUGINS)
  set (raja_sources
    ${raja_sources}
    src/RuntimePluginLoader.cpp
    src/KokkosPluginLoader.cpp)
endif ()

set (raja_depends)

if (ENABLE_OPENMP)
  set (raja_depends
    openmp)
endif()

if ("${CMAKE_CXX_COMPILER_ID}" STREQUAL "Intel" AND CMAKE_CXX_COMPILER_VERSION VERSION_LESS 17)
  message(WARNING "RAJA::simd_exec support requires Intel-17 or greater")
endif()

if(ENABLE_CUDA)
  if("${CUDA_VERSION_STRING}" VERSION_LESS "9.2")
    message(FATAL_ERROR "Trying to use CUDA version ${CUDA_VERSION_STRING}. RAJA dependency Googletest requires CUDA version 9.2.x or newer.")
  endif()
endif()

if(ENABLE_HIP)
  if("${HIP_VERSION_STRING}" VERSION_LESS "3.5")
    message(FATAL_ERROR "Trying to use HIP/ROCm version ${HIP_VERSION_STRING}. RAJA requires HIP/ROCm version 3.5 or newer. ")
  endif()
endif()

if (ENABLE_CUDA)
  set(raja_depends
    ${raja_depends}
    cuda)
  if(ENABLE_NV_TOOLS_EXT)
    set(raja_depends
      ${raja_depends}
      nvtoolsext)
  endif ()
endif ()

if (ENABLE_EXTERNAL_CUB)
  set(raja_depends
    ${raja_depends}
    cub)
endif ()

if (ENABLE_HIP)
  set(raja_depends
    ${raja_depends}
    hip)
endif ()

<<<<<<< HEAD
if (ENABLE_HIP)
  if(ENABLE_EXTERNAL_ROCPRIM)
    find_package(ROCPRIM)
    if (ROCPRIM_FOUND)
      blt_register_library(
        NAME rocPRIM
        INCLUDES ${ROCPRIM_INCLUDE_DIRS})
      set(raja_depends
          ${raja_depends}
          rocPRIM)
    else()
      message(FATAL_ERROR "External rocPRIM not found.")
      set(ENABLE_EXTERNAL_ROCPRIM Off)
     endif()
  endif ()
=======
if (ENABLE_EXTERNAL_ROCPRIM)
  set(raja_depends
    ${raja_depends}
    rocPRIM)
endif ()

if (ENABLE_SYCL)
  set (raja_depends
    ${raja_depends}
    sycl)
>>>>>>> 0506cea3
endif ()

if (ENABLE_TBB)
  set(raja_depends
    ${raja_depends}
    tbb)
endif ()

if (NOT TARGET camp)
  set(EXTERNAL_CAMP_SOURCE_DIR "" CACHE FILEPATH "build with a specific external
camp source repository")
  if (EXTERNAL_CAMP_SOURCE_DIR)
    message(STATUS "Using external source CAMP from: " ${EXTERNAL_CAMP_SOURCE_DIR})
    add_subdirectory(${EXTERNAL_CAMP_SOURCE_DIR}
                     ${CMAKE_CURRENT_BINARY_DIR}/tpl/camp)
  else (EXTERNAL_CAMP_SOURCE_DIR)
    find_package(camp QUIET)
    if (NOT camp_FOUND)
      message(STATUS "Using RAJA CAMP submodule.")
      add_subdirectory(tpl/camp)
    else (NOT camp_FOUND)
      message(STATUS "Using installed CAMP from:  ${camp_INSTALL_PREFIX}")
      # Save the path so it can be used in raja-config.cmake
      set(EXTERNAL_CAMP_INSTALL_DIR ${camp_INSTALL_PREFIX} CACHE PATH "")
    endif(NOT camp_FOUND)
  endif (EXTERNAL_CAMP_SOURCE_DIR)
endif (NOT TARGET camp)

set (raja_defines)

if (COMPILER_FAMILY_IS_MSVC AND NOT BUILD_SHARED_LIBS)
  set (raja_defines
    ${raja_defines}
    RAJA_WIN_STATIC_BUILD)
endif ()

blt_add_library(
  NAME RAJA
  SOURCES ${raja_sources}
  DEPENDS_ON ${raja_depends} camp ${CMAKE_DL_LIBS}
  DEFINES ${raja_defines})


install(TARGETS RAJA
  EXPORT RAJA
  ARCHIVE DESTINATION lib
  LIBRARY DESTINATION lib
  RUNTIME DESTINATION lib
  )

install(EXPORT RAJA DESTINATION share/raja/cmake/)

target_include_directories(RAJA
  PUBLIC
  $<BUILD_INTERFACE:${CMAKE_CURRENT_SOURCE_DIR}/include>
  $<BUILD_INTERFACE:${PROJECT_BINARY_DIR}/include>
  $<INSTALL_INTERFACE:include>)
if (ENABLE_CUDA AND NOT ENABLE_EXTERNAL_CUB)
  target_include_directories(RAJA SYSTEM
    PUBLIC
    $<BUILD_INTERFACE:${CMAKE_CURRENT_SOURCE_DIR}/tpl/cub>)
endif()
if (ENABLE_HIP AND NOT ENABLE_EXTERNAL_ROCPRIM)
  target_include_directories(RAJA SYSTEM
    PUBLIC
    $<BUILD_INTERFACE:${CMAKE_CURRENT_SOURCE_DIR}/tpl/rocPRIM/rocprim/include>)
endif()

install(DIRECTORY include/ DESTINATION include FILES_MATCHING PATTERN *.hpp)
if (ENABLE_CUDA AND NOT ENABLE_EXTERNAL_CUB)
  install(DIRECTORY tpl/cub/cub/ DESTINATION include/cub FILES_MATCHING PATTERN *.cuh)
endif()
if (ENABLE_HIP AND NOT ENABLE_EXTERNAL_ROCPRIM)
  install(DIRECTORY tpl/rocPRIM/rocprim/include/ DESTINATION include FILES_MATCHING PATTERN *.hpp)
endif()

install(FILES
  ${PROJECT_BINARY_DIR}/include/RAJA/config.hpp
  include/RAJA/module.modulemap
  include/RAJA/module.private.modulemap
  DESTINATION "include/RAJA/")


# Setup internal RAJA configuration options
include(cmake/SetupRajaConfig.cmake)

if(RAJA_ENABLE_TESTS)
  add_subdirectory(test)
endif()

if(ENABLE_REPRODUCERS)
  add_subdirectory(reproducers)
endif()

if(RAJA_ENABLE_EXAMPLES)
  add_subdirectory(examples)
endif()

if(RAJA_ENABLE_EXERCISES)
  add_subdirectory(exercises)
endif()

if (ENABLE_DOCUMENTATION)
  add_subdirectory(docs)
endif ()

if (RAJA_ENABLE_BENCHMARKS)
  add_subdirectory(benchmark)
endif ()<|MERGE_RESOLUTION|>--- conflicted
+++ resolved
@@ -238,23 +238,6 @@
     hip)
 endif ()
 
-<<<<<<< HEAD
-if (ENABLE_HIP)
-  if(ENABLE_EXTERNAL_ROCPRIM)
-    find_package(ROCPRIM)
-    if (ROCPRIM_FOUND)
-      blt_register_library(
-        NAME rocPRIM
-        INCLUDES ${ROCPRIM_INCLUDE_DIRS})
-      set(raja_depends
-          ${raja_depends}
-          rocPRIM)
-    else()
-      message(FATAL_ERROR "External rocPRIM not found.")
-      set(ENABLE_EXTERNAL_ROCPRIM Off)
-     endif()
-  endif ()
-=======
 if (ENABLE_EXTERNAL_ROCPRIM)
   set(raja_depends
     ${raja_depends}
@@ -265,7 +248,6 @@
   set (raja_depends
     ${raja_depends}
     sycl)
->>>>>>> 0506cea3
 endif ()
 
 if (ENABLE_TBB)
