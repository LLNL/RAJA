# Copyright 2013-2020 Lawrence Livermore National Security, LLC and other
# Spack Project Developers. See the top-level COPYRIGHT file for details.
#
# SPDX-License-Identifier: (Apache-2.0 OR MIT)


from spack import *

import glob
import os
import socket

from os import environ as env
from os.path import join as pjoin

import re

def cmake_cache_entry(name, value, comment=""):
    """Generate a string for a cmake cache variable"""

    return 'set(%s "%s" CACHE PATH "%s")\n\n' % (name,value,comment)


def cmake_cache_string(name, string, comment=""):
    """Generate a string for a cmake cache variable"""

    return 'set(%s "%s" CACHE STRING "%s")\n\n' % (name,string,comment)


def cmake_cache_option(name, boolean_value, comment=""):
    """Generate a string for a cmake configuration option"""

    value = "ON" if boolean_value else "OFF"
    return 'set(%s %s CACHE BOOL "%s")\n\n' % (name,value,comment)


def get_spec_path(spec, package_name, path_replacements = {}, use_bin = False) :
    """Extracts the prefix path for the given spack package
       path_replacements is a dictionary with string replacements for the path.
    """

    if not use_bin:
        path = spec[package_name].prefix
    else:
        path = spec[package_name].prefix.bin

    path = os.path.realpath(path)

    for key in path_replacements:
        path = path.replace(key, path_replacements[key])

    return path


class Raja(CMakePackage, CudaPackage, ROCmPackage):
    """RAJA Performance Portability Abstractions for C++ HPC Applications."""

    homepage = "https://github.com/LLNL/RAJA"
    git      = "https://github.com/LLNL/RAJA.git"
    tags     = ['radiuss', 'e4s']

    maintainers = ['davidbeckingsale']

    version('develop', branch='develop', submodules='True')
    version('main',  branch='main',  submodules='True')
    version('0.14.1', tag='v0.14.1', submodules="True")
    version('0.14.0', tag='v0.14.0', submodules="True")
    version('0.13.0', tag='v0.13.0', submodules="True")
    version('0.12.1', tag='v0.12.1', submodules="True")
    version('0.12.0', tag='v0.12.0', submodules="True")
    version('0.11.0', tag='v0.11.0', submodules="True")
    version('0.10.1', tag='v0.10.1', submodules="True")
    version('0.10.0', tag='v0.10.0', submodules="True")
    version('0.9.0', tag='v0.9.0', submodules="True")
    version('0.8.0', tag='v0.8.0', submodules="True")
    version('0.7.0', tag='v0.7.0', submodules="True")
    version('0.6.0', tag='v0.6.0', submodules="True")
    version('0.5.3', tag='v0.5.3', submodules="True")
    version('0.5.2', tag='v0.5.2', submodules="True")
    version('0.5.1', tag='v0.5.1', submodules="True")
    version('0.5.0', tag='v0.5.0', submodules="True")
    version('0.4.1', tag='v0.4.1', submodules="True")
    version('0.4.0', tag='v0.4.0', submodules="True")

    variant('openmp', default=True, description='Build OpenMP backend')
    variant('shared', default=False, description='Build Shared Libs')
    variant('libcpp', default=False, description='Uses libc++ instead of libstdc++')
    variant('tests', default='basic', values=('none', 'basic', 'benchmarks'),
            multi=False, description='Tests to run')
    variant('desul', default=False, description='Build Desul Atomics backend')

    depends_on('cmake@3.9:', type='build')

    depends_on('blt@0.4.1', type='build', when='@main')
    depends_on('blt@0.4.1:', type='build')

    depends_on('camp')
<<<<<<< HEAD
    depends_on('camp@2022.03')
=======
    depends_on('camp@main') # TODO: remove this ASAP
>>>>>>> 718cfdb1
    depends_on('camp+rocm', when='+rocm')
    depends_on('camp+openmp', when='+openmp')
    for val in ROCmPackage.amdgpu_targets:
        depends_on('camp amdgpu_target=%s' % val, when='amdgpu_target=%s' % val)

    depends_on('camp+cuda', when='+cuda')
    for sm_ in CudaPackage.cuda_arch_values:
        depends_on('camp cuda_arch={0}'.format(sm_),
                   when='cuda_arch={0}'.format(sm_))

    conflicts('+openmp', when='+rocm')
    depends_on('rocprim', when='+rocm')

    phases = ['hostconfig', 'cmake', 'build', 'install']

    def _get_sys_type(self, spec):
        sys_type = str(spec.architecture)
        # if on llnl systems, we can use the SYS_TYPE
        if "SYS_TYPE" in env:
            sys_type = env["SYS_TYPE"]
        return sys_type

    def _get_host_config_path(self, spec):
        var=''
        if '+cuda' in spec:
            var= '-'.join([var,'cuda'])
        if '+libcpp' in spec:
            var='-'.join([var,'libcpp'])

        host_config_path = "hc-%s-%s-%s%s-%s.cmake" % (socket.gethostname().rstrip('1234567890'),
                                               self._get_sys_type(spec),
                                               spec.compiler,
                                               var,
                                               spec.dag_hash())
        dest_dir = self.stage.source_path
        host_config_path = os.path.abspath(pjoin(dest_dir, host_config_path))
        return host_config_path

    def hostconfig(self, spec, prefix, py_site_pkgs_dir=None):
        """
        This method creates a 'host-config' file that specifies
        all of the options used to configure and build Umpire.

        For more details about 'host-config' files see:
            http://software.llnl.gov/conduit/building.html

        Note:
          The `py_site_pkgs_dir` arg exists to allow a package that
          subclasses this package provide a specific site packages
          dir when calling this function. `py_site_pkgs_dir` should
          be an absolute path or `None`.

          This is necessary because the spack `site_packages_dir`
          var will not exist in the base class. For more details
          on this issue see: https://github.com/spack/spack/issues/6261
        """

        #######################
        # Compiler Info
        #######################
        c_compiler = env["SPACK_CC"]
        cpp_compiler = env["SPACK_CXX"]

        # Even though we don't have fortran code in our project we sometimes
        # use the Fortran compiler to determine which libstdc++ to use
        f_compiler = ""
        if "SPACK_FC" in env.keys():
            # even if this is set, it may not exist
            # do one more sanity check
            if os.path.isfile(env["SPACK_FC"]):
                f_compiler = env["SPACK_FC"]

        #######################################################################
        # By directly fetching the names of the actual compilers we appear
        # to doing something evil here, but this is necessary to create a
        # 'host config' file that works outside of the spack install env.
        #######################################################################

        sys_type = self._get_sys_type(spec)

        ##############################################
        # Find and record what CMake is used
        ##############################################

        cmake_exe = spec['cmake'].command.path
        cmake_exe = os.path.realpath(cmake_exe)

        host_config_path = self._get_host_config_path(spec)
        cfg = open(host_config_path, "w")
        cfg.write("###################\n".format("#" * 60))
        cfg.write("# Generated host-config - Edit at own risk!\n")
        cfg.write("###################\n".format("#" * 60))
        cfg.write("# Copyright 2016-22, Lawrence Livermore National Security, LLC\n")
        cfg.write("# and RAJA project contributors. See the RAJA/LICENSE file\n")
        cfg.write("# for details.\n")
        cfg.write("#\n")
        cfg.write("# SPDX-License-Identifier: (BSD-3-Clause) \n")
        cfg.write("###################\n\n".format("#" * 60))

        cfg.write("#------------------\n".format("-" * 60))
        cfg.write("# SYS_TYPE: {0}\n".format(sys_type))
        cfg.write("# Compiler Spec: {0}\n".format(spec.compiler))
        cfg.write("# CMake executable path: %s\n" % cmake_exe)
        cfg.write("#------------------\n\n".format("-" * 60))

        cfg.write(cmake_cache_string("CMAKE_BUILD_TYPE", spec.variants['build_type'].value))

        #######################
        # Compiler Settings
        #######################

        cfg.write("#------------------\n".format("-" * 60))
        cfg.write("# Compilers\n")
        cfg.write("#------------------\n\n".format("-" * 60))
        cfg.write(cmake_cache_entry("CMAKE_C_COMPILER", c_compiler))
        cfg.write(cmake_cache_entry("CMAKE_CXX_COMPILER", cpp_compiler))

        # use global spack compiler flags
        cflags = ' '.join(spec.compiler_flags['cflags'])
        if "+libcpp" in spec:
            cflags += ' '.join([cflags,"-DGTEST_HAS_CXXABI_H_=0"])
        if cflags:
            cfg.write(cmake_cache_entry("CMAKE_C_FLAGS", cflags))

        cxxflags = ' '.join(spec.compiler_flags['cxxflags'])
        if "+libcpp" in spec:
            cxxflags += ' '.join([cxxflags,"-stdlib=libc++ -DGTEST_HAS_CXXABI_H_=0"])
        if cxxflags:
            cfg.write(cmake_cache_entry("CMAKE_CXX_FLAGS", cxxflags))

        # TODO (bernede1@llnl.gov): Is this useful for RAJA?
        if ("gfortran" in f_compiler) and ("clang" in cpp_compiler):
            libdir = pjoin(os.path.dirname(
                           os.path.dirname(f_compiler)), "lib")
            flags = ""
            for _libpath in [libdir, libdir + "64"]:
                if os.path.exists(_libpath):
                    flags += " -Wl,-rpath,{0}".format(_libpath)
            description = ("Adds a missing libstdc++ rpath")
            #if flags:
            #    cfg.write(cmake_cache_string("BLT_EXE_LINKER_FLAGS", flags,
            #                                description))

        gcc_toolchain_regex = re.compile("--gcc-toolchain=(.*)")
        gcc_name_regex = re.compile(".*gcc-name.*")

        using_toolchain = list(filter(gcc_toolchain_regex.match, spec.compiler_flags['cxxflags']))
        if(using_toolchain):
          gcc_toolchain_path = gcc_toolchain_regex.match(using_toolchain[0])
        using_gcc_name = list(filter(gcc_name_regex.match, spec.compiler_flags['cxxflags']))
        compilers_using_toolchain = ["pgi", "xl", "icpc"]
        if any(compiler in cpp_compiler for compiler in compilers_using_toolchain):
            if using_toolchain or using_gcc_name:
                cfg.write(cmake_cache_entry("BLT_CMAKE_IMPLICIT_LINK_DIRECTORIES_EXCLUDE",
                "/usr/tce/packages/gcc/gcc-4.9.3/lib64;/usr/tce/packages/gcc/gcc-4.9.3/gnu/lib64/gcc/powerpc64le-unknown-linux-gnu/4.9.3;/usr/tce/packages/gcc/gcc-4.9.3/gnu/lib64;/usr/tce/packages/gcc/gcc-4.9.3/lib64/gcc/x86_64-unknown-linux-gnu/4.9.3"))

        compilers_using_cxx14 = ["intel-17", "intel-18", "xl"]
        if any(compiler in cpp_compiler for compiler in compilers_using_cxx14):
            cfg.write(cmake_cache_entry("BLT_CXX_STD", "c++14"))

        if "+cuda" in spec:
            cfg.write("#------------------{0}\n".format("-" * 60))
            cfg.write("# Cuda\n")
            cfg.write("#------------------{0}\n\n".format("-" * 60))

            cfg.write(cmake_cache_option("ENABLE_CUDA", True))

            cudatoolkitdir = spec['cuda'].prefix
            cfg.write(cmake_cache_entry("CUDA_TOOLKIT_ROOT_DIR",
                                        cudatoolkitdir))
            cudacompiler = "${CUDA_TOOLKIT_ROOT_DIR}/bin/nvcc"
            cfg.write(cmake_cache_entry("CMAKE_CUDA_COMPILER",
                                        cudacompiler))

            if ("xl" in cpp_compiler):
                cfg.write(cmake_cache_entry("CMAKE_CUDA_FLAGS", "-Xcompiler -O3 -Xcompiler -qxlcompatmacros -Xcompiler -qalias=noansi " + 
                                            "-Xcompiler -qsmp=omp -Xcompiler -qhot -Xcompiler -qnoeh -Xcompiler -qsuppress=1500-029 " +
                                            "-Xcompiler -qsuppress=1500-036 -Xcompiler -qsuppress=1500-030"))
                cuda_release_flags = "-O3"
                cuda_reldebinf_flags = "-O3 -g"
                cuda_debug_flags = "-O0 -g"

                cfg.write(cmake_cache_string("BLT_CXX_STD", "c++14"))
            elif ("gcc" in cpp_compiler):
                cuda_release_flags = "-O3 -Xcompiler -Ofast -Xcompiler -finline-functions -Xcompiler -finline-limit=20000"
                cuda_reldebinf_flags = "-O3 -g -Xcompiler -Ofast -Xcompiler -finline-functions -Xcompiler -finline-limit=20000"
                cuda_debug_flags = "-O0 -g -Xcompiler -O0 -Xcompiler -finline-functions -Xcompiler -finline-limit=20000"
            else:
                cuda_release_flags = "-O3 -Xcompiler -Ofast -Xcompiler -finline-functions"
                cuda_reldebinf_flags = "-O3 -g -Xcompiler -Ofast -Xcompiler -finline-functions"
                cuda_debug_flags = "-O0 -g -Xcompiler -O0 -Xcompiler -finline-functions"
   
            cfg.write(cmake_cache_string("CMAKE_CUDA_FLAGS_RELEASE", cuda_release_flags))
            cfg.write(cmake_cache_string("CMAKE_CUDA_FLAGS_RELWITHDEBINFO", cuda_reldebinf_flags))
            cfg.write(cmake_cache_string("CMAKE_CUDA_FLAGS_DEBUG", cuda_debug_flags))

            if not spec.satisfies('cuda_arch=none'):
                cuda_arch = spec.variants['cuda_arch'].value
                cfg.write(cmake_cache_string("CMAKE_CUDA_ARCHITECTURES", '{0}'.format(cuda_arch[0])))
                cfg.write(cmake_cache_string("CUDA_ARCH", 'sm_{0}'.format(cuda_arch[0])))

        else:
            cfg.write(cmake_cache_option("ENABLE_CUDA", False))

        if "+rocm" in spec:
            cfg.write("#------------------{0}\n".format("-" * 60))
            cfg.write("# HIP\n")
            cfg.write("#------------------{0}\n\n".format("-" * 60))

            cfg.write(cmake_cache_option("ENABLE_HIP", True))

            hip_root = spec['hip'].prefix
            rocm_root = hip_root + "/.."
            hip_arch = spec.variants['amdgpu_target'].value
            cfg.write(cmake_cache_entry("HIP_ROOT_DIR",
                                        hip_root))
            # there is only one dir like this, but the version component is unknown
            cfg.write(
                cmake_cache_path(
                    "HIP_CLANG_INCLUDE_PATH",
                    glob.glob(
                        "{}/lib/clang/*/include".format(spec['llvm-amdgpu'].prefix)
                    )[0]
                )
            )
            cfg.write(cmake_cache_entry("ROCM_ROOT_DIR",
                                        rocm_root))
            cfg.write(cmake_cache_entry("HIP_PATH",
                                        rocm_root + '/llvm/bin'))
            cfg.write(cmake_cache_entry("CMAKE_HIP_ARCHITECTURES", hip_arch[0]))

            if ('%gcc' in spec) or (using_toolchain):
                if ('%gcc' in spec):
                    gcc_bin = os.path.dirname(self.compiler.cxx)
                    gcc_prefix = join_path(gcc_bin, '..')
                else:
                    gcc_prefix = gcc_toolchain_path.group(1)
                cfg.write(cmake_cache_entry("HIP_CLANG_FLAGS",
                "--gcc-toolchain={0}".format(gcc_prefix))) 
                cfg.write(cmake_cache_entry("CMAKE_EXE_LINKER_FLAGS",
                " -Wl,-rpath {}/lib64".format(gcc_prefix)))

        else:
            cfg.write(cmake_cache_option("ENABLE_HIP", False))

        cfg.write("#------------------{0}\n".format("-" * 60))
        cfg.write("# Other\n")
        cfg.write("#------------------{0}\n\n".format("-" * 60))

        cfg.write(cmake_cache_string("RAJA_RANGE_ALIGN", "4"))
        cfg.write(cmake_cache_string("RAJA_RANGE_MIN_LENGTH", "32"))
        cfg.write(cmake_cache_string("RAJA_DATA_ALIGN", "64"))

        cfg.write(cmake_cache_option("RAJA_HOST_CONFIG_LOADED", True))

        # shared vs static libs
        cfg.write(cmake_cache_option("BUILD_SHARED_LIBS","+shared" in spec))
        cfg.write(cmake_cache_option("ENABLE_OPENMP","+openmp" in spec))
        cfg.write(cmake_cache_option("RAJA_ENABLE_DESUL_ATOMICS","+desul" in spec))

        if "+desul" in spec:
            cfg.write(cmake_cache_string("BLT_CXX_STD","c++14"))
            if "+cuda" in spec:
                cfg.write(cmake_cache_string("CMAKE_CUDA_STANDARD", "14"))

        cfg.write(cmake_cache_option("ENABLE_BENCHMARKS", 'tests=benchmarks' in spec))
        cfg.write(cmake_cache_option("ENABLE_TESTS", not 'tests=none' in spec or self.run_tests))
        cfg.write(cmake_cache_string("camp_DIR", spec['camp'].prefix))

        #######################
        # Close and save
        #######################
        cfg.write("\n")
        cfg.close()

        print("OUT: host-config file {0}".format(host_config_path))

    def cmake_args(self):
        spec = self.spec
        host_config_path = self._get_host_config_path(spec)

        options = []
        options.extend(['-C', host_config_path])

        return options<|MERGE_RESOLUTION|>--- conflicted
+++ resolved
@@ -95,11 +95,7 @@
     depends_on('blt@0.4.1:', type='build')
 
     depends_on('camp')
-<<<<<<< HEAD
-    depends_on('camp@2022.03')
-=======
     depends_on('camp@main') # TODO: remove this ASAP
->>>>>>> 718cfdb1
     depends_on('camp+rocm', when='+rocm')
     depends_on('camp+openmp', when='+openmp')
     for val in ROCmPackage.amdgpu_targets:
