#!/usr/bin/env bash

# Initialize modules for users not using bash as a default shell
if test -e /usr/share/lmod/lmod/init/bash
then
  . /usr/share/lmod/lmod/init/bash
fi

###############################################################################
# Copyright (c) 2016-22, Lawrence Livermore National Security, LLC and RAJA
# project contributors. See the RAJA/LICENSE file for details.
#
# SPDX-License-Identifier: (BSD-3-Clause)
###############################################################################

set -o errexit
set -o nounset

option=${1:-""}
hostname="$(hostname)"
truehostname=${hostname//[0-9]/}
project_dir="$(pwd)"

build_root=${BUILD_ROOT:-""}
hostconfig=${HOST_CONFIG:-""}
spec=${SPEC:-""}
job_unique_id=${CI_JOB_ID:-""}

prefix=""

if [[ -d /dev/shm ]]
then
    prefix="/dev/shm/${hostname}"
    if [[ -z ${job_unique_id} ]]; then
      job_unique_id=manual_job_$(date +%s)
      while [[ -d ${prefix}-${job_unique_id} ]] ; do
          sleep 1
          job_unique_id=manual_job_$(date +%s)
      done
    fi

    prefix="${prefix}-${job_unique_id}"
    mkdir -p ${prefix}
fi

# Dependencies
date
echo "~~~~~~~~~~~~~~~~~~~~~~~~~~~~~~~~~~~~~~~~~~~"
echo "~~~~~ Build and test started"
echo "~~~~~~~~~~~~~~~~~~~~~~~~~~~~~~~~~~~~~~~~~~~"
if [[ "${option}" != "--build-only" && "${option}" != "--test-only" ]]
then
    echo "~~~~~~~~~~~~~~~~~~~~~~~~~~~~~~~~~~~~~~~~~~~"
    echo "~~~~~ Building Dependencies"
    echo "~~~~~~~~~~~~~~~~~~~~~~~~~~~~~~~~~~~~~~~~~~~"

    if [[ -z ${spec} ]]
    then
        echo "SPEC is undefined, aborting..."
        exit 1
    fi

    prefix_opt=""

    if [[ -d /dev/shm ]]
    then
        prefix_opt="--prefix=${prefix}"

        # We force Spack to put all generated files (cache and configuration of
        # all sorts) in a unique location so that there can be no collision
        # with existing or concurrent Spack.
        spack_user_cache="${prefix}/spack-user-cache"
        export SPACK_DISABLE_LOCAL_CONFIG=""
        export SPACK_USER_CACHE_PATH="${spack_user_cache}"
        mkdir -p ${spack_user_cache}
    fi

    ./scripts/uberenv/uberenv.py --spec="${spec}" ${prefix_opt}

fi
  echo "~~~~~~~~~~~~~~~~~~~~~~~~~~~~~~~~~~~~~~~~~~~"
  echo "~~~~~ Dependencies Built"
  echo "~~~~~~~~~~~~~~~~~~~~~~~~~~~~~~~~~~~~~~~~~~~"
date

# Host config file
if [[ -z ${hostconfig} ]]
then
    # If no host config file was provided, we assume it was generated.
    # This means we are looking of a unique one in project dir.
    hostconfigs=( $( ls "${project_dir}/"*.cmake ) )
    if [[ ${#hostconfigs[@]} == 1 ]]
    then
        hostconfig_path=${hostconfigs[0]}
        echo "Found host config file: ${hostconfig_path}"
    elif [[ ${#hostconfigs[@]} == 0 ]]
    then
        echo "No result for: ${project_dir}/*.cmake"
        echo "Spack generated host-config not found."
        exit 1
    else
        echo "More than one result for: ${project_dir}/*.cmake"
        echo "${hostconfigs[@]}"
        echo "Please specify one with HOST_CONFIG variable"
        exit 1
    fi
else
    # Using provided host-config file.
    hostconfig_path="${project_dir}/host-configs/${hostconfig}"
fi

hostconfig=$(basename ${hostconfig_path})

# Build Directory
if [[ -z ${build_root} ]]
then
    if [[ -d /dev/shm ]]
    then
        build_root="${prefix}"
    else
        build_root="$(pwd)"
    fi
else
    build_root="${build_root}"
fi

build_dir="${build_root}/build_${hostconfig//.cmake/}"
install_dir="${build_root}/install_${hostconfig//.cmake/}"

# TODO: This is from Umpire, could it work with RAJA ?
#cmake_exe=`grep 'CMake executable' ${hostconfig_path} | cut -d ':' -f 2 | xargs`

# Build
if [[ "${option}" != "--deps-only" && "${option}" != "--test-only" ]]
then
    date
    echo "~~~~~~~~~~~~~~~~~~~~~~~~~~~~~~~~~~~~~~~~~~~"
    echo "~~~~~ Host-config: ${hostconfig_path}"
    echo "~~~~~ Build Dir:   ${build_dir}"
    echo "~~~~~ Project Dir: ${project_dir}"
    echo "~~~~~ Install Dir: ${install_dir}"
    echo "~~~~~~~~~~~~~~~~~~~~~~~~~~~~~~~~~~~~~~~~~~~"
    echo ""
    echo "~~~~~~~~~~~~~~~~~~~~~~~~~~~~~~~~~~~~~~~~~~~"
    echo "~~~~~ Building RAJA"
    echo "~~~~~~~~~~~~~~~~~~~~~~~~~~~~~~~~~~~~~~~~~~~"

    # Map CPU core allocations
<<<<<<< HEAD
    declare -A core_counts=(["lassen"]=40 ["ruby"]=28 ["corona"]=32 ["tioga"]=32)
=======
    declare -A core_counts=(["lassen"]=40 ["ruby"]=28 ["corona"]=32 ["rzansel"]=48)
>>>>>>> 718cfdb1

    # If building, then delete everything first
    # NOTE: 'cmake --build . -j core_counts' attempts to reduce individual build resources.
    #       If core_counts does not contain hostname, then will default to '-j ', which should
    #       use max cores.
    rm -rf ${build_dir} 2>/dev/null
    mkdir -p ${build_dir} && cd ${build_dir}

    date

    if [[ "${truehostname}" == "corona" || "${truehostname}" == "tioga" ]]
    then
        module unload rocm
    fi

    module load cmake/3.23.1 || module load cmake/3.20.2

    cmake \
      -C ${hostconfig_path} \
      -DCMAKE_INSTALL_PREFIX=${install_dir} \
      ${project_dir}
    if ! cmake --build . -j ${core_counts[$truehostname]}
    then
        echo "ERROR: compilation failed, building with verbose output..."
        cmake --build . --verbose -j 1
    else
        make install
    fi

    echo "~~~~~~~~~~~~~~~~~~~~~~~~~~~~~~~~~~~~~~~~~~~"
    echo "~~~~~ RAJA Built"
    echo "~~~~~~~~~~~~~~~~~~~~~~~~~~~~~~~~~~~~~~~~~~~"
    date
fi

# Test
if [[ "${option}" != "--build-only" ]] && grep -q -i "ENABLE_TESTS.*ON" ${hostconfig_path}
then
    date
    echo "~~~~~~~~~~~~~~~~~~~~~~~~~~~~~~~~~~~~~~~~~~~"
    echo "~~~~~ Testing RAJA"
    echo "~~~~~~~~~~~~~~~~~~~~~~~~~~~~~~~~~~~~~~~~~~~"

    if [[ ! -d ${build_dir} ]]
    then
        echo "ERROR: Build directory not found : ${build_dir}" && exit 1
    fi

    cd ${build_dir}

    # If HIP enabled
    if [[ "${option}" != "--build-only" ]] && grep -q -i "ENABLE_HIP.*ON" ${hostconfig_path}
    then # don't run the tests that are known to fail
        date
        ctest --output-on-failure -T test 2>&1 -E Known-Hip-Failure | tee tests_output.txt
        date
    else #run all tests like normal
        date
        ctest --output-on-failure -T test 2>&1 | tee tests_output.txt
        date
    fi

    no_test_str="No tests were found!!!"
    if [[ "$(tail -n 1 tests_output.txt)" == "${no_test_str}" ]]
    then
        echo "ERROR: No tests were found" && exit 1
    fi

    echo "Copying Testing xml reports for export"
    tree Testing
    xsltproc -o junit.xml ${project_dir}/blt/tests/ctest-to-junit.xsl Testing/*/Test.xml
    mv junit.xml ${project_dir}/junit.xml

    if grep -q "Errors while running CTest" ./tests_output.txt
    then
        echo "ERROR: failure(s) while running CTest" && exit 1
    fi

    if grep -q -i "ENABLE_HIP.*ON" ${hostconfig_path} || grep -q -i "RAJA_ENABLE_DESUL_ATOMICS.*ON" ${hostconfig_path}
    then
        echo "WARNING: not testing install with HIP or desul"
    else
        if [[ ! -d ${install_dir} ]]
        then
            echo "ERROR: install directory not found : ${install_dir}" && exit 1
        fi

        cd ${install_dir}/examples/RAJA/using-with-cmake
        mkdir build && cd build
        if ! cmake -C ../host-config.cmake ..; then
        echo "ERROR: running cmake for using-with-cmake test" && exit 1
        fi

        if ! make; then
        echo "ERROR: running make for using-with-cmake test" && exit 1
        fi
    fi

    echo "~~~~~~~~~~~~~~~~~~~~~~~~~~~~~~~~~~~~~~~~~~~"
    echo "~~~~~ RAJA Tests Complete"
    echo "~~~~~~~~~~~~~~~~~~~~~~~~~~~~~~~~~~~~~~~~~~~"
    date

    # echo "~~~~~~~~~~~~~~~~~~~~~~~~~~~~~~~~~~~~~~~~~~~"
    # echo "~~~~~ CLEAN UP"
    # echo "~~~~~~~~~~~~~~~~~~~~~~~~~~~~~~~~~~~~~~~~~~~"
    # make clean
fi

echo "~~~~~~~~~~~~~~~~~~~~~~~~~~~~~~~~~~~~~~~~~~~"
echo "~~~~~ Build and test completed"
echo "~~~~~~~~~~~~~~~~~~~~~~~~~~~~~~~~~~~~~~~~~~~"
date<|MERGE_RESOLUTION|>--- conflicted
+++ resolved
@@ -146,11 +146,7 @@
     echo "~~~~~~~~~~~~~~~~~~~~~~~~~~~~~~~~~~~~~~~~~~~"
 
     # Map CPU core allocations
-<<<<<<< HEAD
-    declare -A core_counts=(["lassen"]=40 ["ruby"]=28 ["corona"]=32 ["tioga"]=32)
-=======
-    declare -A core_counts=(["lassen"]=40 ["ruby"]=28 ["corona"]=32 ["rzansel"]=48)
->>>>>>> 718cfdb1
+    declare -A core_counts=(["lassen"]=40 ["ruby"]=28 ["corona"]=32 ["rzansel"]=48 ["tioga"]=32)
 
     # If building, then delete everything first
     # NOTE: 'cmake --build . -j core_counts' attempts to reduce individual build resources.
