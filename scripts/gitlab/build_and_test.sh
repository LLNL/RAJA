--- conflicted
+++ resolved
@@ -40,18 +40,6 @@
 
     if [[ -d /dev/shm ]]
     then
-<<<<<<< HEAD
-        if [[-z ${job_unique_id} ]]; then
-          date_in_sec=$(date +%s)
-          while [[ -d $date_in_sec ]] ; do
-              sleep 1
-              date_in_sec=$(date +%s)
-          done
-        job_unique_id=manual_job_${date_in_sec}
-        fi  
-
-        prefix="/dev/shm/${hostname}/${job_unique_id}"
-=======
         prefix="/dev/shm/${hostname}"
         if [[ -z ${job_unique_id} ]]; then
           job_unique_id=manual_job_$(date +%s)
@@ -62,7 +50,6 @@
         fi
 
         prefix="${prefix}/${job_unique_id}"
->>>>>>> 6cdbd2aa
         mkdir -p ${prefix}
         prefix_opt="--prefix=${prefix}"
     fi
@@ -185,14 +172,10 @@
     echo "~~~~~~~~~~~~~~~~~~~~~~~~~~~~~~~~~~~~~~~~~~~"
     echo "~~~~~ CLEAN UP"
     echo "~~~~~~~~~~~~~~~~~~~~~~~~~~~~~~~~~~~~~~~~~~~"
-<<<<<<< HEAD
     echo "~~~~~ Space used BEFORE clean:"
     du -sh
     make clean
     echo "~~~~~ Space used AFTER clean:"
     du -sh
     echo "~~~~~~~~~~~~~~~~~~~~~~~~~~~~~~~~~~~~~~~~~~~"
-=======
-    make clean
->>>>>>> 6cdbd2aa
 fi