--- conflicted
+++ resolved
@@ -5,7 +5,6 @@
 # SPDX-License-Identifier: (BSD-3-Clause)
 ###############################################################################
 
-<<<<<<< HEAD
 FROM ghcr.io/rse-ops/gcc-ubuntu-20.04:gcc-7.3.0 AS gcc7
 ENV GTEST_COLOR=1
 COPY . /home/raja/workspace
@@ -13,133 +12,65 @@
 RUN cmake -DCMAKE_CXX_COMPILER=g++ -DRAJA_ENABLE_WARNINGS=On -DRAJA_ENABLE_TBB=On -DRAJA_DEPRECATED_TESTS=On .. && \
     make -j 6 &&\
     ctest -T test --output-on-failure
-=======
-# Azure workers are 2-core
-
-FROM axom/compilers:gcc-5 AS gcc5
-ENV GTEST_COLOR=1
-COPY --chown=axom:axom . /home/axom/workspace
-WORKDIR /home/axom/workspace
-RUN ls
-RUN mkdir build && cd build && cmake -DCMAKE_CXX_COMPILER=g++ -DRAJA_ENABLE_WARNINGS=On -DRAJA_ENABLE_TBB=On -DRAJA_DEPRECATED_TESTS=On ..
-RUN cd build && make -j 4
-RUN cd build && ctest -T test --output-on-failure
->>>>>>> df60e66d
 
 FROM ghcr.io/rse-ops/gcc-ubuntu-20.04:gcc-8.1.0 AS gcc8
 ENV GTEST_COLOR=1
-<<<<<<< HEAD
 COPY . /home/raja/workspace
 WORKDIR /home/raja/workspace/build
 RUN cmake -DCMAKE_CXX_COMPILER=g++ -DRAJA_ENABLE_WARNINGS=On -DRAJA_ENABLE_WARNINGS_AS_ERRORS=On -DENABLE_COVERAGE=On -DRAJA_ENABLE_TBB=On .. && \
     make -j 6 &&\
     ctest -T test --output-on-failure
-=======
-COPY --chown=axom:axom . /home/axom/workspace
-WORKDIR /home/axom/workspace
-RUN mkdir build && cd build && cmake -DCMAKE_CXX_COMPILER=g++ -DCMAKE_BUILD_TYPE=Debug -DRAJA_ENABLE_WARNINGS=On -DRAJA_ENABLE_WARNINGS_AS_ERRORS=On -DENABLE_COVERAGE=On -DRAJA_ENABLE_TBB=On ..
-RUN cd build && make -j 4
-RUN cd build && ctest -T test --output-on-failure
->>>>>>> df60e66d
 
 FROM ghcr.io/rse-ops/gcc-ubuntu-20.04:gcc-9.4.0 AS gcc9
 ENV GTEST_COLOR=1
-<<<<<<< HEAD
 COPY . /home/raja/workspace
 WORKDIR /home/raja/workspace/build
 RUN cmake -DCMAKE_CXX_COMPILER=g++ -DRAJA_ENABLE_WARNINGS=On -DRAJA_ENABLE_TBB=On -DRAJA_ENABLE_RUNTIME_PLUGINS=On .. && \
     make -j 6 &&\
     ctest -T test --output-on-failure
-=======
-COPY --chown=axom:axom . /home/axom/workspace
-WORKDIR /home/axom/workspace
-RUN mkdir build && cd build && cmake -DCMAKE_CXX_COMPILER=g++ -DRAJA_ENABLE_WARNINGS=On -DRAJA_ENABLE_TBB=On -DRAJA_ENABLE_RUNTIME_PLUGINS=On ..
-RUN cd build && make -j 4
-RUN cd build && ctest -T test --output-on-failure
->>>>>>> df60e66d
 
 FROM ghcr.io/rse-ops/gcc-ubuntu-20.04:gcc-11.2.0 AS gcc11
 ENV GTEST_COLOR=1
-<<<<<<< HEAD
 COPY . /home/raja/workspace
 WORKDIR /home/raja/workspace/build
 RUN cmake -DCMAKE_CXX_COMPILER=g++ -DCMAKE_CXX_COMPILER=g++ -DRAJA_ENABLE_WARNINGS=On -DRAJA_ENABLE_TBB=On -DRAJA_ENABLE_BOUNDS_CHECK=ON .. && \
     make -j 6 &&\
     ctest -T test --output-on-failure
-=======
-COPY --chown=axom:axom . /home/axom/workspace
-WORKDIR /home/axom/workspace
-RUN mkdir build && cd build && cmake -DCMAKE_CXX_COMPILER=g++ -DRAJA_ENABLE_WARNINGS=On -DRAJA_ENABLE_TBB=On ..
-RUN cd build && make -j 4
-RUN cd build && ctest -T test --output-on-failure
->>>>>>> df60e66d
 
 FROM ghcr.io/rse-ops/clang-ubuntu-20.04:llvm-11.0.0 AS clang11
 ENV GTEST_COLOR=1
-<<<<<<< HEAD
 COPY . /home/raja/workspace
 WORKDIR /home/raja/workspace/build
 RUN cmake -DCMAKE_CXX_COMPILER=clang++ -DRAJA_ENABLE_TBB=On .. && \
     make -j 6 &&\
     ctest -T test --output-on-failure
-=======
-COPY --chown=axom:axom . /home/axom/workspace
-WORKDIR /home/axom/workspace
-RUN mkdir build && cd build && cmake -DCMAKE_CXX_COMPILER=g++ -DRAJA_ENABLE_WARNINGS=On -DRAJA_ENABLE_TBB=On -DRAJA_ENABLE_BOUNDS_CHECK=ON ..
-RUN cd build && make -j 4
-RUN cd build && ctest -T test --output-on-failure
->>>>>>> df60e66d
 
 FROM ghcr.io/rse-ops/clang-ubuntu-20.04:llvm-11.0.0 AS clang11-debug
 ENV GTEST_COLOR=1
-<<<<<<< HEAD
 COPY . /home/raja/workspace
 WORKDIR /home/raja/workspace/build
 RUN cmake -DCMAKE_CXX_COMPILER=clang++ -DCMAKE_BUILD_TYPE=Debug .. && \
     make -j 6 &&\
     ctest -T test --output-on-failure
-=======
-COPY --chown=axom:axom . /home/axom/workspace
-WORKDIR /home/axom/workspace
-RUN mkdir build && cd build && cmake -DCMAKE_CXX_COMPILER=clang++ -DCMAKE_CXX_FLAGS=-fmodules -DRAJA_ENABLE_TBB=On ..
-RUN cd build && make -j 4
-RUN cd build && ctest -T test --output-on-failure
->>>>>>> df60e66d
 
 FROM ghcr.io/rse-ops/clang-ubuntu-22.04:llvm-13.0.0 AS clang13
 ENV GTEST_COLOR=1
-<<<<<<< HEAD
 COPY . /home/raja/workspace
 WORKDIR /home/raja/workspace/build
 RUN cmake -DCMAKE_CXX_COMPILER=clang++ -DCMAKE_BUILD_TYPE=Release .. && \
     make -j 6 &&\
     ctest -T test --output-on-failure
-=======
-COPY --chown=axom:axom . /home/axom/workspace
-WORKDIR /home/axom/workspace
-RUN mkdir build && cd build && cmake -DCMAKE_CXX_COMPILER=clang++ -DCMAKE_BUILD_TYPE=Debug -DRAJA_ENABLE_TBB=On -DCMAKE_CXX_FLAGS=-fsanitize=address ..
-RUN cd build && make -j 4
-RUN cd build && ctest -T test --output-on-failure
->>>>>>> df60e66d
 
 FROM ghcr.io/rse-ops/cuda:cuda-10.1.243-ubuntu-18.04 AS nvcc10
 ENV GTEST_COLOR=1
-<<<<<<< HEAD
 COPY . /home/raja/workspace
 WORKDIR /home/raja/workspace/build
 RUN . /opt/spack/share/spack/setup-env.sh && spack load cuda && \
     cmake -DCMAKE_CXX_COMPILER=g++ -DENABLE_CUDA=On -DCMAKE_CUDA_STANDARD=14 -DCMAKE_CUDA_ARCHITECTURES=70 .. && \
     make -j 6
-=======
-COPY --chown=axom:axom . /home/axom/workspace
-WORKDIR /home/axom/workspace
-RUN mkdir build && cd build && cmake -DCMAKE_CXX_COMPILER=g++ -DENABLE_CUDA=On -DCMAKE_CUDA_STANDARD=14 ..
-RUN cd build && make -j 4
->>>>>>> df60e66d
 
 FROM ghcr.io/rse-ops/cuda-ubuntu-20.04:cuda-11.1.1 AS nvcc11
 ENV GTEST_COLOR=1
-<<<<<<< HEAD
 COPY . /home/raja/workspace
 WORKDIR /home/raja/workspace/build
 RUN . /opt/spack/share/spack/setup-env.sh && spack load cuda && \
@@ -153,19 +84,12 @@
 RUN . /opt/spack/share/spack/setup-env.sh && spack load cuda && \
     cmake -DCMAKE_BUILD_TYPE=Debug -DCMAKE_CXX_COMPILER=g++ -DENABLE_CUDA=On -DCMAKE_CUDA_STANDARD=14 -DCMAKE_CUDA_ARCHITECTURES=70 .. && \
     make -j 6
-=======
-COPY --chown=axom:axom . /home/axom/workspace
-WORKDIR /home/axom/workspace
-RUN mkdir build && cd build && cmake -DCMAKE_CXX_COMPILER=g++ -DCMAKE_BUILD_TYPE=Debug -DENABLE_CUDA=On -DCMAKE_CUDA_STANDARD=14 ..
-RUN cd build && make -j 4
->>>>>>> df60e66d
 
 FROM axom/compilers:rocm AS hip
 ENV GTEST_COLOR=1
 COPY --chown=axom:axom . /home/axom/workspace
 WORKDIR /home/axom/workspace
 ENV HCC_AMDGPU_TARGET=gfx900
-<<<<<<< HEAD
 RUN mkdir build && cd build && cmake -DBLT_CXX_STD=c++14 -DROCM_ROOT_DIR=/opt/rocm/include -DHIP_RUNTIME_INCLUDE_DIRS="/opt/rocm/include;/opt/rocm/hip/include" -DENABLE_HIP=On -DENABLE_OPENMP=Off -DENABLE_CUDA=Off -DRAJA_ENABLE_WARNINGS_AS_ERRORS=Off -DHIP_HIPCC_FLAGS=-fPIC ..
 RUN cd build && make -j 6
 
@@ -176,16 +100,4 @@
 RUN /bin/bash -c "source /opt/view/setvars.sh && \
     cmake -DCMAKE_CXX_COMPILER=dpcpp -DENABLE_SYCL=On -DENABLE_OPENMP=Off .. && \
     make -j 6 &&\
-    ctest -T test --output-on-failure"
-=======
-RUN mkdir build && cd build && cmake -DROCM_ROOT_DIR=/opt/rocm/include -DHIP_RUNTIME_INCLUDE_DIRS="/opt/rocm/include;/opt/rocm/hip/include" -DENABLE_HIP=On -DENABLE_OPENMP=Off -DENABLE_CUDA=Off -DRAJA_ENABLE_WARNINGS_AS_ERRORS=Off -DHIP_HIPCC_FLAGS=-fPIC ..
-RUN cd build && make -j 4
-
-FROM axom/compilers:oneapi-2022.0.1 AS sycl
-ENV GTEST_COLOR=1
-COPY --chown=axom:axom . /home/axom/workspace
-WORKDIR /home/axom/workspace
-RUN /bin/bash -c 'source /opt/intel/oneapi/setvars.sh && mkdir build && cd build && cmake -DCMAKE_CXX_COMPILER=dpcpp -DRAJA_ENABLE_SYCL=On -DENABLE_OPENMP=OFF -DENABLE_ALL_WARNINGS=Off -DBLT_CXX_STD=c++17 ..'
-RUN /bin/bash -c "source /opt/intel/oneapi/setvars.sh && cd build && make -j 4"
-RUN /bin/bash -c "source /opt/intel/oneapi/setvars.sh && cd build && ctest -T test --output-on-failure"
->>>>>>> df60e66d
+    ctest -T test --output-on-failure"